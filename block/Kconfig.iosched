if BLOCK

menu "IO Schedulers"

config IOSCHED_NOOP
	bool
	default y
	---help---
	  The no-op I/O scheduler is a minimal scheduler that does basic merging
	  and sorting. Its main uses include non-disk based block devices like
	  memory devices, and specialised software or hardware environments
	  that do their own scheduling and require only minimal assistance from
	  the kernel.

config IOSCHED_DEADLINE
	tristate "Deadline I/O scheduler"
	default y
	---help---
	  The deadline I/O scheduler is simple and compact. It will provide
	  CSCAN service with FIFO expiration of requests, switching to
	  a new point in the service tree and doing a batch of IO from there
	  in case of expiry.

config IOSCHED_CFQ
	tristate "CFQ I/O scheduler"
	default y
	---help---
	  The CFQ I/O scheduler tries to distribute bandwidth equally
	  among all processes in the system. It should provide a fair
	  and low latency working environment, suitable for both desktop
	  and server systems.

	  This is the default I/O scheduler.

config CFQ_GROUP_IOSCHED
	bool "CFQ Group Scheduling support"
	depends on IOSCHED_CFQ && BLK_CGROUP
	default n
	---help---
	  Enable group IO scheduling in CFQ.

choice
	prompt "Default I/O scheduler"
	default DEFAULT_CFQ
	help
	  Select the I/O scheduler which will be used by default for all
	  block devices.

	config DEFAULT_DEADLINE
		bool "Deadline" if IOSCHED_DEADLINE=y

	config DEFAULT_CFQ
		bool "CFQ" if IOSCHED_CFQ=y

	config DEFAULT_NOOP
		bool "No-op"

endchoice

config DEFAULT_IOSCHED
	string
	default "deadline" if DEFAULT_DEADLINE
	default "cfq" if DEFAULT_CFQ
	default "noop" if DEFAULT_NOOP

config MQ_IOSCHED_DEADLINE
	tristate "MQ deadline I/O scheduler"
	default y
	---help---
	  MQ version of the deadline IO scheduler.

<<<<<<< HEAD
config MQ_IOSCHED_NONE
	bool
	default y

choice
	prompt "Default single-queue blk-mq I/O scheduler"
	default DEFAULT_SQ_NONE
	help
	  Select the I/O scheduler which will be used by default for blk-mq
	  managed block devices with a single queue.

	config DEFAULT_SQ_DEADLINE
		bool "MQ Deadline" if MQ_IOSCHED_DEADLINE=y

	config DEFAULT_SQ_NONE
		bool "None"

endchoice

config DEFAULT_SQ_IOSCHED
	string
	default "mq-deadline" if DEFAULT_SQ_DEADLINE
	default "none" if DEFAULT_SQ_NONE

choice
	prompt "Default multi-queue blk-mq I/O scheduler"
	default DEFAULT_MQ_NONE
	help
	  Select the I/O scheduler which will be used by default for blk-mq
	  managed block devices with multiple queues.

	config DEFAULT_MQ_DEADLINE
		bool "MQ Deadline" if MQ_IOSCHED_DEADLINE=y

	config DEFAULT_MQ_NONE
		bool "None"

endchoice

config DEFAULT_MQ_IOSCHED
	string
	default "mq-deadline" if DEFAULT_MQ_DEADLINE
	default "none" if DEFAULT_MQ_NONE

=======
>>>>>>> af22a610
endmenu

endif<|MERGE_RESOLUTION|>--- conflicted
+++ resolved
@@ -69,53 +69,6 @@
 	---help---
 	  MQ version of the deadline IO scheduler.
 
-<<<<<<< HEAD
-config MQ_IOSCHED_NONE
-	bool
-	default y
-
-choice
-	prompt "Default single-queue blk-mq I/O scheduler"
-	default DEFAULT_SQ_NONE
-	help
-	  Select the I/O scheduler which will be used by default for blk-mq
-	  managed block devices with a single queue.
-
-	config DEFAULT_SQ_DEADLINE
-		bool "MQ Deadline" if MQ_IOSCHED_DEADLINE=y
-
-	config DEFAULT_SQ_NONE
-		bool "None"
-
-endchoice
-
-config DEFAULT_SQ_IOSCHED
-	string
-	default "mq-deadline" if DEFAULT_SQ_DEADLINE
-	default "none" if DEFAULT_SQ_NONE
-
-choice
-	prompt "Default multi-queue blk-mq I/O scheduler"
-	default DEFAULT_MQ_NONE
-	help
-	  Select the I/O scheduler which will be used by default for blk-mq
-	  managed block devices with multiple queues.
-
-	config DEFAULT_MQ_DEADLINE
-		bool "MQ Deadline" if MQ_IOSCHED_DEADLINE=y
-
-	config DEFAULT_MQ_NONE
-		bool "None"
-
-endchoice
-
-config DEFAULT_MQ_IOSCHED
-	string
-	default "mq-deadline" if DEFAULT_MQ_DEADLINE
-	default "none" if DEFAULT_MQ_NONE
-
-=======
->>>>>>> af22a610
 endmenu
 
 endif