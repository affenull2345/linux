--- conflicted
+++ resolved
@@ -28,10 +28,7 @@
 #include "smc_ism.h"
 #include "smc_tx.h"
 #include "smc_stats.h"
-<<<<<<< HEAD
-=======
 #include "smc_tracepoint.h"
->>>>>>> df0cc57e
 
 #define SMC_TX_WORK_DELAY	0
 #define SMC_TX_CORK_DELAY	(HZ >> 2)	/* 250 ms */
