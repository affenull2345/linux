/*
 *	Handle firewalling
 *	Linux ethernet bridge
 *
 *	Authors:
 *	Lennert Buytenhek		<buytenh@gnu.org>
 *	Bart De Schuymer		<bdschuym@pandora.be>
 *
 *	This program is free software; you can redistribute it and/or
 *	modify it under the terms of the GNU General Public License
 *	as published by the Free Software Foundation; either version
 *	2 of the License, or (at your option) any later version.
 *
 *	Lennert dedicates this file to Kerstin Wurdinger.
 */

#include <linux/module.h>
#include <linux/kernel.h>
#include <linux/slab.h>
#include <linux/ip.h>
#include <linux/netdevice.h>
#include <linux/skbuff.h>
#include <linux/if_arp.h>
#include <linux/if_ether.h>
#include <linux/if_vlan.h>
#include <linux/if_pppox.h>
#include <linux/ppp_defs.h>
#include <linux/netfilter_bridge.h>
#include <linux/netfilter_ipv4.h>
#include <linux/netfilter_ipv6.h>
#include <linux/netfilter_arp.h>
#include <linux/in_route.h>
#include <linux/inetdevice.h>

#include <net/ip.h>
#include <net/ipv6.h>
#include <net/route.h>
#include <net/netfilter/br_netfilter.h>

#if IS_ENABLED(CONFIG_NF_CONNTRACK)
#include <net/netfilter/nf_conntrack.h>
#endif

#include <asm/uaccess.h>
#include "br_private.h"
#ifdef CONFIG_SYSCTL
#include <linux/sysctl.h>
#endif

#ifdef CONFIG_SYSCTL
static struct ctl_table_header *brnf_sysctl_header;
static int brnf_call_iptables __read_mostly = 1;
static int brnf_call_ip6tables __read_mostly = 1;
static int brnf_call_arptables __read_mostly = 1;
static int brnf_filter_vlan_tagged __read_mostly = 0;
static int brnf_filter_pppoe_tagged __read_mostly = 0;
static int brnf_pass_vlan_indev __read_mostly = 0;
#else
#define brnf_call_iptables 1
#define brnf_call_ip6tables 1
#define brnf_call_arptables 1
#define brnf_filter_vlan_tagged 0
#define brnf_filter_pppoe_tagged 0
#define brnf_pass_vlan_indev 0
#endif

#define IS_IP(skb) \
	(!skb_vlan_tag_present(skb) && skb->protocol == htons(ETH_P_IP))

#define IS_IPV6(skb) \
	(!skb_vlan_tag_present(skb) && skb->protocol == htons(ETH_P_IPV6))

#define IS_ARP(skb) \
	(!skb_vlan_tag_present(skb) && skb->protocol == htons(ETH_P_ARP))

static inline __be16 vlan_proto(const struct sk_buff *skb)
{
	if (skb_vlan_tag_present(skb))
		return skb->protocol;
	else if (skb->protocol == htons(ETH_P_8021Q))
		return vlan_eth_hdr(skb)->h_vlan_encapsulated_proto;
	else
		return 0;
}

#define IS_VLAN_IP(skb) \
	(vlan_proto(skb) == htons(ETH_P_IP) && \
	 brnf_filter_vlan_tagged)

#define IS_VLAN_IPV6(skb) \
	(vlan_proto(skb) == htons(ETH_P_IPV6) && \
	 brnf_filter_vlan_tagged)

#define IS_VLAN_ARP(skb) \
	(vlan_proto(skb) == htons(ETH_P_ARP) &&	\
	 brnf_filter_vlan_tagged)

static inline __be16 pppoe_proto(const struct sk_buff *skb)
{
	return *((__be16 *)(skb_mac_header(skb) + ETH_HLEN +
			    sizeof(struct pppoe_hdr)));
}

#define IS_PPPOE_IP(skb) \
	(skb->protocol == htons(ETH_P_PPP_SES) && \
	 pppoe_proto(skb) == htons(PPP_IP) && \
	 brnf_filter_pppoe_tagged)

#define IS_PPPOE_IPV6(skb) \
	(skb->protocol == htons(ETH_P_PPP_SES) && \
	 pppoe_proto(skb) == htons(PPP_IPV6) && \
	 brnf_filter_pppoe_tagged)

/* largest possible L2 header, see br_nf_dev_queue_xmit() */
#define NF_BRIDGE_MAX_MAC_HEADER_LENGTH (PPPOE_SES_HLEN + ETH_HLEN)

#if IS_ENABLED(CONFIG_NF_DEFRAG_IPV4)
struct brnf_frag_data {
	char mac[NF_BRIDGE_MAX_MAC_HEADER_LENGTH];
	u8 encap_size;
	u8 size;
};

static DEFINE_PER_CPU(struct brnf_frag_data, brnf_frag_data_storage);
#endif

static struct nf_bridge_info *nf_bridge_info_get(const struct sk_buff *skb)
{
	return skb->nf_bridge;
}

static inline struct rtable *bridge_parent_rtable(const struct net_device *dev)
{
	struct net_bridge_port *port;

	port = br_port_get_rcu(dev);
	return port ? &port->br->fake_rtable : NULL;
}

static inline struct net_device *bridge_parent(const struct net_device *dev)
{
	struct net_bridge_port *port;

	port = br_port_get_rcu(dev);
	return port ? port->br->dev : NULL;
}

static inline struct nf_bridge_info *nf_bridge_alloc(struct sk_buff *skb)
{
	skb->nf_bridge = kzalloc(sizeof(struct nf_bridge_info), GFP_ATOMIC);
	if (likely(skb->nf_bridge))
		atomic_set(&(skb->nf_bridge->use), 1);

	return skb->nf_bridge;
}

static inline struct nf_bridge_info *nf_bridge_unshare(struct sk_buff *skb)
{
	struct nf_bridge_info *nf_bridge = skb->nf_bridge;

	if (atomic_read(&nf_bridge->use) > 1) {
		struct nf_bridge_info *tmp = nf_bridge_alloc(skb);

		if (tmp) {
			memcpy(tmp, nf_bridge, sizeof(struct nf_bridge_info));
			atomic_set(&tmp->use, 1);
		}
		nf_bridge_put(nf_bridge);
		nf_bridge = tmp;
	}
	return nf_bridge;
}

static unsigned int nf_bridge_encap_header_len(const struct sk_buff *skb)
{
	switch (skb->protocol) {
	case __cpu_to_be16(ETH_P_8021Q):
		return VLAN_HLEN;
	case __cpu_to_be16(ETH_P_PPP_SES):
		return PPPOE_SES_HLEN;
	default:
		return 0;
	}
}

static inline void nf_bridge_push_encap_header(struct sk_buff *skb)
{
	unsigned int len = nf_bridge_encap_header_len(skb);

	skb_push(skb, len);
	skb->network_header -= len;
}

static inline void nf_bridge_pull_encap_header(struct sk_buff *skb)
{
	unsigned int len = nf_bridge_encap_header_len(skb);

	skb_pull(skb, len);
	skb->network_header += len;
}

static inline void nf_bridge_pull_encap_header_rcsum(struct sk_buff *skb)
{
	unsigned int len = nf_bridge_encap_header_len(skb);

	skb_pull_rcsum(skb, len);
	skb->network_header += len;
}

/* When handing a packet over to the IP layer
 * check whether we have a skb that is in the
 * expected format
 */

static int br_parse_ip_options(struct sk_buff *skb)
{
	const struct iphdr *iph;
	struct net_device *dev = skb->dev;
	u32 len;

	if (!pskb_may_pull(skb, sizeof(struct iphdr)))
		goto inhdr_error;

	iph = ip_hdr(skb);

	/* Basic sanity checks */
	if (iph->ihl < 5 || iph->version != 4)
		goto inhdr_error;

	if (!pskb_may_pull(skb, iph->ihl*4))
		goto inhdr_error;

	iph = ip_hdr(skb);
	if (unlikely(ip_fast_csum((u8 *)iph, iph->ihl)))
		goto inhdr_error;

	len = ntohs(iph->tot_len);
	if (skb->len < len) {
		IP_INC_STATS_BH(dev_net(dev), IPSTATS_MIB_INTRUNCATEDPKTS);
		goto drop;
	} else if (len < (iph->ihl*4))
		goto inhdr_error;

	if (pskb_trim_rcsum(skb, len)) {
		IP_INC_STATS_BH(dev_net(dev), IPSTATS_MIB_INDISCARDS);
		goto drop;
	}

	memset(IPCB(skb), 0, sizeof(struct inet_skb_parm));
	/* We should really parse IP options here but until
	 * somebody who actually uses IP options complains to
	 * us we'll just silently ignore the options because
	 * we're lazy!
	 */
	return 0;

inhdr_error:
	IP_INC_STATS_BH(dev_net(dev), IPSTATS_MIB_INHDRERRORS);
drop:
	return -1;
}

static void nf_bridge_update_protocol(struct sk_buff *skb)
{
	switch (skb->nf_bridge->orig_proto) {
	case BRNF_PROTO_8021Q:
		skb->protocol = htons(ETH_P_8021Q);
		break;
	case BRNF_PROTO_PPPOE:
		skb->protocol = htons(ETH_P_PPP_SES);
		break;
	case BRNF_PROTO_UNCHANGED:
		break;
	}
}

/* PF_BRIDGE/PRE_ROUTING *********************************************/
/* Undo the changes made for ip6tables PREROUTING and continue the
 * bridge PRE_ROUTING hook. */
static int br_nf_pre_routing_finish_ipv6(struct sock *sk, struct sk_buff *skb)
{
	struct nf_bridge_info *nf_bridge = nf_bridge_info_get(skb);
	struct rtable *rt;

	if (nf_bridge->pkt_otherhost) {
		skb->pkt_type = PACKET_OTHERHOST;
		nf_bridge->pkt_otherhost = false;
	}
	nf_bridge->mask ^= BRNF_NF_BRIDGE_PREROUTING;

	rt = bridge_parent_rtable(nf_bridge->physindev);
	if (!rt) {
		kfree_skb(skb);
		return 0;
	}
	skb_dst_set_noref(skb, &rt->dst);

	skb->dev = nf_bridge->physindev;
	nf_bridge_update_protocol(skb);
	nf_bridge_push_encap_header(skb);
	NF_HOOK_THRESH(NFPROTO_BRIDGE, NF_BR_PRE_ROUTING, sk, skb,
		       skb->dev, NULL,
		       br_handle_frame_finish, 1);

	return 0;
}

/* Obtain the correct destination MAC address, while preserving the original
 * source MAC address. If we already know this address, we just copy it. If we
 * don't, we use the neighbour framework to find out. In both cases, we make
 * sure that br_handle_frame_finish() is called afterwards.
 */
static int br_nf_pre_routing_finish_bridge(struct sock *sk, struct sk_buff *skb)
{
	struct neighbour *neigh;
	struct dst_entry *dst;

	skb->dev = bridge_parent(skb->dev);
	if (!skb->dev)
		goto free_skb;
	dst = skb_dst(skb);
	neigh = dst_neigh_lookup_skb(dst, skb);
	if (neigh) {
		struct nf_bridge_info *nf_bridge = nf_bridge_info_get(skb);
		int ret;

		if (neigh->hh.hh_len) {
			neigh_hh_bridge(&neigh->hh, skb);
			skb->dev = nf_bridge->physindev;
			ret = br_handle_frame_finish(sk, skb);
		} else {
			/* the neighbour function below overwrites the complete
			 * MAC header, so we save the Ethernet source address and
			 * protocol number.
			 */
			skb_copy_from_linear_data_offset(skb,
							 -(ETH_HLEN-ETH_ALEN),
							 nf_bridge->neigh_header,
							 ETH_HLEN-ETH_ALEN);
			/* tell br_dev_xmit to continue with forwarding */
			nf_bridge->mask |= BRNF_BRIDGED_DNAT;
			/* FIXME Need to refragment */
			ret = neigh->output(neigh, skb);
		}
		neigh_release(neigh);
		return ret;
	}
free_skb:
	kfree_skb(skb);
	return 0;
}

static bool dnat_took_place(const struct sk_buff *skb)
{
#if IS_ENABLED(CONFIG_NF_CONNTRACK)
	enum ip_conntrack_info ctinfo;
	struct nf_conn *ct;

	ct = nf_ct_get(skb, &ctinfo);
	if (!ct || nf_ct_is_untracked(ct))
		return false;

	return test_bit(IPS_DST_NAT_BIT, &ct->status);
#else
	return false;
#endif
}

/* This requires some explaining. If DNAT has taken place,
 * we will need to fix up the destination Ethernet address.
 *
 * There are two cases to consider:
 * 1. The packet was DNAT'ed to a device in the same bridge
 *    port group as it was received on. We can still bridge
 *    the packet.
 * 2. The packet was DNAT'ed to a different device, either
 *    a non-bridged device or another bridge port group.
 *    The packet will need to be routed.
 *
 * The correct way of distinguishing between these two cases is to
 * call ip_route_input() and to look at skb->dst->dev, which is
 * changed to the destination device if ip_route_input() succeeds.
 *
 * Let's first consider the case that ip_route_input() succeeds:
 *
 * If the output device equals the logical bridge device the packet
 * came in on, we can consider this bridging. The corresponding MAC
 * address will be obtained in br_nf_pre_routing_finish_bridge.
 * Otherwise, the packet is considered to be routed and we just
 * change the destination MAC address so that the packet will
 * later be passed up to the IP stack to be routed. For a redirected
 * packet, ip_route_input() will give back the localhost as output device,
 * which differs from the bridge device.
 *
 * Let's now consider the case that ip_route_input() fails:
 *
 * This can be because the destination address is martian, in which case
 * the packet will be dropped.
 * If IP forwarding is disabled, ip_route_input() will fail, while
 * ip_route_output_key() can return success. The source
 * address for ip_route_output_key() is set to zero, so ip_route_output_key()
 * thinks we're handling a locally generated packet and won't care
 * if IP forwarding is enabled. If the output device equals the logical bridge
 * device, we proceed as if ip_route_input() succeeded. If it differs from the
 * logical bridge port or if ip_route_output_key() fails we drop the packet.
 */
static int br_nf_pre_routing_finish(struct sock *sk, struct sk_buff *skb)
{
	struct net_device *dev = skb->dev;
	struct iphdr *iph = ip_hdr(skb);
	struct nf_bridge_info *nf_bridge = nf_bridge_info_get(skb);
	struct rtable *rt;
	int err;
	int frag_max_size;

	frag_max_size = IPCB(skb)->frag_max_size;
	BR_INPUT_SKB_CB(skb)->frag_max_size = frag_max_size;

	if (nf_bridge->pkt_otherhost) {
		skb->pkt_type = PACKET_OTHERHOST;
		nf_bridge->pkt_otherhost = false;
	}
	nf_bridge->mask ^= BRNF_NF_BRIDGE_PREROUTING;
	if (dnat_took_place(skb)) {
		if ((err = ip_route_input(skb, iph->daddr, iph->saddr, iph->tos, dev))) {
			struct in_device *in_dev = __in_dev_get_rcu(dev);

			/* If err equals -EHOSTUNREACH the error is due to a
			 * martian destination or due to the fact that
			 * forwarding is disabled. For most martian packets,
			 * ip_route_output_key() will fail. It won't fail for 2 types of
			 * martian destinations: loopback destinations and destination
			 * 0.0.0.0. In both cases the packet will be dropped because the
			 * destination is the loopback device and not the bridge. */
			if (err != -EHOSTUNREACH || !in_dev || IN_DEV_FORWARD(in_dev))
				goto free_skb;

			rt = ip_route_output(dev_net(dev), iph->daddr, 0,
					     RT_TOS(iph->tos), 0);
			if (!IS_ERR(rt)) {
				/* - Bridged-and-DNAT'ed traffic doesn't
				 *   require ip_forwarding. */
				if (rt->dst.dev == dev) {
					skb_dst_set(skb, &rt->dst);
					goto bridged_dnat;
				}
				ip_rt_put(rt);
			}
free_skb:
			kfree_skb(skb);
			return 0;
		} else {
			if (skb_dst(skb)->dev == dev) {
bridged_dnat:
				skb->dev = nf_bridge->physindev;
				nf_bridge_update_protocol(skb);
				nf_bridge_push_encap_header(skb);
				NF_HOOK_THRESH(NFPROTO_BRIDGE,
					       NF_BR_PRE_ROUTING,
					       sk, skb, skb->dev, NULL,
					       br_nf_pre_routing_finish_bridge,
					       1);
				return 0;
			}
			ether_addr_copy(eth_hdr(skb)->h_dest, dev->dev_addr);
			skb->pkt_type = PACKET_HOST;
		}
	} else {
		rt = bridge_parent_rtable(nf_bridge->physindev);
		if (!rt) {
			kfree_skb(skb);
			return 0;
		}
		skb_dst_set_noref(skb, &rt->dst);
	}

	skb->dev = nf_bridge->physindev;
	nf_bridge_update_protocol(skb);
	nf_bridge_push_encap_header(skb);
	NF_HOOK_THRESH(NFPROTO_BRIDGE, NF_BR_PRE_ROUTING, sk, skb,
		       skb->dev, NULL,
		       br_handle_frame_finish, 1);

	return 0;
}

static struct net_device *brnf_get_logical_dev(struct sk_buff *skb, const struct net_device *dev)
{
	struct net_device *vlan, *br;

	br = bridge_parent(dev);
	if (brnf_pass_vlan_indev == 0 || !skb_vlan_tag_present(skb))
		return br;

	vlan = __vlan_find_dev_deep_rcu(br, skb->vlan_proto,
				    skb_vlan_tag_get(skb) & VLAN_VID_MASK);

	return vlan ? vlan : br;
}

/* Some common code for IPv4/IPv6 */
static struct net_device *setup_pre_routing(struct sk_buff *skb)
{
	struct nf_bridge_info *nf_bridge = nf_bridge_info_get(skb);

	if (skb->pkt_type == PACKET_OTHERHOST) {
		skb->pkt_type = PACKET_HOST;
		nf_bridge->pkt_otherhost = true;
	}

	nf_bridge->mask |= BRNF_NF_BRIDGE_PREROUTING;
	nf_bridge->physindev = skb->dev;
	skb->dev = brnf_get_logical_dev(skb, skb->dev);

	if (skb->protocol == htons(ETH_P_8021Q))
		nf_bridge->orig_proto = BRNF_PROTO_8021Q;
	else if (skb->protocol == htons(ETH_P_PPP_SES))
		nf_bridge->orig_proto = BRNF_PROTO_PPPOE;

	/* Must drop socket now because of tproxy. */
	skb_orphan(skb);
	return skb->dev;
}

/* We only check the length. A bridge shouldn't do any hop-by-hop stuff anyway */
static int check_hbh_len(struct sk_buff *skb)
{
	unsigned char *raw = (u8 *)(ipv6_hdr(skb) + 1);
	u32 pkt_len;
	const unsigned char *nh = skb_network_header(skb);
	int off = raw - nh;
	int len = (raw[1] + 1) << 3;

	if ((raw + len) - skb->data > skb_headlen(skb))
		goto bad;

	off += 2;
	len -= 2;

	while (len > 0) {
		int optlen = nh[off + 1] + 2;

		switch (nh[off]) {
		case IPV6_TLV_PAD1:
			optlen = 1;
			break;

		case IPV6_TLV_PADN:
			break;

		case IPV6_TLV_JUMBO:
			if (nh[off + 1] != 4 || (off & 3) != 2)
				goto bad;
			pkt_len = ntohl(*(__be32 *) (nh + off + 2));
			if (pkt_len <= IPV6_MAXPLEN ||
			    ipv6_hdr(skb)->payload_len)
				goto bad;
			if (pkt_len > skb->len - sizeof(struct ipv6hdr))
				goto bad;
			if (pskb_trim_rcsum(skb,
					    pkt_len + sizeof(struct ipv6hdr)))
				goto bad;
			nh = skb_network_header(skb);
			break;
		default:
			if (optlen > len)
				goto bad;
			break;
		}
		off += optlen;
		len -= optlen;
	}
	if (len == 0)
		return 0;
bad:
	return -1;

}

/* Replicate the checks that IPv6 does on packet reception and pass the packet
 * to ip6tables, which doesn't support NAT, so things are fairly simple. */
static unsigned int br_nf_pre_routing_ipv6(const struct nf_hook_ops *ops,
					   struct sk_buff *skb,
					   const struct nf_hook_state *state)
{
	const struct ipv6hdr *hdr;
	u32 pkt_len;

	if (skb->len < sizeof(struct ipv6hdr))
		return NF_DROP;

	if (!pskb_may_pull(skb, sizeof(struct ipv6hdr)))
		return NF_DROP;

	hdr = ipv6_hdr(skb);

	if (hdr->version != 6)
		return NF_DROP;

	pkt_len = ntohs(hdr->payload_len);

	if (pkt_len || hdr->nexthdr != NEXTHDR_HOP) {
		if (pkt_len + sizeof(struct ipv6hdr) > skb->len)
			return NF_DROP;
		if (pskb_trim_rcsum(skb, pkt_len + sizeof(struct ipv6hdr)))
			return NF_DROP;
	}
	if (hdr->nexthdr == NEXTHDR_HOP && check_hbh_len(skb))
		return NF_DROP;

	nf_bridge_put(skb->nf_bridge);
	if (!nf_bridge_alloc(skb))
		return NF_DROP;
	if (!setup_pre_routing(skb))
		return NF_DROP;

	skb->protocol = htons(ETH_P_IPV6);
	NF_HOOK(NFPROTO_IPV6, NF_INET_PRE_ROUTING, state->sk, skb,
		skb->dev, NULL,
		br_nf_pre_routing_finish_ipv6);

	return NF_STOLEN;
}

/* Direct IPv6 traffic to br_nf_pre_routing_ipv6.
 * Replicate the checks that IPv4 does on packet reception.
 * Set skb->dev to the bridge device (i.e. parent of the
 * receiving device) to make netfilter happy, the REDIRECT
 * target in particular.  Save the original destination IP
 * address to be able to detect DNAT afterwards. */
static unsigned int br_nf_pre_routing(const struct nf_hook_ops *ops,
				      struct sk_buff *skb,
				      const struct nf_hook_state *state)
{
	struct net_bridge_port *p;
	struct net_bridge *br;
	__u32 len = nf_bridge_encap_header_len(skb);

	if (unlikely(!pskb_may_pull(skb, len)))
		return NF_DROP;

	p = br_port_get_rcu(state->in);
	if (p == NULL)
		return NF_DROP;
	br = p->br;

	if (IS_IPV6(skb) || IS_VLAN_IPV6(skb) || IS_PPPOE_IPV6(skb)) {
		if (!brnf_call_ip6tables && !br->nf_call_ip6tables)
			return NF_ACCEPT;

		nf_bridge_pull_encap_header_rcsum(skb);
		return br_nf_pre_routing_ipv6(ops, skb, state);
	}

	if (!brnf_call_iptables && !br->nf_call_iptables)
		return NF_ACCEPT;

	if (!IS_IP(skb) && !IS_VLAN_IP(skb) && !IS_PPPOE_IP(skb))
		return NF_ACCEPT;

	nf_bridge_pull_encap_header_rcsum(skb);

	if (br_parse_ip_options(skb))
		return NF_DROP;

	nf_bridge_put(skb->nf_bridge);
	if (!nf_bridge_alloc(skb))
		return NF_DROP;
	if (!setup_pre_routing(skb))
		return NF_DROP;

	skb->protocol = htons(ETH_P_IP);

	NF_HOOK(NFPROTO_IPV4, NF_INET_PRE_ROUTING, state->sk, skb,
		skb->dev, NULL,
		br_nf_pre_routing_finish);

	return NF_STOLEN;
}


/* PF_BRIDGE/LOCAL_IN ************************************************/
/* The packet is locally destined, which requires a real
 * dst_entry, so detach the fake one.  On the way up, the
 * packet would pass through PRE_ROUTING again (which already
 * took place when the packet entered the bridge), but we
 * register an IPv4 PRE_ROUTING 'sabotage' hook that will
 * prevent this from happening. */
static unsigned int br_nf_local_in(const struct nf_hook_ops *ops,
				   struct sk_buff *skb,
				   const struct nf_hook_state *state)
{
	br_drop_fake_rtable(skb);
	return NF_ACCEPT;
}

/* PF_BRIDGE/FORWARD *************************************************/
static int br_nf_forward_finish(struct sock *sk, struct sk_buff *skb)
{
	struct nf_bridge_info *nf_bridge = nf_bridge_info_get(skb);
	struct net_device *in;

	if (!IS_ARP(skb) && !IS_VLAN_ARP(skb)) {
		int frag_max_size;

		if (skb->protocol == htons(ETH_P_IP)) {
			frag_max_size = IPCB(skb)->frag_max_size;
			BR_INPUT_SKB_CB(skb)->frag_max_size = frag_max_size;
		}

		in = nf_bridge->physindev;
		if (nf_bridge->pkt_otherhost) {
			skb->pkt_type = PACKET_OTHERHOST;
			nf_bridge->pkt_otherhost = false;
		}
		nf_bridge_update_protocol(skb);
	} else {
		in = *((struct net_device **)(skb->cb));
	}
	nf_bridge_push_encap_header(skb);

	NF_HOOK_THRESH(NFPROTO_BRIDGE, NF_BR_FORWARD, sk, skb,
		       in, skb->dev, br_forward_finish, 1);
	return 0;
}


/* This is the 'purely bridged' case.  For IP, we pass the packet to
 * netfilter with indev and outdev set to the bridge device,
 * but we are still able to filter on the 'real' indev/outdev
 * because of the physdev module. For ARP, indev and outdev are the
 * bridge ports. */
static unsigned int br_nf_forward_ip(const struct nf_hook_ops *ops,
				     struct sk_buff *skb,
				     const struct nf_hook_state *state)
{
	struct nf_bridge_info *nf_bridge;
	struct net_device *parent;
	u_int8_t pf;

	if (!skb->nf_bridge)
		return NF_ACCEPT;

	/* Need exclusive nf_bridge_info since we might have multiple
	 * different physoutdevs. */
	if (!nf_bridge_unshare(skb))
		return NF_DROP;

<<<<<<< HEAD
	nf_bridge = nf_bridge_info_get(skb);
	if (!nf_bridge)
		return NF_DROP;

	parent = bridge_parent(out);
=======
	parent = bridge_parent(state->out);
>>>>>>> ee90b812
	if (!parent)
		return NF_DROP;

	if (IS_IP(skb) || IS_VLAN_IP(skb) || IS_PPPOE_IP(skb))
		pf = NFPROTO_IPV4;
	else if (IS_IPV6(skb) || IS_VLAN_IPV6(skb) || IS_PPPOE_IPV6(skb))
		pf = NFPROTO_IPV6;
	else
		return NF_ACCEPT;

	nf_bridge_pull_encap_header(skb);

	if (skb->pkt_type == PACKET_OTHERHOST) {
		skb->pkt_type = PACKET_HOST;
		nf_bridge->pkt_otherhost = true;
	}

	if (pf == NFPROTO_IPV4) {
		int frag_max = BR_INPUT_SKB_CB(skb)->frag_max_size;

		if (br_parse_ip_options(skb))
			return NF_DROP;

		IPCB(skb)->frag_max_size = frag_max;
	}

	nf_bridge->physoutdev = skb->dev;
	if (pf == NFPROTO_IPV4)
		skb->protocol = htons(ETH_P_IP);
	else
		skb->protocol = htons(ETH_P_IPV6);

	NF_HOOK(pf, NF_INET_FORWARD, NULL, skb,
		brnf_get_logical_dev(skb, state->in),
		parent,	br_nf_forward_finish);

	return NF_STOLEN;
}

static unsigned int br_nf_forward_arp(const struct nf_hook_ops *ops,
				      struct sk_buff *skb,
				      const struct nf_hook_state *state)
{
	struct net_bridge_port *p;
	struct net_bridge *br;
	struct net_device **d = (struct net_device **)(skb->cb);

	p = br_port_get_rcu(state->out);
	if (p == NULL)
		return NF_ACCEPT;
	br = p->br;

	if (!brnf_call_arptables && !br->nf_call_arptables)
		return NF_ACCEPT;

	if (!IS_ARP(skb)) {
		if (!IS_VLAN_ARP(skb))
			return NF_ACCEPT;
		nf_bridge_pull_encap_header(skb);
	}

	if (arp_hdr(skb)->ar_pln != 4) {
		if (IS_VLAN_ARP(skb))
			nf_bridge_push_encap_header(skb);
		return NF_ACCEPT;
	}
	*d = state->in;
	NF_HOOK(NFPROTO_ARP, NF_ARP_FORWARD, state->sk, skb,
		state->in, state->out, br_nf_forward_finish);

	return NF_STOLEN;
}

#if IS_ENABLED(CONFIG_NF_DEFRAG_IPV4)
static int br_nf_push_frag_xmit(struct sk_buff *skb)
{
	struct brnf_frag_data *data;
	int err;

	data = this_cpu_ptr(&brnf_frag_data_storage);
	err = skb_cow_head(skb, data->size);

<<<<<<< HEAD
	if (err) {
=======
static int br_nf_push_frag_xmit(struct sock *sk, struct sk_buff *skb)
{
	if (!nf_bridge_copy_header(skb)) {
>>>>>>> ee90b812
		kfree_skb(skb);
		return 0;
	}

<<<<<<< HEAD
	skb_copy_to_linear_data_offset(skb, -data->size, data->mac, data->size);
	__skb_push(skb, data->encap_size);

	return br_dev_queue_push_xmit(skb);
=======
	return br_dev_queue_push_xmit(sk, skb);
>>>>>>> ee90b812
}

static int br_nf_dev_queue_xmit(struct sock *sk, struct sk_buff *skb)
{
	int ret;
	int frag_max_size;
	unsigned int mtu_reserved;

	if (skb_is_gso(skb) || skb->protocol != htons(ETH_P_IP))
		return br_dev_queue_push_xmit(sk, skb);

	mtu_reserved = nf_bridge_mtu_reduction(skb);
	/* This is wrong! We should preserve the original fragment
	 * boundaries by preserving frag_list rather than refragmenting.
	 */
	if (skb->len + mtu_reserved > skb->dev->mtu) {
		struct brnf_frag_data *data;

		frag_max_size = BR_INPUT_SKB_CB(skb)->frag_max_size;
		if (br_parse_ip_options(skb))
			/* Drop invalid packet */
			return NF_DROP;
		IPCB(skb)->frag_max_size = frag_max_size;
<<<<<<< HEAD

		nf_bridge_update_protocol(skb);

		data = this_cpu_ptr(&brnf_frag_data_storage);
		data->encap_size = nf_bridge_encap_header_len(skb);
		data->size = ETH_HLEN + data->encap_size;

		skb_copy_from_linear_data_offset(skb, -data->size, data->mac,
						 data->size);

		ret = ip_fragment(skb, br_nf_push_frag_xmit);
	} else {
		ret = br_dev_queue_push_xmit(skb);
	}
=======
		ret = ip_fragment(sk, skb, br_nf_push_frag_xmit);
	} else
		ret = br_dev_queue_push_xmit(sk, skb);
>>>>>>> ee90b812

	return ret;
}
#else
static int br_nf_dev_queue_xmit(struct sock *sk, struct sk_buff *skb)
{
        return br_dev_queue_push_xmit(sk, skb);
}
#endif

/* PF_BRIDGE/POST_ROUTING ********************************************/
static unsigned int br_nf_post_routing(const struct nf_hook_ops *ops,
				       struct sk_buff *skb,
				       const struct nf_hook_state *state)
{
	struct nf_bridge_info *nf_bridge = nf_bridge_info_get(skb);
	struct net_device *realoutdev = bridge_parent(skb->dev);
	u_int8_t pf;

	/* if nf_bridge is set, but ->physoutdev is NULL, this packet came in
	 * on a bridge, but was delivered locally and is now being routed:
	 *
	 * POST_ROUTING was already invoked from the ip stack.
	 */
	if (!nf_bridge || !nf_bridge->physoutdev)
		return NF_ACCEPT;

	if (!realoutdev)
		return NF_DROP;

	if (IS_IP(skb) || IS_VLAN_IP(skb) || IS_PPPOE_IP(skb))
		pf = NFPROTO_IPV4;
	else if (IS_IPV6(skb) || IS_VLAN_IPV6(skb) || IS_PPPOE_IPV6(skb))
		pf = NFPROTO_IPV6;
	else
		return NF_ACCEPT;

	/* We assume any code from br_dev_queue_push_xmit onwards doesn't care
	 * about the value of skb->pkt_type. */
	if (skb->pkt_type == PACKET_OTHERHOST) {
		skb->pkt_type = PACKET_HOST;
		nf_bridge->pkt_otherhost = true;
	}

	nf_bridge_pull_encap_header(skb);
	if (pf == NFPROTO_IPV4)
		skb->protocol = htons(ETH_P_IP);
	else
		skb->protocol = htons(ETH_P_IPV6);

	NF_HOOK(pf, NF_INET_POST_ROUTING, state->sk, skb,
		NULL, realoutdev,
		br_nf_dev_queue_xmit);

	return NF_STOLEN;
}

/* IP/SABOTAGE *****************************************************/
/* Don't hand locally destined packets to PF_INET(6)/PRE_ROUTING
 * for the second time. */
static unsigned int ip_sabotage_in(const struct nf_hook_ops *ops,
				   struct sk_buff *skb,
				   const struct nf_hook_state *state)
{
	if (skb->nf_bridge &&
	    !(skb->nf_bridge->mask & BRNF_NF_BRIDGE_PREROUTING)) {
		return NF_STOP;
	}

	return NF_ACCEPT;
}

/* This is called when br_netfilter has called into iptables/netfilter,
 * and DNAT has taken place on a bridge-forwarded packet.
 *
 * neigh->output has created a new MAC header, with local br0 MAC
 * as saddr.
 *
 * This restores the original MAC saddr of the bridged packet
 * before invoking bridge forward logic to transmit the packet.
 */
static void br_nf_pre_routing_finish_bridge_slow(struct sk_buff *skb)
{
	struct nf_bridge_info *nf_bridge = nf_bridge_info_get(skb);

	skb_pull(skb, ETH_HLEN);
	nf_bridge->mask &= ~BRNF_BRIDGED_DNAT;

	BUILD_BUG_ON(sizeof(nf_bridge->neigh_header) != (ETH_HLEN - ETH_ALEN));

	skb_copy_to_linear_data_offset(skb, -(ETH_HLEN - ETH_ALEN),
				       nf_bridge->neigh_header,
				       ETH_HLEN - ETH_ALEN);
	skb->dev = nf_bridge->physindev;
	br_handle_frame_finish(NULL, skb);
}

static int br_nf_dev_xmit(struct sk_buff *skb)
{
	if (skb->nf_bridge && (skb->nf_bridge->mask & BRNF_BRIDGED_DNAT)) {
		br_nf_pre_routing_finish_bridge_slow(skb);
		return 1;
	}
	return 0;
}

static const struct nf_br_ops br_ops = {
	.br_dev_xmit_hook =	br_nf_dev_xmit,
};

void br_netfilter_enable(void)
{
}
EXPORT_SYMBOL_GPL(br_netfilter_enable);

/* For br_nf_post_routing, we need (prio = NF_BR_PRI_LAST), because
 * br_dev_queue_push_xmit is called afterwards */
static struct nf_hook_ops br_nf_ops[] __read_mostly = {
	{
		.hook = br_nf_pre_routing,
		.owner = THIS_MODULE,
		.pf = NFPROTO_BRIDGE,
		.hooknum = NF_BR_PRE_ROUTING,
		.priority = NF_BR_PRI_BRNF,
	},
	{
		.hook = br_nf_local_in,
		.owner = THIS_MODULE,
		.pf = NFPROTO_BRIDGE,
		.hooknum = NF_BR_LOCAL_IN,
		.priority = NF_BR_PRI_BRNF,
	},
	{
		.hook = br_nf_forward_ip,
		.owner = THIS_MODULE,
		.pf = NFPROTO_BRIDGE,
		.hooknum = NF_BR_FORWARD,
		.priority = NF_BR_PRI_BRNF - 1,
	},
	{
		.hook = br_nf_forward_arp,
		.owner = THIS_MODULE,
		.pf = NFPROTO_BRIDGE,
		.hooknum = NF_BR_FORWARD,
		.priority = NF_BR_PRI_BRNF,
	},
	{
		.hook = br_nf_post_routing,
		.owner = THIS_MODULE,
		.pf = NFPROTO_BRIDGE,
		.hooknum = NF_BR_POST_ROUTING,
		.priority = NF_BR_PRI_LAST,
	},
	{
		.hook = ip_sabotage_in,
		.owner = THIS_MODULE,
		.pf = NFPROTO_IPV4,
		.hooknum = NF_INET_PRE_ROUTING,
		.priority = NF_IP_PRI_FIRST,
	},
	{
		.hook = ip_sabotage_in,
		.owner = THIS_MODULE,
		.pf = NFPROTO_IPV6,
		.hooknum = NF_INET_PRE_ROUTING,
		.priority = NF_IP6_PRI_FIRST,
	},
};

#ifdef CONFIG_SYSCTL
static
int brnf_sysctl_call_tables(struct ctl_table *ctl, int write,
			    void __user *buffer, size_t *lenp, loff_t *ppos)
{
	int ret;

	ret = proc_dointvec(ctl, write, buffer, lenp, ppos);

	if (write && *(int *)(ctl->data))
		*(int *)(ctl->data) = 1;
	return ret;
}

static struct ctl_table brnf_table[] = {
	{
		.procname	= "bridge-nf-call-arptables",
		.data		= &brnf_call_arptables,
		.maxlen		= sizeof(int),
		.mode		= 0644,
		.proc_handler	= brnf_sysctl_call_tables,
	},
	{
		.procname	= "bridge-nf-call-iptables",
		.data		= &brnf_call_iptables,
		.maxlen		= sizeof(int),
		.mode		= 0644,
		.proc_handler	= brnf_sysctl_call_tables,
	},
	{
		.procname	= "bridge-nf-call-ip6tables",
		.data		= &brnf_call_ip6tables,
		.maxlen		= sizeof(int),
		.mode		= 0644,
		.proc_handler	= brnf_sysctl_call_tables,
	},
	{
		.procname	= "bridge-nf-filter-vlan-tagged",
		.data		= &brnf_filter_vlan_tagged,
		.maxlen		= sizeof(int),
		.mode		= 0644,
		.proc_handler	= brnf_sysctl_call_tables,
	},
	{
		.procname	= "bridge-nf-filter-pppoe-tagged",
		.data		= &brnf_filter_pppoe_tagged,
		.maxlen		= sizeof(int),
		.mode		= 0644,
		.proc_handler	= brnf_sysctl_call_tables,
	},
	{
		.procname	= "bridge-nf-pass-vlan-input-dev",
		.data		= &brnf_pass_vlan_indev,
		.maxlen		= sizeof(int),
		.mode		= 0644,
		.proc_handler	= brnf_sysctl_call_tables,
	},
	{ }
};
#endif

static int __init br_netfilter_init(void)
{
	int ret;

	ret = nf_register_hooks(br_nf_ops, ARRAY_SIZE(br_nf_ops));
	if (ret < 0)
		return ret;

#ifdef CONFIG_SYSCTL
	brnf_sysctl_header = register_net_sysctl(&init_net, "net/bridge", brnf_table);
	if (brnf_sysctl_header == NULL) {
		printk(KERN_WARNING
		       "br_netfilter: can't register to sysctl.\n");
		nf_unregister_hooks(br_nf_ops, ARRAY_SIZE(br_nf_ops));
		return -ENOMEM;
	}
#endif
	RCU_INIT_POINTER(nf_br_ops, &br_ops);
	printk(KERN_NOTICE "Bridge firewalling registered\n");
	return 0;
}

static void __exit br_netfilter_fini(void)
{
	RCU_INIT_POINTER(nf_br_ops, NULL);
	nf_unregister_hooks(br_nf_ops, ARRAY_SIZE(br_nf_ops));
#ifdef CONFIG_SYSCTL
	unregister_net_sysctl_table(brnf_sysctl_header);
#endif
}

module_init(br_netfilter_init);
module_exit(br_netfilter_fini);

MODULE_LICENSE("GPL");
MODULE_AUTHOR("Lennert Buytenhek <buytenh@gnu.org>");
MODULE_AUTHOR("Bart De Schuymer <bdschuym@pandora.be>");
MODULE_DESCRIPTION("Linux ethernet netfilter firewall bridge");<|MERGE_RESOLUTION|>--- conflicted
+++ resolved
@@ -746,15 +746,11 @@
 	if (!nf_bridge_unshare(skb))
 		return NF_DROP;
 
-<<<<<<< HEAD
 	nf_bridge = nf_bridge_info_get(skb);
 	if (!nf_bridge)
 		return NF_DROP;
 
-	parent = bridge_parent(out);
-=======
 	parent = bridge_parent(state->out);
->>>>>>> ee90b812
 	if (!parent)
 		return NF_DROP;
 
@@ -829,7 +825,7 @@
 }
 
 #if IS_ENABLED(CONFIG_NF_DEFRAG_IPV4)
-static int br_nf_push_frag_xmit(struct sk_buff *skb)
+static int br_nf_push_frag_xmit(struct sock *sk, struct sk_buff *skb)
 {
 	struct brnf_frag_data *data;
 	int err;
@@ -837,25 +833,15 @@
 	data = this_cpu_ptr(&brnf_frag_data_storage);
 	err = skb_cow_head(skb, data->size);
 
-<<<<<<< HEAD
 	if (err) {
-=======
-static int br_nf_push_frag_xmit(struct sock *sk, struct sk_buff *skb)
-{
-	if (!nf_bridge_copy_header(skb)) {
->>>>>>> ee90b812
 		kfree_skb(skb);
 		return 0;
 	}
 
-<<<<<<< HEAD
 	skb_copy_to_linear_data_offset(skb, -data->size, data->mac, data->size);
 	__skb_push(skb, data->encap_size);
 
-	return br_dev_queue_push_xmit(skb);
-=======
 	return br_dev_queue_push_xmit(sk, skb);
->>>>>>> ee90b812
 }
 
 static int br_nf_dev_queue_xmit(struct sock *sk, struct sk_buff *skb)
@@ -879,7 +865,6 @@
 			/* Drop invalid packet */
 			return NF_DROP;
 		IPCB(skb)->frag_max_size = frag_max_size;
-<<<<<<< HEAD
 
 		nf_bridge_update_protocol(skb);
 
@@ -890,15 +875,10 @@
 		skb_copy_from_linear_data_offset(skb, -data->size, data->mac,
 						 data->size);
 
-		ret = ip_fragment(skb, br_nf_push_frag_xmit);
+		ret = ip_fragment(sk, skb, br_nf_push_frag_xmit);
 	} else {
-		ret = br_dev_queue_push_xmit(skb);
-	}
-=======
-		ret = ip_fragment(sk, skb, br_nf_push_frag_xmit);
-	} else
 		ret = br_dev_queue_push_xmit(sk, skb);
->>>>>>> ee90b812
+	}
 
 	return ret;
 }
