--- conflicted
+++ resolved
@@ -1196,13 +1196,8 @@
 	tristate "OF reconfig notifier error injection module"
 	depends on OF_DYNAMIC && NOTIFIER_ERROR_INJECTION
 	help
-<<<<<<< HEAD
 	  This option provides the ability to inject artificial errors to
-	  pSeries reconfig notifier chain callbacks.  It is controlled
-=======
-	  This option provides the ability to inject artifical errors to
 	  OF reconfig notifier chain callbacks.  It is controlled
->>>>>>> 376bddd3
 	  through debugfs interface under
 	  /sys/kernel/debug/notifier-error-inject/OF-reconfig/
 
