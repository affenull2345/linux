--- conflicted
+++ resolved
@@ -44,8 +44,6 @@
 unsigned long __read_mostly	tracing_max_latency = (cycle_t)ULONG_MAX;
 unsigned long __read_mostly	tracing_thresh;
 
-<<<<<<< HEAD
-=======
 /*
  * We need to change this state when a selftest is running.
  * A selftest will lurk into the ring-buffer to count the
@@ -55,7 +53,6 @@
  */
 static bool __read_mostly tracing_selftest_running;
 
->>>>>>> da485e0c
 /* For tracers that don't implement custom flags */
 static struct tracer_opt dummy_tracer_opt[] = {
 	{ }
@@ -578,11 +575,8 @@
 	unlock_kernel();
 	mutex_lock(&trace_types_lock);
 
-<<<<<<< HEAD
-=======
 	tracing_selftest_running = true;
 
->>>>>>> da485e0c
 	for (t = trace_types; t; t = t->next) {
 		if (strcmp(type->name, t->name) == 0) {
 			/* already found */
@@ -897,26 +891,15 @@
 	ring_buffer_unlock_commit(tr->buffer, event, irq_flags);
 }
 
-<<<<<<< HEAD
-#ifdef CONFIG_FUNCTION_RET_TRACER
-static void __trace_function_return(struct trace_array *tr,
-				struct trace_array_cpu *data,
-				struct ftrace_retfunc *trace,
-=======
 #ifdef CONFIG_FUNCTION_GRAPH_TRACER
 static void __trace_graph_entry(struct trace_array *tr,
 				struct trace_array_cpu *data,
 				struct ftrace_graph_ent *trace,
->>>>>>> da485e0c
 				unsigned long flags,
 				int pc)
 {
 	struct ring_buffer_event *event;
-<<<<<<< HEAD
-	struct ftrace_ret_entry *entry;
-=======
 	struct ftrace_graph_ent_entry *entry;
->>>>>>> da485e0c
 	unsigned long irq_flags;
 
 	if (unlikely(local_read(&__get_cpu_var(ftrace_cpu_disabled))))
@@ -928,14 +911,6 @@
 		return;
 	entry	= ring_buffer_event_data(event);
 	tracing_generic_entry_update(&entry->ent, flags, pc);
-<<<<<<< HEAD
-	entry->ent.type			= TRACE_FN_RET;
-	entry->ip			= trace->func;
-	entry->parent_ip	= trace->ret;
-	entry->rettime		= trace->rettime;
-	entry->calltime		= trace->calltime;
-	entry->overrun		= trace->overrun;
-=======
 	entry->ent.type			= TRACE_GRAPH_ENT;
 	entry->graph_ent			= *trace;
 	ring_buffer_unlock_commit(global_trace.buffer, event, irq_flags);
@@ -962,7 +937,6 @@
 	tracing_generic_entry_update(&entry->ent, flags, pc);
 	entry->ent.type			= TRACE_GRAPH_RET;
 	entry->ret				= *trace;
->>>>>>> da485e0c
 	ring_buffer_unlock_commit(global_trace.buffer, event, irq_flags);
 }
 #endif
@@ -1022,10 +996,7 @@
 		   struct trace_array_cpu *data,
 		   unsigned long flags, int pc)
 {
-<<<<<<< HEAD
-=======
 #ifdef CONFIG_STACKTRACE
->>>>>>> da485e0c
 	struct ring_buffer_event *event;
 	struct userstack_entry *entry;
 	struct stack_trace trace;
@@ -1051,10 +1022,7 @@
 
 	save_stack_trace_user(&trace);
 	ring_buffer_unlock_commit(tr->buffer, event, irq_flags);
-<<<<<<< HEAD
-=======
 #endif
->>>>>>> da485e0c
 }
 
 void __trace_userstack(struct trace_array *tr,
@@ -1244,13 +1212,8 @@
 	local_irq_restore(flags);
 }
 
-<<<<<<< HEAD
-#ifdef CONFIG_FUNCTION_RET_TRACER
-void trace_function_return(struct ftrace_retfunc *trace)
-=======
 #ifdef CONFIG_FUNCTION_GRAPH_TRACER
 int trace_graph_entry(struct ftrace_graph_ent *trace)
->>>>>>> da485e0c
 {
 	struct trace_array *tr = &global_trace;
 	struct trace_array_cpu *data;
@@ -1259,9 +1222,6 @@
 	int cpu;
 	int pc;
 
-<<<<<<< HEAD
-	raw_local_irq_save(flags);
-=======
 	if (!ftrace_trace_task(current))
 		return 0;
 
@@ -1295,20 +1255,11 @@
 	int pc;
 
 	local_irq_save(flags);
->>>>>>> da485e0c
 	cpu = raw_smp_processor_id();
 	data = tr->data[cpu];
 	disabled = atomic_inc_return(&data->disabled);
 	if (likely(disabled == 1)) {
 		pc = preempt_count();
-<<<<<<< HEAD
-		__trace_function_return(tr, data, trace, flags, pc);
-	}
-	atomic_dec(&data->disabled);
-	raw_local_irq_restore(flags);
-}
-#endif /* CONFIG_FUNCTION_RET_TRACER */
-=======
 		__trace_graph_return(tr, data, trace, flags, pc);
 	}
 	if (!trace->depth)
@@ -1317,7 +1268,6 @@
 	local_irq_restore(flags);
 }
 #endif /* CONFIG_FUNCTION_GRAPH_TRACER */
->>>>>>> da485e0c
 
 static struct ftrace_ops trace_ops __read_mostly =
 {
@@ -2119,17 +2069,11 @@
 			trace_seq_print_cont(s, iter);
 		break;
 	}
-<<<<<<< HEAD
-	case TRACE_FN_RET: {
-		return print_return_function(iter);
-		break;
-=======
 	case TRACE_GRAPH_RET: {
 		return print_graph_function(iter);
 	}
 	case TRACE_GRAPH_ENT: {
 		return print_graph_function(iter);
->>>>>>> da485e0c
 	}
 	case TRACE_BRANCH: {
 		struct trace_branch *field;
@@ -2479,13 +2423,10 @@
 	iter->trace = current_trace;
 	iter->pos = -1;
 
-<<<<<<< HEAD
-=======
 	/* Notify the tracer early; before we stop tracing. */
 	if (iter->trace && iter->trace->open)
 			iter->trace->open(iter);
 
->>>>>>> da485e0c
 	/* Annotate start of buffers if we had overruns */
 	if (ring_buffer_overruns(iter->tr->buffer))
 		iter->iter_flags |= TRACE_FILE_ANNOTATE;
@@ -2510,12 +2451,6 @@
 
 	/* stop the trace while dumping */
 	tracing_stop();
-<<<<<<< HEAD
-
-	if (iter->trace && iter->trace->open)
-			iter->trace->open(iter);
-=======
->>>>>>> da485e0c
 
 	mutex_unlock(&trace_types_lock);
 
@@ -3665,11 +3600,7 @@
 	struct print_entry *entry;
 	unsigned long irq_flags;
 
-<<<<<<< HEAD
-	if (tracing_disabled)
-=======
 	if (tracing_disabled || tracing_selftest_running)
->>>>>>> da485e0c
 		return 0;
 
 	pc = preempt_count();
