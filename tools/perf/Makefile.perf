# SPDX-License-Identifier: GPL-2.0-only
include ../scripts/Makefile.include
include ../scripts/Makefile.arch

# The default target of this Makefile is...
all:

include ../scripts/utilities.mak

# Define V to have a more verbose compile.
#
# Define VF to have a more verbose feature check output.
#
# Define O to save output files in a separate directory.
#
# Define ARCH as name of target architecture if you want cross-builds.
#
# Define CROSS_COMPILE as prefix name of compiler if you want cross-builds.
#
# Define NO_LIBPERL to disable perl script extension.
#
# Define NO_LIBPYTHON to disable python script extension.
#
# Define PYTHON to point to the python binary if the default
# `python' is not correct; for example: PYTHON=python2
#
# Define PYTHON_CONFIG to point to the python-config binary if
# the default `$(PYTHON)-config' is not correct.
#
# Define ASCIIDOC8 if you want to format documentation with AsciiDoc 8
#
# Define DOCBOOK_XSL_172 if you want to format man pages with DocBook XSL v1.72.
#
# Define LDFLAGS=-static to build a static binary.
#
# Define EXTRA_CFLAGS=-m64 or EXTRA_CFLAGS=-m32 as appropriate for cross-builds.
#
# Define EXCLUDE_EXTLIBS=-lmylib to exclude libmylib from the auto-generated
# EXTLIBS.
#
# Define EXTRA_PERFLIBS to pass extra libraries to PERFLIBS.
#
# Define NO_DWARF if you do not want debug-info analysis feature at all.
#
# Define WERROR=0 to disable treating any warnings as errors.
#
# Define NO_NEWT if you do not want TUI support. (deprecated)
#
# Define NO_SLANG if you do not want TUI support.
#
# Define NO_GTK2 if you do not want GTK+ GUI support.
#
# Define NO_DEMANGLE if you do not want C++ symbol demangling.
#
# Define NO_LIBELF if you do not want libelf dependency (e.g. cross-builds)
#
# Define NO_LIBUNWIND if you do not want libunwind dependency for dwarf
# backtrace post unwind.
#
# Define NO_BACKTRACE if you do not want stack backtrace debug feature
#
# Define NO_LIBNUMA if you do not want numa perf benchmark
#
# Define NO_LIBAUDIT if you do not want libaudit support
#
# Define NO_LIBBIONIC if you do not want bionic support
#
# Define NO_LIBCRYPTO if you do not want libcrypto (openssl) support
# used for generating build-ids for ELFs generated by jitdump.
#
# Define NO_LIBDW_DWARF_UNWIND if you do not want libdw support
# for dwarf backtrace post unwind.
#
# Define NO_PERF_READ_VDSO32 if you do not want to build perf-read-vdso32
# for reading the 32-bit compatibility VDSO in 64-bit mode
#
# Define NO_PERF_READ_VDSOX32 if you do not want to build perf-read-vdsox32
# for reading the x32 mode 32-bit compatibility VDSO in 64-bit mode
#
# Define NO_ZLIB if you do not want to support compressed kernel modules
#
# Define NO_LIBBABELTRACE if you do not want libbabeltrace support
# for CTF data format.
#
# Define NO_LZMA if you do not want to support compressed (xz) kernel modules
#
# Define NO_AUXTRACE if you do not want AUX area tracing support
#
# Define NO_LIBBPF if you do not want BPF support
#
# Define NO_LIBCAP if you do not want process capabilities considered by perf
#
# Define NO_SDT if you do not want to define SDT event in perf tools,
# note that it doesn't disable SDT scanning support.
#
# Define FEATURES_DUMP to provide features detection dump file
# and bypass the feature detection
#
# Define NO_JVMTI if you do not want jvmti agent built
#
# Define NO_JVMTI_CMLR (debug only) if you do not want to process CMLR
# data for java source lines.
#
# Define LIBCLANGLLVM if you DO want builtin clang and llvm support.
# When selected, pass LLVM_CONFIG=/path/to/llvm-config to `make' if
# llvm-config is not in $PATH.
#
# Define CORESIGHT if you DO WANT support for CoreSight trace decoding.
#
# Define NO_AIO if you do not want support of Posix AIO based trace
# streaming for record mode. Currently Posix AIO trace streaming is
# supported only when linking with glibc.
#
# Define NO_LIBZSTD if you do not want support of Zstandard based runtime
# trace compression in record mode.
#
# Define TCMALLOC to enable tcmalloc heap profiling.
#
<<<<<<< HEAD
=======
# Define LIBBPF_DYNAMIC to enable libbpf dynamic linking.
#
>>>>>>> 5172672d

# As per kernel Makefile, avoid funny character set dependencies
unexport LC_ALL
LC_COLLATE=C
LC_NUMERIC=C
export LC_COLLATE LC_NUMERIC

ifeq ($(srctree),)
srctree := $(patsubst %/,%,$(dir $(CURDIR)))
srctree := $(patsubst %/,%,$(dir $(srctree)))
#$(info Determined 'srctree' to be $(srctree))
endif

ifneq ($(objtree),)
#$(info Determined 'objtree' to be $(objtree))
endif

ifneq ($(OUTPUT),)
#$(info Determined 'OUTPUT' to be $(OUTPUT))
# Adding $(OUTPUT) as a directory to look for source files,
# because use generated output files as sources dependency
# for flex/bison parsers.
VPATH += $(OUTPUT)
export VPATH
endif

ifeq ($(V),1)
  Q =
else
  Q = @
endif

# Do not use make's built-in rules
# (this improves performance and avoids hard-to-debug behaviour);
MAKEFLAGS += -r

# Makefiles suck: This macro sets a default value of $(2) for the
# variable named by $(1), unless the variable has been set by
# environment or command line. This is necessary for CC and AR
# because make sets default values, so the simpler ?= approach
# won't work as expected.
define allow-override
  $(if $(or $(findstring environment,$(origin $(1))),\
            $(findstring command line,$(origin $(1)))),,\
    $(eval $(1) = $(2)))
endef

LD += $(EXTRA_LDFLAGS)

HOSTCC  ?= gcc
HOSTLD  ?= ld
HOSTAR  ?= ar

PKG_CONFIG = $(CROSS_COMPILE)pkg-config
LLVM_CONFIG ?= llvm-config

RM      = rm -f
LN      = ln -f
MKDIR   = mkdir
FIND    = find
INSTALL = install
FLEX    ?= flex
BISON   ?= bison
STRIP   = strip
AWK     = awk

# include Makefile.config by default and rule out
# non-config cases
config := 1

NON_CONFIG_TARGETS := clean python-clean TAGS tags cscope help install-doc install-man install-html install-info install-pdf doc man html info pdf

ifdef MAKECMDGOALS
ifeq ($(filter-out $(NON_CONFIG_TARGETS),$(MAKECMDGOALS)),)
  config := 0
endif
endif

# The fixdep build - we force fixdep tool to be built as
# the first target in the separate make session not to be
# disturbed by any parallel make jobs. Once fixdep is done
# we issue the requested build with FIXDEP=1 variable.
#
# The fixdep build is disabled for $(NON_CONFIG_TARGETS)
# targets, because it's not necessary.

ifdef FIXDEP
  force_fixdep := 0
else
  force_fixdep := $(config)
endif

export srctree OUTPUT RM CC CXX LD AR CFLAGS CXXFLAGS V BISON FLEX AWK
export HOSTCC HOSTLD HOSTAR

include $(srctree)/tools/build/Makefile.include

ifeq ($(force_fixdep),1)
goals := $(filter-out all sub-make, $(MAKECMDGOALS))

$(goals) all: sub-make

sub-make: fixdep
	@./check-headers.sh
	$(Q)$(MAKE) FIXDEP=1 -f Makefile.perf $(goals)

else # force_fixdep

LIB_DIR         = $(srctree)/tools/lib/api/
TRACE_EVENT_DIR = $(srctree)/tools/lib/traceevent/
BPF_DIR         = $(srctree)/tools/lib/bpf/
SUBCMD_DIR      = $(srctree)/tools/lib/subcmd/
LIBPERF_DIR     = $(srctree)/tools/perf/lib/

# Set FEATURE_TESTS to 'all' so all possible feature checkers are executed.
# Without this setting the output feature dump file misses some features, for
# example, liberty. Select all checkers so we won't get an incomplete feature
# dump file.
ifeq ($(config),1)
ifdef MAKECMDGOALS
ifeq ($(filter feature-dump,$(MAKECMDGOALS)),feature-dump)
FEATURE_TESTS := all
endif
endif
include Makefile.config
endif

ifeq ($(config),0)
include $(srctree)/tools/scripts/Makefile.arch
-include arch/$(SRCARCH)/Makefile
endif

# The FEATURE_DUMP_EXPORT holds location of the actual
# FEATURE_DUMP file to be used to bypass feature detection
# (for bpf or any other subproject)
ifeq ($(FEATURES_DUMP),)
FEATURE_DUMP_EXPORT := $(realpath $(OUTPUT)FEATURE-DUMP)
else
FEATURE_DUMP_EXPORT := $(realpath $(FEATURES_DUMP))
endif

export prefix bindir sharedir sysconfdir DESTDIR

# sparse is architecture-neutral, which means that we need to tell it
# explicitly what architecture to check for. Fix this up for yours..
SPARSE_FLAGS = -D__BIG_ENDIAN__ -D__powerpc__

# Guard against environment variables
PYRF_OBJS =
SCRIPT_SH =

SCRIPT_SH += perf-archive.sh
SCRIPT_SH += perf-with-kcore.sh

grep-libs = $(filter -l%,$(1))
strip-libs = $(filter-out -l%,$(1))

ifneq ($(OUTPUT),)
  TE_PATH=$(OUTPUT)
  BPF_PATH=$(OUTPUT)
  SUBCMD_PATH=$(OUTPUT)
  LIBPERF_PATH=$(OUTPUT)
ifneq ($(subdir),)
  API_PATH=$(OUTPUT)/../lib/api/
else
  API_PATH=$(OUTPUT)
endif
else
  TE_PATH=$(TRACE_EVENT_DIR)
  API_PATH=$(LIB_DIR)
  BPF_PATH=$(BPF_DIR)
  SUBCMD_PATH=$(SUBCMD_DIR)
  LIBPERF_PATH=$(LIBPERF_DIR)
endif

LIBTRACEEVENT = $(TE_PATH)libtraceevent.a
export LIBTRACEEVENT

LIBTRACEEVENT_DYNAMIC_LIST = $(TE_PATH)plugins/libtraceevent-dynamic-list

#
# The static build has no dynsym table, so this does not work for
# static build. Looks like linker starts to scream about that now
# (in Fedora 26) so we need to switch it off for static build.
DYNAMIC_LIST_LDFLAGS               = -Xlinker --dynamic-list=$(LIBTRACEEVENT_DYNAMIC_LIST)
LIBTRACEEVENT_DYNAMIC_LIST_LDFLAGS = $(if $(findstring -static,$(LDFLAGS)),,$(DYNAMIC_LIST_LDFLAGS))

LIBAPI = $(API_PATH)libapi.a
export LIBAPI

LIBBPF = $(BPF_PATH)libbpf.a

LIBSUBCMD = $(SUBCMD_PATH)libsubcmd.a

LIBPERF = $(LIBPERF_PATH)libperf.a
export LIBPERF

# python extension build directories
PYTHON_EXTBUILD     := $(OUTPUT)python_ext_build/
PYTHON_EXTBUILD_LIB := $(PYTHON_EXTBUILD)lib/
PYTHON_EXTBUILD_TMP := $(PYTHON_EXTBUILD)tmp/
export PYTHON_EXTBUILD_LIB PYTHON_EXTBUILD_TMP

python-clean := $(call QUIET_CLEAN, python) $(RM) -r $(PYTHON_EXTBUILD) $(OUTPUT)python/perf*.so

PYTHON_EXT_SRCS := $(shell grep -v ^\# util/python-ext-sources)
PYTHON_EXT_DEPS := util/python-ext-sources util/setup.py $(LIBTRACEEVENT) $(LIBAPI)

SCRIPTS = $(patsubst %.sh,%,$(SCRIPT_SH))

PROGRAMS += $(OUTPUT)perf

ifndef NO_PERF_READ_VDSO32
PROGRAMS += $(OUTPUT)perf-read-vdso32
endif

ifndef NO_PERF_READ_VDSOX32
PROGRAMS += $(OUTPUT)perf-read-vdsox32
endif

LIBJVMTI = libperf-jvmti.so

ifndef NO_JVMTI
PROGRAMS += $(OUTPUT)$(LIBJVMTI)
endif

# what 'all' will build and 'install' will install, in perfexecdir
ALL_PROGRAMS = $(PROGRAMS) $(SCRIPTS)

# what 'all' will build but not install in perfexecdir
OTHER_PROGRAMS = $(OUTPUT)perf

# Set paths to tools early so that they can be used for version tests.
ifndef SHELL_PATH
  SHELL_PATH = /bin/sh
endif
ifndef PERL_PATH
  PERL_PATH = /usr/bin/perl
endif

export PERL_PATH

PERFLIBS = $(LIBAPI) $(LIBTRACEEVENT) $(LIBSUBCMD) $(LIBPERF)
ifndef NO_LIBBPF
  ifndef LIBBPF_DYNAMIC
    PERFLIBS += $(LIBBPF)
  endif
endif

# We choose to avoid "if .. else if .. else .. endif endif"
# because maintaining the nesting to match is a pain.  If
# we had "elif" things would have been much nicer...

ifneq ($(OUTPUT),)
  CFLAGS += -I$(OUTPUT)
endif

ifndef NO_GTK2
  ALL_PROGRAMS += $(OUTPUT)libperf-gtk.so
  GTK_IN := $(OUTPUT)gtk-in.o
endif

ifdef ASCIIDOC8
  export ASCIIDOC8
endif

EXTLIBS := $(call filter-out,$(EXCLUDE_EXTLIBS),$(EXTLIBS))
LIBS = -Wl,--whole-archive $(PERFLIBS) $(EXTRA_PERFLIBS) -Wl,--no-whole-archive -Wl,--start-group $(EXTLIBS) -Wl,--end-group

ifeq ($(USE_CLANG), 1)
  CLANGLIBS_LIST = AST Basic CodeGen Driver Frontend Lex Tooling Edit Sema Analysis Parse Serialization
  CLANGLIBS_NOEXT_LIST = $(foreach l,$(CLANGLIBS_LIST),$(shell $(LLVM_CONFIG) --libdir)/libclang$(l))
  LIBCLANG = $(foreach l,$(CLANGLIBS_NOEXT_LIST),$(wildcard $(l).a $(l).so))
  LIBS += -Wl,--start-group $(LIBCLANG) -Wl,--end-group
endif

ifeq ($(USE_LLVM), 1)
  LIBLLVM = $(shell $(LLVM_CONFIG) --libs all) $(shell $(LLVM_CONFIG) --system-libs)
  LIBS += -L$(shell $(LLVM_CONFIG) --libdir) $(LIBLLVM)
endif

ifeq ($(USE_CXX), 1)
  LIBS += -lstdc++
endif

export INSTALL SHELL_PATH

### Build rules

SHELL = $(SHELL_PATH)

linux_uapi_dir := $(srctree)/tools/include/uapi/linux
asm_generic_uapi_dir := $(srctree)/tools/include/uapi/asm-generic
arch_asm_uapi_dir := $(srctree)/tools/arch/$(SRCARCH)/include/uapi/asm/
x86_arch_asm_uapi_dir := $(srctree)/tools/arch/x86/include/uapi/asm/
x86_arch_asm_dir := $(srctree)/tools/arch/x86/include/asm/

beauty_outdir := $(OUTPUT)trace/beauty/generated
beauty_ioctl_outdir := $(beauty_outdir)/ioctl
drm_ioctl_array := $(beauty_ioctl_outdir)/drm_ioctl_array.c
drm_hdr_dir := $(srctree)/tools/include/uapi/drm
drm_ioctl_tbl := $(srctree)/tools/perf/trace/beauty/drm_ioctl.sh

# Create output directory if not already present
_dummy := $(shell [ -d '$(beauty_ioctl_outdir)' ] || mkdir -p '$(beauty_ioctl_outdir)')

$(drm_ioctl_array): $(drm_hdr_dir)/drm.h $(drm_hdr_dir)/i915_drm.h $(drm_ioctl_tbl)
	$(Q)$(SHELL) '$(drm_ioctl_tbl)' $(drm_hdr_dir) > $@

fadvise_advice_array := $(beauty_outdir)/fadvise_advice_array.c
fadvise_advice_tbl := $(srctree)/tools/perf/trace/beauty/fadvise.sh

$(fadvise_advice_array): $(linux_uapi_dir)/in.h $(fadvise_advice_tbl)
	$(Q)$(SHELL) '$(fadvise_advice_tbl)' $(linux_uapi_dir) > $@

fsmount_arrays := $(beauty_outdir)/fsmount_arrays.c
fsmount_tbls := $(srctree)/tools/perf/trace/beauty/fsmount.sh

$(fsmount_arrays): $(linux_uapi_dir)/fs.h $(fsmount_tbls)
	$(Q)$(SHELL) '$(fsmount_tbls)' $(linux_uapi_dir) > $@

fspick_arrays := $(beauty_outdir)/fspick_arrays.c
fspick_tbls := $(srctree)/tools/perf/trace/beauty/fspick.sh

$(fspick_arrays): $(linux_uapi_dir)/fs.h $(fspick_tbls)
	$(Q)$(SHELL) '$(fspick_tbls)' $(linux_uapi_dir) > $@

fsconfig_arrays := $(beauty_outdir)/fsconfig_arrays.c
fsconfig_tbls := $(srctree)/tools/perf/trace/beauty/fsconfig.sh

$(fsconfig_arrays): $(linux_uapi_dir)/fs.h $(fsconfig_tbls)
	$(Q)$(SHELL) '$(fsconfig_tbls)' $(linux_uapi_dir) > $@

pkey_alloc_access_rights_array := $(beauty_outdir)/pkey_alloc_access_rights_array.c
asm_generic_hdr_dir := $(srctree)/tools/include/uapi/asm-generic/
pkey_alloc_access_rights_tbl := $(srctree)/tools/perf/trace/beauty/pkey_alloc_access_rights.sh

$(pkey_alloc_access_rights_array): $(asm_generic_hdr_dir)/mman-common.h $(pkey_alloc_access_rights_tbl)
	$(Q)$(SHELL) '$(pkey_alloc_access_rights_tbl)' $(asm_generic_hdr_dir) > $@

sndrv_ctl_ioctl_array := $(beauty_ioctl_outdir)/sndrv_ctl_ioctl_array.c
sndrv_ctl_hdr_dir := $(srctree)/tools/include/uapi/sound
sndrv_ctl_ioctl_tbl := $(srctree)/tools/perf/trace/beauty/sndrv_ctl_ioctl.sh

$(sndrv_ctl_ioctl_array): $(sndrv_ctl_hdr_dir)/asound.h $(sndrv_ctl_ioctl_tbl)
	$(Q)$(SHELL) '$(sndrv_ctl_ioctl_tbl)' $(sndrv_ctl_hdr_dir) > $@

sndrv_pcm_ioctl_array := $(beauty_ioctl_outdir)/sndrv_pcm_ioctl_array.c
sndrv_pcm_hdr_dir := $(srctree)/tools/include/uapi/sound
sndrv_pcm_ioctl_tbl := $(srctree)/tools/perf/trace/beauty/sndrv_pcm_ioctl.sh

$(sndrv_pcm_ioctl_array): $(sndrv_pcm_hdr_dir)/asound.h $(sndrv_pcm_ioctl_tbl)
	$(Q)$(SHELL) '$(sndrv_pcm_ioctl_tbl)' $(sndrv_pcm_hdr_dir) > $@

kcmp_type_array := $(beauty_outdir)/kcmp_type_array.c
kcmp_hdr_dir := $(srctree)/tools/include/uapi/linux/
kcmp_type_tbl := $(srctree)/tools/perf/trace/beauty/kcmp_type.sh

$(kcmp_type_array): $(kcmp_hdr_dir)/kcmp.h $(kcmp_type_tbl)
	$(Q)$(SHELL) '$(kcmp_type_tbl)' $(kcmp_hdr_dir) > $@

kvm_ioctl_array := $(beauty_ioctl_outdir)/kvm_ioctl_array.c
kvm_hdr_dir := $(srctree)/tools/include/uapi/linux
kvm_ioctl_tbl := $(srctree)/tools/perf/trace/beauty/kvm_ioctl.sh

$(kvm_ioctl_array): $(kvm_hdr_dir)/kvm.h $(kvm_ioctl_tbl)
	$(Q)$(SHELL) '$(kvm_ioctl_tbl)' $(kvm_hdr_dir) > $@

socket_ipproto_array := $(beauty_outdir)/socket_ipproto_array.c
socket_ipproto_tbl := $(srctree)/tools/perf/trace/beauty/socket_ipproto.sh

$(socket_ipproto_array): $(linux_uapi_dir)/in.h $(socket_ipproto_tbl)
	$(Q)$(SHELL) '$(socket_ipproto_tbl)' $(linux_uapi_dir) > $@

vhost_virtio_ioctl_array := $(beauty_ioctl_outdir)/vhost_virtio_ioctl_array.c
vhost_virtio_hdr_dir := $(srctree)/tools/include/uapi/linux
vhost_virtio_ioctl_tbl := $(srctree)/tools/perf/trace/beauty/vhost_virtio_ioctl.sh

$(vhost_virtio_ioctl_array): $(vhost_virtio_hdr_dir)/vhost.h $(vhost_virtio_ioctl_tbl)
	$(Q)$(SHELL) '$(vhost_virtio_ioctl_tbl)' $(vhost_virtio_hdr_dir) > $@

perf_ioctl_array := $(beauty_ioctl_outdir)/perf_ioctl_array.c
perf_hdr_dir := $(srctree)/tools/include/uapi/linux
perf_ioctl_tbl := $(srctree)/tools/perf/trace/beauty/perf_ioctl.sh

$(perf_ioctl_array): $(perf_hdr_dir)/perf_event.h $(perf_ioctl_tbl)
	$(Q)$(SHELL) '$(perf_ioctl_tbl)' $(perf_hdr_dir) > $@

madvise_behavior_array := $(beauty_outdir)/madvise_behavior_array.c
madvise_hdr_dir := $(srctree)/tools/include/uapi/asm-generic/
madvise_behavior_tbl := $(srctree)/tools/perf/trace/beauty/madvise_behavior.sh

$(madvise_behavior_array): $(madvise_hdr_dir)/mman-common.h $(madvise_behavior_tbl)
	$(Q)$(SHELL) '$(madvise_behavior_tbl)' $(madvise_hdr_dir) > $@

mmap_flags_array := $(beauty_outdir)/mmap_flags_array.c
mmap_flags_tbl := $(srctree)/tools/perf/trace/beauty/mmap_flags.sh

$(mmap_flags_array): $(linux_uapi_dir)/mman.h $(asm_generic_uapi_dir)/mman.h $(asm_generic_uapi_dir)/mman-common.h $(mmap_flags_tbl)
	$(Q)$(SHELL) '$(mmap_flags_tbl)' $(linux_uapi_dir) $(asm_generic_uapi_dir) $(arch_asm_uapi_dir) > $@

mount_flags_array := $(beauty_outdir)/mount_flags_array.c
mount_flags_tbl := $(srctree)/tools/perf/trace/beauty/mount_flags.sh

$(mount_flags_array): $(linux_uapi_dir)/fs.h $(mount_flags_tbl)
	$(Q)$(SHELL) '$(mount_flags_tbl)' $(linux_uapi_dir) > $@

move_mount_flags_array := $(beauty_outdir)/move_mount_flags_array.c
move_mount_flags_tbl := $(srctree)/tools/perf/trace/beauty/move_mount_flags.sh

$(move_mount_flags_array): $(linux_uapi_dir)/fs.h $(move_mount_flags_tbl)
	$(Q)$(SHELL) '$(move_mount_flags_tbl)' $(linux_uapi_dir) > $@

prctl_option_array := $(beauty_outdir)/prctl_option_array.c
prctl_hdr_dir := $(srctree)/tools/include/uapi/linux/
prctl_option_tbl := $(srctree)/tools/perf/trace/beauty/prctl_option.sh

$(prctl_option_array): $(prctl_hdr_dir)/prctl.h $(prctl_option_tbl)
	$(Q)$(SHELL) '$(prctl_option_tbl)' $(prctl_hdr_dir) > $@

usbdevfs_ioctl_array := $(beauty_ioctl_outdir)/usbdevfs_ioctl_array.c
usbdevfs_ioctl_tbl := $(srctree)/tools/perf/trace/beauty/usbdevfs_ioctl.sh

$(usbdevfs_ioctl_array): $(linux_uapi_dir)/usbdevice_fs.h $(usbdevfs_ioctl_tbl)
	$(Q)$(SHELL) '$(usbdevfs_ioctl_tbl)' $(linux_uapi_dir) > $@

x86_arch_prctl_code_array := $(beauty_outdir)/x86_arch_prctl_code_array.c
x86_arch_prctl_code_tbl := $(srctree)/tools/perf/trace/beauty/x86_arch_prctl.sh

$(x86_arch_prctl_code_array): $(x86_arch_asm_uapi_dir)/prctl.h $(x86_arch_prctl_code_tbl)
	$(Q)$(SHELL) '$(x86_arch_prctl_code_tbl)' $(x86_arch_asm_uapi_dir) > $@

x86_arch_irq_vectors_array := $(beauty_outdir)/x86_arch_irq_vectors_array.c
x86_arch_irq_vectors_tbl := $(srctree)/tools/perf/trace/beauty/tracepoints/x86_irq_vectors.sh

$(x86_arch_irq_vectors_array): $(x86_arch_asm_dir)/irq_vectors.h $(x86_arch_irq_vectors_tbl)
	$(Q)$(SHELL) '$(x86_arch_irq_vectors_tbl)' $(x86_arch_asm_dir) > $@

x86_arch_MSRs_array := $(beauty_outdir)/x86_arch_MSRs_array.c
x86_arch_MSRs_tbl := $(srctree)/tools/perf/trace/beauty/tracepoints/x86_msr.sh

$(x86_arch_MSRs_array): $(x86_arch_asm_dir)/msr-index.h $(x86_arch_MSRs_tbl)
	$(Q)$(SHELL) '$(x86_arch_MSRs_tbl)' $(x86_arch_asm_dir) > $@

rename_flags_array := $(beauty_outdir)/rename_flags_array.c
rename_flags_tbl := $(srctree)/tools/perf/trace/beauty/rename_flags.sh

$(rename_flags_array): $(linux_uapi_dir)/fs.h $(rename_flags_tbl)
	$(Q)$(SHELL) '$(rename_flags_tbl)' $(linux_uapi_dir) > $@

arch_errno_name_array := $(beauty_outdir)/arch_errno_name_array.c
arch_errno_hdr_dir := $(srctree)/tools
arch_errno_tbl := $(srctree)/tools/perf/trace/beauty/arch_errno_names.sh

$(arch_errno_name_array): $(arch_errno_tbl)
	$(Q)$(SHELL) '$(arch_errno_tbl)' $(CC) $(arch_errno_hdr_dir) > $@

sync_file_range_arrays := $(beauty_outdir)/sync_file_range_arrays.c
sync_file_range_tbls := $(srctree)/tools/perf/trace/beauty/sync_file_range.sh

$(sync_file_range_arrays): $(linux_uapi_dir)/fs.h $(sync_file_range_tbls)
	$(Q)$(SHELL) '$(sync_file_range_tbls)' $(linux_uapi_dir) > $@

all: shell_compatibility_test $(ALL_PROGRAMS) $(LANG_BINDINGS) $(OTHER_PROGRAMS)

# Create python binding output directory if not already present
_dummy := $(shell [ -d '$(OUTPUT)python' ] || mkdir -p '$(OUTPUT)python')

$(OUTPUT)python/perf.so: $(PYTHON_EXT_SRCS) $(PYTHON_EXT_DEPS) $(LIBTRACEEVENT_DYNAMIC_LIST) $(LIBPERF)
	$(QUIET_GEN)LDSHARED="$(CC) -pthread -shared" \
        CFLAGS='$(CFLAGS)' LDFLAGS='$(LDFLAGS) $(LIBTRACEEVENT_DYNAMIC_LIST_LDFLAGS)' \
	  $(PYTHON_WORD) util/setup.py \
	  --quiet build_ext; \
	cp $(PYTHON_EXTBUILD_LIB)perf*.so $(OUTPUT)python/

please_set_SHELL_PATH_to_a_more_modern_shell:
	$(Q)$$(:)

shell_compatibility_test: please_set_SHELL_PATH_to_a_more_modern_shell

strip: $(PROGRAMS) $(OUTPUT)perf
	$(STRIP) $(STRIP_OPTS) $(PROGRAMS) $(OUTPUT)perf

PERF_IN := $(OUTPUT)perf-in.o

JEVENTS       := $(OUTPUT)pmu-events/jevents
JEVENTS_IN    := $(OUTPUT)pmu-events/jevents-in.o

PMU_EVENTS_IN := $(OUTPUT)pmu-events/pmu-events-in.o

export JEVENTS

build := -f $(srctree)/tools/build/Makefile.build dir=. obj

$(PERF_IN): prepare FORCE
	$(Q)$(MAKE) $(build)=perf

$(JEVENTS_IN): FORCE
	$(Q)$(MAKE) -f $(srctree)/tools/build/Makefile.build dir=pmu-events obj=jevents

$(JEVENTS): $(JEVENTS_IN)
	$(QUIET_LINK)$(HOSTCC) $(JEVENTS_IN) -o $@

$(PMU_EVENTS_IN): $(JEVENTS) FORCE
	$(Q)$(MAKE) -f $(srctree)/tools/build/Makefile.build dir=pmu-events obj=pmu-events

$(OUTPUT)perf: $(PERFLIBS) $(PERF_IN) $(PMU_EVENTS_IN) $(LIBTRACEEVENT_DYNAMIC_LIST)
	$(QUIET_LINK)$(CC) $(CFLAGS) $(LDFLAGS) $(LIBTRACEEVENT_DYNAMIC_LIST_LDFLAGS) \
		$(PERF_IN) $(PMU_EVENTS_IN) $(LIBS) -o $@

$(GTK_IN): FORCE
	$(Q)$(MAKE) $(build)=gtk

$(OUTPUT)libperf-gtk.so: $(GTK_IN) $(PERFLIBS)
	$(QUIET_LINK)$(CC) -o $@ -shared $(LDFLAGS) $(filter %.o,$^) $(GTK_LIBS)

$(OUTPUT)common-cmds.h: util/generate-cmdlist.sh command-list.txt

$(OUTPUT)common-cmds.h: $(wildcard Documentation/perf-*.txt)
	$(QUIET_GEN). util/generate-cmdlist.sh > $@+ && mv $@+ $@

$(SCRIPTS) : % : %.sh
	$(QUIET_GEN)$(INSTALL) '$@.sh' '$(OUTPUT)$@'

$(OUTPUT)PERF-VERSION-FILE: ../../.git/HEAD
	$(Q)$(SHELL_PATH) util/PERF-VERSION-GEN $(OUTPUT)
	$(Q)touch $(OUTPUT)PERF-VERSION-FILE

# These can record PERF_VERSION
perf.spec $(SCRIPTS) \
	: $(OUTPUT)PERF-VERSION-FILE

.SUFFIXES:

#
# If a target does not match any of the later rules then prefix it by $(OUTPUT)
# This makes targets like 'make O=/tmp/perf perf.o' work in a natural way.
#
ifneq ($(OUTPUT),)
%.o: $(OUTPUT)%.o
	@echo "    # Redirected target $@ => $(OUTPUT)$@"
pmu-events/%.o: $(OUTPUT)pmu-events/%.o
	@echo "    # Redirected target $@ => $(OUTPUT)$@"
util/%.o: $(OUTPUT)util/%.o
	@echo "    # Redirected target $@ => $(OUTPUT)$@"
bench/%.o: $(OUTPUT)bench/%.o
	@echo "    # Redirected target $@ => $(OUTPUT)$@"
tests/%.o: $(OUTPUT)tests/%.o
	@echo "    # Redirected target $@ => $(OUTPUT)$@"
endif

# These two need to be here so that when O= is not used they take precedence
# over the general rule for .o

# get relative building directory (to $(OUTPUT))
# and '.' if it's $(OUTPUT) itself
__build-dir = $(subst $(OUTPUT),,$(dir $@))
build-dir   = $(if $(__build-dir),$(__build-dir),.)

prepare: $(OUTPUT)PERF-VERSION-FILE $(OUTPUT)common-cmds.h archheaders $(drm_ioctl_array) \
	$(fadvise_advice_array) \
	$(fsconfig_arrays) \
	$(fsmount_arrays) \
	$(fspick_arrays) \
	$(pkey_alloc_access_rights_array) \
	$(sndrv_pcm_ioctl_array) \
	$(sndrv_ctl_ioctl_array) \
	$(kcmp_type_array) \
	$(kvm_ioctl_array) \
	$(socket_ipproto_array) \
	$(vhost_virtio_ioctl_array) \
	$(madvise_behavior_array) \
	$(mmap_flags_array) \
	$(mount_flags_array) \
	$(move_mount_flags_array) \
	$(perf_ioctl_array) \
	$(prctl_option_array) \
	$(usbdevfs_ioctl_array) \
	$(x86_arch_irq_vectors_array) \
	$(x86_arch_MSRs_array) \
	$(x86_arch_prctl_code_array) \
	$(rename_flags_array) \
	$(arch_errno_name_array) \
	$(sync_file_range_arrays)

$(OUTPUT)%.o: %.c prepare FORCE
	$(Q)$(MAKE) -f $(srctree)/tools/build/Makefile.build dir=$(build-dir) $@

$(OUTPUT)%.i: %.c prepare FORCE
	$(Q)$(MAKE) -f $(srctree)/tools/build/Makefile.build dir=$(build-dir) $@

$(OUTPUT)%.s: %.c prepare FORCE
	$(Q)$(MAKE) -f $(srctree)/tools/build/Makefile.build dir=$(build-dir) $@

$(OUTPUT)%-bison.o: %.c prepare FORCE
	$(Q)$(MAKE) -f $(srctree)/tools/build/Makefile.build dir=$(build-dir) $@

$(OUTPUT)%-flex.o: %.c prepare FORCE
	$(Q)$(MAKE) -f $(srctree)/tools/build/Makefile.build dir=$(build-dir) $@

$(OUTPUT)%.o: %.S prepare FORCE
	$(Q)$(MAKE) -f $(srctree)/tools/build/Makefile.build dir=$(build-dir) $@

$(OUTPUT)%.i: %.S prepare FORCE
	$(Q)$(MAKE) -f $(srctree)/tools/build/Makefile.build dir=$(build-dir) $@

$(OUTPUT)perf-%: %.o $(PERFLIBS)
	$(QUIET_LINK)$(CC) $(CFLAGS) -o $@ $(LDFLAGS) $(filter %.o,$^) $(LIBS)

ifndef NO_PERF_READ_VDSO32
$(OUTPUT)perf-read-vdso32: perf-read-vdso.c util/find-map.c
	$(QUIET_CC)$(CC) -m32 $(filter -static,$(LDFLAGS)) -Wall -Werror -o $@ perf-read-vdso.c
endif

ifndef NO_PERF_READ_VDSOX32
$(OUTPUT)perf-read-vdsox32: perf-read-vdso.c util/find-map.c
	$(QUIET_CC)$(CC) -mx32 $(filter -static,$(LDFLAGS)) -Wall -Werror -o $@ perf-read-vdso.c
endif

ifndef NO_JVMTI
LIBJVMTI_IN := $(OUTPUT)jvmti/jvmti-in.o

$(LIBJVMTI_IN): FORCE
	$(Q)$(MAKE) -f $(srctree)/tools/build/Makefile.build dir=jvmti obj=jvmti

$(OUTPUT)$(LIBJVMTI): $(LIBJVMTI_IN)
	$(QUIET_LINK)$(CC) $(LDFLAGS) -shared -Wl,-soname -Wl,$(LIBJVMTI) -o $@ $<
endif

$(patsubst perf-%,%.o,$(PROGRAMS)): $(wildcard */*.h)

LIBTRACEEVENT_FLAGS += plugin_dir=$(plugindir_SQ) 'EXTRA_CFLAGS=$(EXTRA_CFLAGS)' 'LDFLAGS=$(LDFLAGS)'

$(LIBTRACEEVENT): FORCE
	$(Q)$(MAKE) -C $(TRACE_EVENT_DIR) $(LIBTRACEEVENT_FLAGS) O=$(OUTPUT) $(OUTPUT)libtraceevent.a

libtraceevent_plugins: FORCE
	$(Q)$(MAKE) -C $(TRACE_EVENT_DIR) $(LIBTRACEEVENT_FLAGS) O=$(OUTPUT) plugins

$(LIBTRACEEVENT_DYNAMIC_LIST): libtraceevent_plugins
	$(Q)$(MAKE) -C $(TRACE_EVENT_DIR) $(LIBTRACEEVENT_FLAGS) O=$(OUTPUT) $(OUTPUT)plugins/libtraceevent-dynamic-list

$(LIBTRACEEVENT)-clean:
	$(call QUIET_CLEAN, libtraceevent)
	$(Q)$(MAKE) -C $(TRACE_EVENT_DIR) O=$(OUTPUT) clean >/dev/null

install-traceevent-plugins: libtraceevent_plugins
	$(Q)$(MAKE) -C $(TRACE_EVENT_DIR) $(LIBTRACEEVENT_FLAGS) O=$(OUTPUT) install_plugins

$(LIBAPI): FORCE
	$(Q)$(MAKE) -C $(LIB_DIR) O=$(OUTPUT) $(OUTPUT)libapi.a

$(LIBAPI)-clean:
	$(call QUIET_CLEAN, libapi)
	$(Q)$(MAKE) -C $(LIB_DIR) O=$(OUTPUT) clean >/dev/null

$(LIBBPF): FORCE
	$(Q)$(MAKE) -C $(BPF_DIR) O=$(OUTPUT) $(OUTPUT)libbpf.a FEATURES_DUMP=$(FEATURE_DUMP_EXPORT)

$(LIBBPF)-clean:
	$(call QUIET_CLEAN, libbpf)
	$(Q)$(MAKE) -C $(BPF_DIR) O=$(OUTPUT) clean >/dev/null

$(LIBPERF): FORCE
	$(Q)$(MAKE) -C $(LIBPERF_DIR) EXTRA_CFLAGS="$(LIBPERF_CFLAGS)" O=$(OUTPUT) $(OUTPUT)libperf.a

$(LIBPERF)-clean:
	$(call QUIET_CLEAN, libperf)
	$(Q)$(MAKE) -C $(LIBPERF_DIR) O=$(OUTPUT) clean >/dev/null

$(LIBSUBCMD): FORCE
	$(Q)$(MAKE) -C $(SUBCMD_DIR) O=$(OUTPUT) $(OUTPUT)libsubcmd.a

$(LIBSUBCMD)-clean:
	$(call QUIET_CLEAN, libsubcmd)
	$(Q)$(MAKE) -C $(SUBCMD_DIR) O=$(OUTPUT) clean

help:
	@echo 'Perf make targets:'
	@echo '  doc		- make *all* documentation (see below)'
	@echo '  man		- make manpage documentation (access with man <foo>)'
	@echo '  html		- make html documentation'
	@echo '  info		- make GNU info documentation (access with info <foo>)'
	@echo '  pdf		- make pdf documentation'
	@echo '  TAGS		- use etags to make tag information for source browsing'
	@echo '  tags		- use ctags to make tag information for source browsing'
	@echo '  cscope	- use cscope to make interactive browsing database'
	@echo ''
	@echo 'Perf install targets:'
	@echo '  NOTE: documentation build requires asciidoc, xmlto packages to be installed'
	@echo '  HINT: use "prefix" or "DESTDIR" to install to a particular'
	@echo '        path like "make prefix=/usr/local install install-doc"'
	@echo '  install	- install compiled binaries'
	@echo '  install-doc	- install *all* documentation'
	@echo '  install-man	- install manpage documentation'
	@echo '  install-html	- install html documentation'
	@echo '  install-info	- install GNU info documentation'
	@echo '  install-pdf	- install pdf documentation'
	@echo ''
	@echo '  quick-install-doc	- alias for quick-install-man'
	@echo '  quick-install-man	- install the documentation quickly'
	@echo '  quick-install-html	- install the html documentation quickly'
	@echo ''
	@echo 'Perf maintainer targets:'
	@echo '  clean			- clean all binary objects and build output'


DOC_TARGETS := doc man html info pdf

INSTALL_DOC_TARGETS := $(patsubst %,install-%,$(DOC_TARGETS)) try-install-man
INSTALL_DOC_TARGETS += quick-install-doc quick-install-man quick-install-html

# 'make doc' should call 'make -C Documentation all'
$(DOC_TARGETS):
	$(QUIET_SUBDIR0)Documentation $(QUIET_SUBDIR1) $(@:doc=all)

TAG_FOLDERS= . ../lib ../include
TAG_FILES= ../../include/uapi/linux/perf_event.h

TAGS:
	$(QUIET_GEN)$(RM) TAGS; \
	$(FIND) $(TAG_FOLDERS) -name '*.[hcS]' -print -o -name '*.cpp' -print | xargs etags -a $(TAG_FILES)

tags:
	$(QUIET_GEN)$(RM) tags; \
	$(FIND) $(TAG_FOLDERS) -name '*.[hcS]' -print -o -name '*.cpp' -print | xargs ctags -a $(TAG_FILES)

cscope:
	$(QUIET_GEN)$(RM) cscope*; \
	$(FIND) $(TAG_FOLDERS) -name '*.[hcS]' -print -o -name '*.cpp' -print | xargs cscope -b $(TAG_FILES)

### Testing rules

# GNU make supports exporting all variables by "export" without parameters.
# However, the environment gets quite big, and some programs have problems
# with that.

check: $(OUTPUT)common-cmds.h
	if sparse; \
	then \
		for i in *.c */*.c; \
		do \
			sparse $(CFLAGS) $(SPARSE_FLAGS) $$i || exit; \
		done; \
	else \
		exit 1; \
	fi

### Installation rules

ifndef NO_GTK2
install-gtk: $(OUTPUT)libperf-gtk.so
	$(call QUIET_INSTALL, 'GTK UI') \
		$(INSTALL) -d -m 755 '$(DESTDIR_SQ)$(libdir_SQ)'; \
		$(INSTALL) $(OUTPUT)libperf-gtk.so '$(DESTDIR_SQ)$(libdir_SQ)'
else
install-gtk:
endif

install-tools: all install-gtk
	$(call QUIET_INSTALL, binaries) \
		$(INSTALL) -d -m 755 '$(DESTDIR_SQ)$(bindir_SQ)'; \
		$(INSTALL) $(OUTPUT)perf '$(DESTDIR_SQ)$(bindir_SQ)'; \
		$(LN) '$(DESTDIR_SQ)$(bindir_SQ)/perf' '$(DESTDIR_SQ)$(bindir_SQ)/trace'
ifndef NO_PERF_READ_VDSO32
	$(call QUIET_INSTALL, perf-read-vdso32) \
		$(INSTALL) $(OUTPUT)perf-read-vdso32 '$(DESTDIR_SQ)$(bindir_SQ)';
endif
ifndef NO_PERF_READ_VDSOX32
	$(call QUIET_INSTALL, perf-read-vdsox32) \
		$(INSTALL) $(OUTPUT)perf-read-vdsox32 '$(DESTDIR_SQ)$(bindir_SQ)';
endif
ifndef NO_JVMTI
	$(call QUIET_INSTALL, $(LIBJVMTI)) \
		$(INSTALL) -d -m 755 '$(DESTDIR_SQ)$(libdir_SQ)'; \
		$(INSTALL) $(OUTPUT)$(LIBJVMTI) '$(DESTDIR_SQ)$(libdir_SQ)';
endif
	$(call QUIET_INSTALL, libexec) \
		$(INSTALL) -d -m 755 '$(DESTDIR_SQ)$(perfexec_instdir_SQ)'
ifndef NO_LIBBPF
	$(call QUIET_INSTALL, bpf-headers) \
		$(INSTALL) -d -m 755 '$(DESTDIR_SQ)$(perf_include_instdir_SQ)/bpf'; \
		$(INSTALL) -d -m 755 '$(DESTDIR_SQ)$(perf_include_instdir_SQ)/bpf/linux'; \
		$(INSTALL) include/bpf/*.h -t '$(DESTDIR_SQ)$(perf_include_instdir_SQ)/bpf'; \
		$(INSTALL) include/bpf/linux/*.h -t '$(DESTDIR_SQ)$(perf_include_instdir_SQ)/bpf/linux'
	$(call QUIET_INSTALL, bpf-examples) \
		$(INSTALL) -d -m 755 '$(DESTDIR_SQ)$(perf_examples_instdir_SQ)/bpf'; \
		$(INSTALL) examples/bpf/*.c -t '$(DESTDIR_SQ)$(perf_examples_instdir_SQ)/bpf'
endif
	$(call QUIET_INSTALL, perf-archive) \
		$(INSTALL) $(OUTPUT)perf-archive -t '$(DESTDIR_SQ)$(perfexec_instdir_SQ)'
	$(call QUIET_INSTALL, perf-with-kcore) \
		$(INSTALL) $(OUTPUT)perf-with-kcore -t '$(DESTDIR_SQ)$(perfexec_instdir_SQ)'
ifndef NO_LIBAUDIT
	$(call QUIET_INSTALL, strace/groups) \
		$(INSTALL) -d -m 755 '$(DESTDIR_SQ)$(STRACE_GROUPS_INSTDIR_SQ)'; \
		$(INSTALL) trace/strace/groups/* -t '$(DESTDIR_SQ)$(STRACE_GROUPS_INSTDIR_SQ)'
endif
ifndef NO_LIBPERL
	$(call QUIET_INSTALL, perl-scripts) \
		$(INSTALL) -d -m 755 '$(DESTDIR_SQ)$(perfexec_instdir_SQ)/scripts/perl/Perf-Trace-Util/lib/Perf/Trace'; \
		$(INSTALL) scripts/perl/Perf-Trace-Util/lib/Perf/Trace/* -t '$(DESTDIR_SQ)$(perfexec_instdir_SQ)/scripts/perl/Perf-Trace-Util/lib/Perf/Trace'; \
		$(INSTALL) scripts/perl/*.pl -t '$(DESTDIR_SQ)$(perfexec_instdir_SQ)/scripts/perl'; \
		$(INSTALL) -d -m 755 '$(DESTDIR_SQ)$(perfexec_instdir_SQ)/scripts/perl/bin'; \
		$(INSTALL) scripts/perl/bin/* -t '$(DESTDIR_SQ)$(perfexec_instdir_SQ)/scripts/perl/bin'
endif
ifndef NO_LIBPYTHON
	$(call QUIET_INSTALL, python-scripts) \
		$(INSTALL) -d -m 755 '$(DESTDIR_SQ)$(perfexec_instdir_SQ)/scripts/python/Perf-Trace-Util/lib/Perf/Trace'; \
		$(INSTALL) -d -m 755 '$(DESTDIR_SQ)$(perfexec_instdir_SQ)/scripts/python/bin'; \
		$(INSTALL) scripts/python/Perf-Trace-Util/lib/Perf/Trace/* -m 644 -t '$(DESTDIR_SQ)$(perfexec_instdir_SQ)/scripts/python/Perf-Trace-Util/lib/Perf/Trace'; \
		$(INSTALL) scripts/python/*.py -m 644 -t '$(DESTDIR_SQ)$(perfexec_instdir_SQ)/scripts/python'; \
		$(INSTALL) scripts/python/bin/* -t '$(DESTDIR_SQ)$(perfexec_instdir_SQ)/scripts/python/bin'
endif
	$(call QUIET_INSTALL, perf_completion-script) \
		$(INSTALL) -d -m 755 '$(DESTDIR_SQ)$(sysconfdir_SQ)/bash_completion.d'; \
		$(INSTALL) perf-completion.sh '$(DESTDIR_SQ)$(sysconfdir_SQ)/bash_completion.d/perf'
	$(call QUIET_INSTALL, perf-tip) \
		$(INSTALL) -d -m 755 '$(DESTDIR_SQ)$(tip_instdir_SQ)'; \
		$(INSTALL) Documentation/tips.txt -t '$(DESTDIR_SQ)$(tip_instdir_SQ)'

install-tests: all install-gtk
	$(call QUIET_INSTALL, tests) \
		$(INSTALL) -d -m 755 '$(DESTDIR_SQ)$(perfexec_instdir_SQ)/tests'; \
		$(INSTALL) tests/attr.py '$(DESTDIR_SQ)$(perfexec_instdir_SQ)/tests'; \
		$(INSTALL) -d -m 755 '$(DESTDIR_SQ)$(perfexec_instdir_SQ)/tests/attr'; \
		$(INSTALL) tests/attr/* '$(DESTDIR_SQ)$(perfexec_instdir_SQ)/tests/attr'; \
		$(INSTALL) -d -m 755 '$(DESTDIR_SQ)$(perfexec_instdir_SQ)/tests/shell'; \
		$(INSTALL) tests/shell/*.sh '$(DESTDIR_SQ)$(perfexec_instdir_SQ)/tests/shell'; \
		$(INSTALL) -d -m 755 '$(DESTDIR_SQ)$(perfexec_instdir_SQ)/tests/shell/lib'; \
		$(INSTALL) tests/shell/lib/*.sh '$(DESTDIR_SQ)$(perfexec_instdir_SQ)/tests/shell/lib'

install-bin: install-tools install-tests install-traceevent-plugins

install: install-bin try-install-man

install-python_ext:
	$(PYTHON_WORD) util/setup.py --quiet install --root='/$(DESTDIR_SQ)'

# 'make install-doc' should call 'make -C Documentation install'
$(INSTALL_DOC_TARGETS):
	$(QUIET_SUBDIR0)Documentation $(QUIET_SUBDIR1) $(@:-doc=)

### Cleaning rules

#
# This is here, not in Makefile.config, because Makefile.config does
# not get included for the clean target:
#
config-clean:
	$(call QUIET_CLEAN, config)
	$(Q)$(MAKE) -C $(srctree)/tools/build/feature/ $(if $(OUTPUT),OUTPUT=$(OUTPUT)feature/,) clean >/dev/null

python-clean:
	$(python-clean)

clean:: $(LIBTRACEEVENT)-clean $(LIBAPI)-clean $(LIBBPF)-clean $(LIBSUBCMD)-clean $(LIBPERF)-clean config-clean fixdep-clean python-clean
	$(call QUIET_CLEAN, core-objs)  $(RM) $(LIBPERF_A) $(OUTPUT)perf-archive $(OUTPUT)perf-with-kcore $(LANG_BINDINGS)
	$(Q)find $(if $(OUTPUT),$(OUTPUT),.) -name '*.o' -delete -o -name '\.*.cmd' -delete -o -name '\.*.d' -delete
	$(Q)$(RM) $(OUTPUT).config-detected
	$(call QUIET_CLEAN, core-progs) $(RM) $(ALL_PROGRAMS) perf perf-read-vdso32 perf-read-vdsox32 $(OUTPUT)pmu-events/jevents $(OUTPUT)$(LIBJVMTI).so
	$(call QUIET_CLEAN, core-gen)   $(RM)  *.spec *.pyc *.pyo */*.pyc */*.pyo $(OUTPUT)common-cmds.h TAGS tags cscope* $(OUTPUT)PERF-VERSION-FILE $(OUTPUT)FEATURE-DUMP $(OUTPUT)util/*-bison* $(OUTPUT)util/*-flex* \
		$(OUTPUT)util/intel-pt-decoder/inat-tables.c \
		$(OUTPUT)tests/llvm-src-{base,kbuild,prologue,relocation}.c \
		$(OUTPUT)pmu-events/pmu-events.c \
		$(OUTPUT)$(fadvise_advice_array) \
		$(OUTPUT)$(fsconfig_arrays) \
		$(OUTPUT)$(fsmount_arrays) \
		$(OUTPUT)$(fspick_arrays) \
		$(OUTPUT)$(madvise_behavior_array) \
		$(OUTPUT)$(mmap_flags_array) \
		$(OUTPUT)$(mount_flags_array) \
		$(OUTPUT)$(move_mount_flags_array) \
		$(OUTPUT)$(drm_ioctl_array) \
		$(OUTPUT)$(pkey_alloc_access_rights_array) \
		$(OUTPUT)$(sndrv_ctl_ioctl_array) \
		$(OUTPUT)$(sndrv_pcm_ioctl_array) \
		$(OUTPUT)$(kvm_ioctl_array) \
		$(OUTPUT)$(kcmp_type_array) \
		$(OUTPUT)$(socket_ipproto_array) \
		$(OUTPUT)$(vhost_virtio_ioctl_array) \
		$(OUTPUT)$(perf_ioctl_array) \
		$(OUTPUT)$(prctl_option_array) \
		$(OUTPUT)$(usbdevfs_ioctl_array) \
		$(OUTPUT)$(x86_arch_irq_vectors_array) \
		$(OUTPUT)$(x86_arch_MSRs_array) \
		$(OUTPUT)$(x86_arch_prctl_code_array) \
		$(OUTPUT)$(rename_flags_array) \
		$(OUTPUT)$(arch_errno_name_array) \
		$(OUTPUT)$(sync_file_range_arrays)
	$(QUIET_SUBDIR0)Documentation $(QUIET_SUBDIR1) clean

#
# To provide FEATURE-DUMP into $(FEATURE_DUMP_COPY)
# file if defined, with no further action.
feature-dump:
ifdef FEATURE_DUMP_COPY
	@cp $(OUTPUT)FEATURE-DUMP $(FEATURE_DUMP_COPY)
	@echo "FEATURE-DUMP file copied into $(FEATURE_DUMP_COPY)"
else
	@echo "FEATURE-DUMP file available in $(OUTPUT)FEATURE-DUMP"
endif

#
# Trick: if ../../.git does not exist - we are building out of tree for example,
# then force version regeneration:
#
ifeq ($(wildcard ../../.git/HEAD),)
    GIT-HEAD-PHONY = ../../.git/HEAD
else
    GIT-HEAD-PHONY =
endif

FORCE:

.PHONY: all install clean config-clean strip install-gtk
.PHONY: shell_compatibility_test please_set_SHELL_PATH_to_a_more_modern_shell
.PHONY: $(GIT-HEAD-PHONY) TAGS tags cscope FORCE prepare
.PHONY: libtraceevent_plugins archheaders

endif # force_fixdep<|MERGE_RESOLUTION|>--- conflicted
+++ resolved
@@ -116,11 +116,8 @@
 #
 # Define TCMALLOC to enable tcmalloc heap profiling.
 #
-<<<<<<< HEAD
-=======
 # Define LIBBPF_DYNAMIC to enable libbpf dynamic linking.
 #
->>>>>>> 5172672d
 
 # As per kernel Makefile, avoid funny character set dependencies
 unexport LC_ALL
