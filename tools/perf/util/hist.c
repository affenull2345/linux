--- conflicted
+++ resolved
@@ -876,12 +876,9 @@
 		if (!se->elide)
 			ret += 2 + hists__col_len(self, se->se_width_idx);
 
-<<<<<<< HEAD
-=======
 	if (verbose) /* Addr + origin */
 		ret += 3 + BITS_PER_LONG / 4;
 
->>>>>>> 56385a12
 	return ret;
 }
 
