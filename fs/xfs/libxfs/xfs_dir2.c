--- conflicted
+++ resolved
@@ -353,32 +353,7 @@
 	args->op_flags = XFS_DA_OP_ADDNAME | XFS_DA_OP_OKNOENT;
 	args->owner = dp->i_ino;
 
-<<<<<<< HEAD
-	if (dp->i_df.if_format == XFS_DINODE_FMT_LOCAL) {
-		rval = xfs_dir2_sf_addname(args);
-		goto out_free;
-	}
-
-	rval = xfs_dir2_isblock(args, &v);
-	if (rval)
-		goto out_free;
-	if (v) {
-		rval = xfs_dir2_block_addname(args);
-		goto out_free;
-	}
-
-	rval = xfs_dir2_isleaf(args, &v);
-	if (rval)
-		goto out_free;
-	if (v)
-		rval = xfs_dir2_leaf_addname(args);
-	else
-		rval = xfs_dir2_node_addname(args);
-
-out_free:
-=======
 	rval = xfs_dir_createname_args(args);
->>>>>>> 0c383648
 	kfree(args);
 	return rval;
 }
@@ -562,20 +537,6 @@
 	default:
 		return error;
 	}
-<<<<<<< HEAD
-
-	rval = xfs_dir2_isleaf(args, &v);
-	if (rval)
-		goto out_free;
-	if (v)
-		rval = xfs_dir2_leaf_removename(args);
-	else
-		rval = xfs_dir2_node_removename(args);
-out_free:
-	kfree(args);
-	return rval;
-=======
->>>>>>> 0c383648
 }
 
 /*
@@ -612,33 +573,8 @@
 	args->total = total;
 	args->whichfork = XFS_DATA_FORK;
 	args->trans = tp;
-<<<<<<< HEAD
-
-	if (dp->i_df.if_format == XFS_DINODE_FMT_LOCAL) {
-		rval = xfs_dir2_sf_replace(args);
-		goto out_free;
-	}
-
-	rval = xfs_dir2_isblock(args, &v);
-	if (rval)
-		goto out_free;
-	if (v) {
-		rval = xfs_dir2_block_replace(args);
-		goto out_free;
-	}
-
-	rval = xfs_dir2_isleaf(args, &v);
-	if (rval)
-		goto out_free;
-	if (v)
-		rval = xfs_dir2_leaf_replace(args);
-	else
-		rval = xfs_dir2_node_replace(args);
-out_free:
-=======
 	args->owner = dp->i_ino;
 	rval = xfs_dir_replace_args(args);
->>>>>>> 0c383648
 	kfree(args);
 	return rval;
 }
@@ -707,60 +643,6 @@
 }
 
 /*
-<<<<<<< HEAD
- * See if the directory is a single-block form directory.
- */
-int
-xfs_dir2_isblock(
-	struct xfs_da_args	*args,
-	bool			*isblock)
-{
-	struct xfs_mount	*mp = args->dp->i_mount;
-	xfs_fileoff_t		eof;
-	int			error;
-
-	error = xfs_bmap_last_offset(args->dp, &eof, XFS_DATA_FORK);
-	if (error)
-		return error;
-
-	*isblock = false;
-	if (XFS_FSB_TO_B(mp, eof) != args->geo->blksize)
-		return 0;
-
-	*isblock = true;
-	if (XFS_IS_CORRUPT(mp, args->dp->i_disk_size != args->geo->blksize)) {
-		xfs_da_mark_sick(args);
-		return -EFSCORRUPTED;
-	}
-	return 0;
-}
-
-/*
- * See if the directory is a single-leaf form directory.
- */
-int
-xfs_dir2_isleaf(
-	struct xfs_da_args	*args,
-	bool			*isleaf)
-{
-	xfs_fileoff_t		eof;
-	int			error;
-
-	error = xfs_bmap_last_offset(args->dp, &eof, XFS_DATA_FORK);
-	if (error)
-		return error;
-
-	*isleaf = false;
-	if (eof != args->geo->leafblk + args->geo->fsbcount)
-		return 0;
-
-	*isleaf = true;
-	return 0;
-}
-
-/*
-=======
->>>>>>> 0c383648
  * Remove the given block from the directory.
  * This routine is used for data and free blocks, leaf/node are done
  * by xfs_da_shrink_inode.
