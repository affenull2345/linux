/*
 * Copyright (c) 2000-2003,2005 Silicon Graphics, Inc.
 * All Rights Reserved.
 *
 * This program is free software; you can redistribute it and/or
 * modify it under the terms of the GNU General Public License as
 * published by the Free Software Foundation.
 *
 * This program is distributed in the hope that it would be useful,
 * but WITHOUT ANY WARRANTY; without even the implied warranty of
 * MERCHANTABILITY or FITNESS FOR A PARTICULAR PURPOSE.  See the
 * GNU General Public License for more details.
 *
 * You should have received a copy of the GNU General Public License
 * along with this program; if not, write the Free Software Foundation,
 * Inc.,  51 Franklin St, Fifth Floor, Boston, MA  02110-1301  USA
 */
#ifndef	__XFS_INODE_FORK_H__
#define	__XFS_INODE_FORK_H__

struct xfs_inode_log_item;
struct xfs_dinode;

/*
 * File incore extent information, present for each of data & attr forks.
 */
typedef struct xfs_ifork {
	int			if_bytes;	/* bytes in if_u1 */
	int			if_real_bytes;	/* bytes allocated in if_u1 */
	struct xfs_btree_block	*if_broot;	/* file's incore btree root */
	short			if_broot_bytes;	/* bytes allocated for root */
	unsigned char		if_flags;	/* per-fork flags */
	int			if_height;	/* height of the extent tree */
	union {
		void		*if_root;	/* extent tree root */
		char		*if_data;	/* inline file data */
	} if_u1;
} xfs_ifork_t;

/*
 * Per-fork incore inode flags.
 */
#define	XFS_IFINLINE	0x01	/* Inline data is read in */
#define	XFS_IFEXTENTS	0x02	/* All extent pointers are read in */
#define	XFS_IFBROOT	0x04	/* i_broot points to the bmap b-tree root */

/*
 * Fork handling.
 */

#define XFS_IFORK_Q(ip)			((ip)->i_d.di_forkoff != 0)
#define XFS_IFORK_BOFF(ip)		((int)((ip)->i_d.di_forkoff << 3))

#define XFS_IFORK_PTR(ip,w)		\
	((w) == XFS_DATA_FORK ? \
		&(ip)->i_df : \
		((w) == XFS_ATTR_FORK ? \
			(ip)->i_afp : \
			(ip)->i_cowfp))
#define XFS_IFORK_DSIZE(ip) \
	(XFS_IFORK_Q(ip) ? \
		XFS_IFORK_BOFF(ip) : \
		XFS_LITINO((ip)->i_mount, (ip)->i_d.di_version))
#define XFS_IFORK_ASIZE(ip) \
	(XFS_IFORK_Q(ip) ? \
		XFS_LITINO((ip)->i_mount, (ip)->i_d.di_version) - \
			XFS_IFORK_BOFF(ip) : \
		0)
#define XFS_IFORK_SIZE(ip,w) \
	((w) == XFS_DATA_FORK ? \
		XFS_IFORK_DSIZE(ip) : \
		((w) == XFS_ATTR_FORK ? \
			XFS_IFORK_ASIZE(ip) : \
			0))
#define XFS_IFORK_FORMAT(ip,w) \
	((w) == XFS_DATA_FORK ? \
		(ip)->i_d.di_format : \
		((w) == XFS_ATTR_FORK ? \
			(ip)->i_d.di_aformat : \
			(ip)->i_cformat))
#define XFS_IFORK_FMT_SET(ip,w,n) \
	((w) == XFS_DATA_FORK ? \
		((ip)->i_d.di_format = (n)) : \
		((w) == XFS_ATTR_FORK ? \
			((ip)->i_d.di_aformat = (n)) : \
			((ip)->i_cformat = (n))))
#define XFS_IFORK_NEXTENTS(ip,w) \
	((w) == XFS_DATA_FORK ? \
		(ip)->i_d.di_nextents : \
		((w) == XFS_ATTR_FORK ? \
			(ip)->i_d.di_anextents : \
			(ip)->i_cnextents))
#define XFS_IFORK_NEXT_SET(ip,w,n) \
	((w) == XFS_DATA_FORK ? \
		((ip)->i_d.di_nextents = (n)) : \
		((w) == XFS_ATTR_FORK ? \
			((ip)->i_d.di_anextents = (n)) : \
			((ip)->i_cnextents = (n))))
#define XFS_IFORK_MAXEXT(ip, w) \
	(XFS_IFORK_SIZE(ip, w) / sizeof(xfs_bmbt_rec_t))

struct xfs_ifork *xfs_iext_state_to_fork(struct xfs_inode *ip, int state);

int		xfs_iformat_fork(struct xfs_inode *, struct xfs_dinode *);
void		xfs_iflush_fork(struct xfs_inode *, struct xfs_dinode *,
				struct xfs_inode_log_item *, int);
void		xfs_idestroy_fork(struct xfs_inode *, int);
void		xfs_idata_realloc(struct xfs_inode *, int, int);
void		xfs_iroot_realloc(struct xfs_inode *, int, int);
int		xfs_iread_extents(struct xfs_trans *, struct xfs_inode *, int);
int		xfs_iextents_copy(struct xfs_inode *, struct xfs_bmbt_rec *,
				  int);
void		xfs_init_local_fork(struct xfs_inode *, int, const void *, int);

xfs_extnum_t	xfs_iext_count(struct xfs_ifork *ifp);
void		xfs_iext_insert(struct xfs_inode *, struct xfs_iext_cursor *cur,
			struct xfs_bmbt_irec *, int);
void		xfs_iext_remove(struct xfs_inode *, struct xfs_iext_cursor *,
			int);
void		xfs_iext_destroy(struct xfs_ifork *);

bool		xfs_iext_lookup_extent(struct xfs_inode *ip,
			struct xfs_ifork *ifp, xfs_fileoff_t bno,
			struct xfs_iext_cursor *cur,
<<<<<<< HEAD
			struct xfs_bmbt_irec *gotp);
bool		xfs_iext_lookup_extent_before(struct xfs_inode *ip,
			struct xfs_ifork *ifp, xfs_fileoff_t *end,
			struct xfs_iext_cursor *cur,
			struct xfs_bmbt_irec *gotp);
bool		xfs_iext_get_extent(struct xfs_ifork *ifp,
			struct xfs_iext_cursor *cur,
			struct xfs_bmbt_irec *gotp);
=======
			struct xfs_bmbt_irec *gotp);
bool		xfs_iext_lookup_extent_before(struct xfs_inode *ip,
			struct xfs_ifork *ifp, xfs_fileoff_t *end,
			struct xfs_iext_cursor *cur,
			struct xfs_bmbt_irec *gotp);
bool		xfs_iext_get_extent(struct xfs_ifork *ifp,
			struct xfs_iext_cursor *cur,
			struct xfs_bmbt_irec *gotp);
>>>>>>> 661e50bc
void		xfs_iext_update_extent(struct xfs_inode *ip, int state,
			struct xfs_iext_cursor *cur,
			struct xfs_bmbt_irec *gotp);

void		xfs_iext_first(struct xfs_ifork *, struct xfs_iext_cursor *);
void		xfs_iext_last(struct xfs_ifork *, struct xfs_iext_cursor *);
void		xfs_iext_next(struct xfs_ifork *, struct xfs_iext_cursor *);
void		xfs_iext_prev(struct xfs_ifork *, struct xfs_iext_cursor *);

static inline bool xfs_iext_next_extent(struct xfs_ifork *ifp,
		struct xfs_iext_cursor *cur, struct xfs_bmbt_irec *gotp)
{
	xfs_iext_next(ifp, cur);
	return xfs_iext_get_extent(ifp, cur, gotp);
}

static inline bool xfs_iext_prev_extent(struct xfs_ifork *ifp,
		struct xfs_iext_cursor *cur, struct xfs_bmbt_irec *gotp)
{
	xfs_iext_prev(ifp, cur);
	return xfs_iext_get_extent(ifp, cur, gotp);
}

/*
 * Return the extent after cur in gotp without updating the cursor.
 */
static inline bool xfs_iext_peek_next_extent(struct xfs_ifork *ifp,
		struct xfs_iext_cursor *cur, struct xfs_bmbt_irec *gotp)
{
	struct xfs_iext_cursor ncur = *cur;

	xfs_iext_next(ifp, &ncur);
	return xfs_iext_get_extent(ifp, &ncur, gotp);
}

/*
 * Return the extent before cur in gotp without updating the cursor.
 */
static inline bool xfs_iext_peek_prev_extent(struct xfs_ifork *ifp,
		struct xfs_iext_cursor *cur, struct xfs_bmbt_irec *gotp)
{
	struct xfs_iext_cursor ncur = *cur;

	xfs_iext_prev(ifp, &ncur);
	return xfs_iext_get_extent(ifp, &ncur, gotp);
}

#define for_each_xfs_iext(ifp, ext, got)		\
	for (xfs_iext_first((ifp), (ext));		\
	     xfs_iext_get_extent((ifp), (ext), (got));	\
	     xfs_iext_next((ifp), (ext)))

extern struct kmem_zone	*xfs_ifork_zone;

extern void xfs_ifork_init_cow(struct xfs_inode *ip);

typedef xfs_failaddr_t (*xfs_ifork_verifier_t)(struct xfs_inode *);

struct xfs_ifork_ops {
	xfs_ifork_verifier_t	verify_symlink;
	xfs_ifork_verifier_t	verify_dir;
	xfs_ifork_verifier_t	verify_attr;
};
extern struct xfs_ifork_ops	xfs_default_ifork_ops;

xfs_failaddr_t xfs_ifork_verify_data(struct xfs_inode *ip,
		struct xfs_ifork_ops *ops);
xfs_failaddr_t xfs_ifork_verify_attr(struct xfs_inode *ip,
		struct xfs_ifork_ops *ops);

#endif	/* __XFS_INODE_FORK_H__ */<|MERGE_RESOLUTION|>--- conflicted
+++ resolved
@@ -122,7 +122,6 @@
 bool		xfs_iext_lookup_extent(struct xfs_inode *ip,
 			struct xfs_ifork *ifp, xfs_fileoff_t bno,
 			struct xfs_iext_cursor *cur,
-<<<<<<< HEAD
 			struct xfs_bmbt_irec *gotp);
 bool		xfs_iext_lookup_extent_before(struct xfs_inode *ip,
 			struct xfs_ifork *ifp, xfs_fileoff_t *end,
@@ -131,16 +130,6 @@
 bool		xfs_iext_get_extent(struct xfs_ifork *ifp,
 			struct xfs_iext_cursor *cur,
 			struct xfs_bmbt_irec *gotp);
-=======
-			struct xfs_bmbt_irec *gotp);
-bool		xfs_iext_lookup_extent_before(struct xfs_inode *ip,
-			struct xfs_ifork *ifp, xfs_fileoff_t *end,
-			struct xfs_iext_cursor *cur,
-			struct xfs_bmbt_irec *gotp);
-bool		xfs_iext_get_extent(struct xfs_ifork *ifp,
-			struct xfs_iext_cursor *cur,
-			struct xfs_bmbt_irec *gotp);
->>>>>>> 661e50bc
 void		xfs_iext_update_extent(struct xfs_inode *ip, int state,
 			struct xfs_iext_cursor *cur,
 			struct xfs_bmbt_irec *gotp);
