/*
 * Copyright 2017 Advanced Micro Devices, Inc.
 *
 * Permission is hereby granted, free of charge, to any person obtaining a
 * copy of this software and associated documentation files (the "Software"),
 * to deal in the Software without restriction, including without limitation
 * the rights to use, copy, modify, merge, publish, distribute, sublicense,
 * and/or sell copies of the Software, and to permit persons to whom the
 * Software is furnished to do so, subject to the following conditions:
 *
 * The above copyright notice and this permission notice shall be included in
 * all copies or substantial portions of the Software.
 *
 * THE SOFTWARE IS PROVIDED "AS IS", WITHOUT WARRANTY OF ANY KIND, EXPRESS OR
 * IMPLIED, INCLUDING BUT NOT LIMITED TO THE WARRANTIES OF MERCHANTABILITY,
 * FITNESS FOR A PARTICULAR PURPOSE AND NONINFRINGEMENT.  IN NO EVENT SHALL
 * THE COPYRIGHT HOLDER(S) OR AUTHOR(S) BE LIABLE FOR ANY CLAIM, DAMAGES OR
 * OTHER LIABILITY, WHETHER IN AN ACTION OF CONTRACT, TORT OR OTHERWISE,
 * ARISING FROM, OUT OF OR IN CONNECTION WITH THE SOFTWARE OR THE USE OR
 * OTHER DEALINGS IN THE SOFTWARE.
 *
 * Authors: AMD
 *
 */

#ifndef DM_PP_SMU_IF__H
#define DM_PP_SMU_IF__H

/*
 * interface to PPLIB/SMU to setup clocks and pstate requirements on SoC
 */

typedef bool BOOLEAN;

enum pp_smu_ver {
	/*
	 * PP_SMU_INTERFACE_X should be interpreted as the interface defined
	 * starting from X, where X is some family of ASICs.  This is as
	 * opposed to interfaces used only for X.  There will be some degree
	 * of interface sharing between families of ASIcs.
	 */
	PP_SMU_UNSUPPORTED,
	PP_SMU_VER_RV,
	PP_SMU_VER_MAX
};

struct pp_smu {
	enum pp_smu_ver ver;
	const void *pp;

	/*
	 * interim extra handle for backwards compatibility
	 * as some existing functionality not yet implemented
	 * by ppsmu
	 */
	const void *dm;
};

struct pp_smu_wm_set_range {
	unsigned int wm_inst;
	uint32_t min_fill_clk_mhz;
	uint32_t max_fill_clk_mhz;
	uint32_t min_drain_clk_mhz;
	uint32_t max_drain_clk_mhz;
};

#define MAX_WATERMARK_SETS 4

struct pp_smu_wm_range_sets {
	unsigned int num_reader_wm_sets;
	struct pp_smu_wm_set_range reader_wm_sets[MAX_WATERMARK_SETS];

	unsigned int num_writer_wm_sets;
	struct pp_smu_wm_set_range writer_wm_sets[MAX_WATERMARK_SETS];
};

<<<<<<< HEAD
struct pp_smu_display_requirement_rv {
	/* PPSMC_MSG_SetDisplayCount: count
	 *  0 triggers S0i2 optimization
	 */
	unsigned int display_count;

	/* PPSMC_MSG_SetHardMinFclkByFreq: mhz
	 *  FCLK will vary with DPM, but never below requested hard min
	 */
	unsigned int hard_min_fclk_mhz;

	/* PPSMC_MSG_SetHardMinDcefclkByFreq: mhz
	 *  fixed clock at requested freq, either from FCH bypass or DFS
	 */
	unsigned int hard_min_dcefclk_mhz;

	/* PPSMC_MSG_SetMinDeepSleepDcefclk: mhz
	 *  when DF is in cstate, dcf clock is further divided down
	 *  to just above given frequency
	 */
	unsigned int min_deep_sleep_dcefclk_mhz;
};

=======
>>>>>>> 0ecfebd2
struct pp_smu_funcs_rv {
	struct pp_smu pp_smu;

	/* PPSMC_MSG_SetDisplayCount
	 * 0 triggers S0i2 optimization
	 */
	void (*set_display_count)(struct pp_smu *pp, int count);

	/* reader and writer WM's are sent together as part of one table*/
	/*
	 * PPSMC_MSG_SetDriverDramAddrHigh
	 * PPSMC_MSG_SetDriverDramAddrLow
	 * PPSMC_MSG_TransferTableDram2Smu
	 *
	 * */
	void (*set_wm_ranges)(struct pp_smu *pp,
			struct pp_smu_wm_range_sets *ranges);

	/* PPSMC_MSG_SetHardMinDcfclkByFreq
	 * fixed clock at requested freq, either from FCH bypass or DFS
	 */
	void (*set_hard_min_dcfclk_by_freq)(struct pp_smu *pp, int mhz);

	/* PPSMC_MSG_SetMinDeepSleepDcfclk
	 * when DF is in cstate, dcf clock is further divided down
	 * to just above given frequency
	 */
	void (*set_min_deep_sleep_dcfclk)(struct pp_smu *pp, int mhz);

	/* PPSMC_MSG_SetHardMinFclkByFreq
	 * FCLK will vary with DPM, but never below requested hard min
	 */
	void (*set_hard_min_fclk_by_freq)(struct pp_smu *pp, int mhz);

	/* PPSMC_MSG_SetHardMinSocclkByFreq
	 * Needed for DWB support
	 */
	void (*set_hard_min_socclk_by_freq)(struct pp_smu *pp, int mhz);

	/* PME w/a */
	void (*set_pme_wa_enable)(struct pp_smu *pp);

};

struct pp_smu_funcs {
	struct pp_smu ctx;
	union {
		struct pp_smu_funcs_rv rv_funcs;
	};
};

#endif /* DM_PP_SMU_IF__H */<|MERGE_RESOLUTION|>--- conflicted
+++ resolved
@@ -74,32 +74,6 @@
 	struct pp_smu_wm_set_range writer_wm_sets[MAX_WATERMARK_SETS];
 };
 
-<<<<<<< HEAD
-struct pp_smu_display_requirement_rv {
-	/* PPSMC_MSG_SetDisplayCount: count
-	 *  0 triggers S0i2 optimization
-	 */
-	unsigned int display_count;
-
-	/* PPSMC_MSG_SetHardMinFclkByFreq: mhz
-	 *  FCLK will vary with DPM, but never below requested hard min
-	 */
-	unsigned int hard_min_fclk_mhz;
-
-	/* PPSMC_MSG_SetHardMinDcefclkByFreq: mhz
-	 *  fixed clock at requested freq, either from FCH bypass or DFS
-	 */
-	unsigned int hard_min_dcefclk_mhz;
-
-	/* PPSMC_MSG_SetMinDeepSleepDcefclk: mhz
-	 *  when DF is in cstate, dcf clock is further divided down
-	 *  to just above given frequency
-	 */
-	unsigned int min_deep_sleep_dcefclk_mhz;
-};
-
-=======
->>>>>>> 0ecfebd2
 struct pp_smu_funcs_rv {
 	struct pp_smu pp_smu;
 
