/*
 * Copyright © 2006-2007 Intel Corporation
 *
 * Permission is hereby granted, free of charge, to any person obtaining a
 * copy of this software and associated documentation files (the "Software"),
 * to deal in the Software without restriction, including without limitation
 * the rights to use, copy, modify, merge, publish, distribute, sublicense,
 * and/or sell copies of the Software, and to permit persons to whom the
 * Software is furnished to do so, subject to the following conditions:
 *
 * The above copyright notice and this permission notice (including the next
 * paragraph) shall be included in all copies or substantial portions of the
 * Software.
 *
 * THE SOFTWARE IS PROVIDED "AS IS", WITHOUT WARRANTY OF ANY KIND, EXPRESS OR
 * IMPLIED, INCLUDING BUT NOT LIMITED TO THE WARRANTIES OF MERCHANTABILITY,
 * FITNESS FOR A PARTICULAR PURPOSE AND NONINFRINGEMENT.  IN NO EVENT SHALL
 * THE AUTHORS OR COPYRIGHT HOLDERS BE LIABLE FOR ANY CLAIM, DAMAGES OR OTHER
 * LIABILITY, WHETHER IN AN ACTION OF CONTRACT, TORT OR OTHERWISE, ARISING
 * FROM, OUT OF OR IN CONNECTION WITH THE SOFTWARE OR THE USE OR OTHER
 * DEALINGS IN THE SOFTWARE.
 *
 * Authors:
 *	Eric Anholt <eric@anholt.net>
 */

#include <linux/dmi.h>
#include <linux/module.h>
#include <linux/input.h>
#include <linux/i2c.h>
#include <linux/kernel.h>
#include <linux/slab.h>
#include <linux/vgaarb.h>
#include <drm/drm_edid.h>
#include <drm/drmP.h>
#include "intel_drv.h"
#include "intel_frontbuffer.h"
#include <drm/i915_drm.h>
#include "i915_drv.h"
#include "i915_gem_clflush.h"
#include "intel_dsi.h"
#include "i915_trace.h"
#include <drm/drm_atomic.h>
#include <drm/drm_atomic_helper.h>
#include <drm/drm_dp_helper.h>
#include <drm/drm_crtc_helper.h>
#include <drm/drm_plane_helper.h>
#include <drm/drm_rect.h>
#include <linux/dma_remapping.h>
#include <linux/reservation.h>

/* Primary plane formats for gen <= 3 */
static const uint32_t i8xx_primary_formats[] = {
	DRM_FORMAT_C8,
	DRM_FORMAT_RGB565,
	DRM_FORMAT_XRGB1555,
	DRM_FORMAT_XRGB8888,
};

/* Primary plane formats for gen >= 4 */
static const uint32_t i965_primary_formats[] = {
	DRM_FORMAT_C8,
	DRM_FORMAT_RGB565,
	DRM_FORMAT_XRGB8888,
	DRM_FORMAT_XBGR8888,
	DRM_FORMAT_XRGB2101010,
	DRM_FORMAT_XBGR2101010,
};

static const uint64_t i9xx_format_modifiers[] = {
	I915_FORMAT_MOD_X_TILED,
	DRM_FORMAT_MOD_LINEAR,
	DRM_FORMAT_MOD_INVALID
};

static const uint32_t skl_primary_formats[] = {
	DRM_FORMAT_C8,
	DRM_FORMAT_RGB565,
	DRM_FORMAT_XRGB8888,
	DRM_FORMAT_XBGR8888,
	DRM_FORMAT_ARGB8888,
	DRM_FORMAT_ABGR8888,
	DRM_FORMAT_XRGB2101010,
	DRM_FORMAT_XBGR2101010,
	DRM_FORMAT_YUYV,
	DRM_FORMAT_YVYU,
	DRM_FORMAT_UYVY,
	DRM_FORMAT_VYUY,
};

static const uint64_t skl_format_modifiers_noccs[] = {
	I915_FORMAT_MOD_Yf_TILED,
	I915_FORMAT_MOD_Y_TILED,
	I915_FORMAT_MOD_X_TILED,
	DRM_FORMAT_MOD_LINEAR,
	DRM_FORMAT_MOD_INVALID
};

static const uint64_t skl_format_modifiers_ccs[] = {
	I915_FORMAT_MOD_Yf_TILED_CCS,
	I915_FORMAT_MOD_Y_TILED_CCS,
	I915_FORMAT_MOD_Yf_TILED,
	I915_FORMAT_MOD_Y_TILED,
	I915_FORMAT_MOD_X_TILED,
	DRM_FORMAT_MOD_LINEAR,
	DRM_FORMAT_MOD_INVALID
};

/* Cursor formats */
static const uint32_t intel_cursor_formats[] = {
	DRM_FORMAT_ARGB8888,
};

static const uint64_t cursor_format_modifiers[] = {
	DRM_FORMAT_MOD_LINEAR,
	DRM_FORMAT_MOD_INVALID
};

static void i9xx_crtc_clock_get(struct intel_crtc *crtc,
				struct intel_crtc_state *pipe_config);
static void ironlake_pch_clock_get(struct intel_crtc *crtc,
				   struct intel_crtc_state *pipe_config);

static int intel_framebuffer_init(struct intel_framebuffer *ifb,
				  struct drm_i915_gem_object *obj,
				  struct drm_mode_fb_cmd2 *mode_cmd);
static void i9xx_set_pipeconf(struct intel_crtc *intel_crtc);
static void intel_set_pipe_timings(struct intel_crtc *intel_crtc);
static void intel_set_pipe_src_size(struct intel_crtc *intel_crtc);
static void intel_cpu_transcoder_set_m_n(struct intel_crtc *crtc,
					 struct intel_link_m_n *m_n,
					 struct intel_link_m_n *m2_n2);
static void ironlake_set_pipeconf(struct drm_crtc *crtc);
static void haswell_set_pipeconf(struct drm_crtc *crtc);
static void haswell_set_pipemisc(struct drm_crtc *crtc);
static void vlv_prepare_pll(struct intel_crtc *crtc,
			    const struct intel_crtc_state *pipe_config);
static void chv_prepare_pll(struct intel_crtc *crtc,
			    const struct intel_crtc_state *pipe_config);
static void intel_begin_crtc_commit(struct drm_crtc *, struct drm_crtc_state *);
static void intel_finish_crtc_commit(struct drm_crtc *, struct drm_crtc_state *);
static void intel_crtc_init_scalers(struct intel_crtc *crtc,
				    struct intel_crtc_state *crtc_state);
static void skylake_pfit_enable(struct intel_crtc *crtc);
static void ironlake_pfit_disable(struct intel_crtc *crtc, bool force);
static void ironlake_pfit_enable(struct intel_crtc *crtc);
static void intel_modeset_setup_hw_state(struct drm_device *dev,
					 struct drm_modeset_acquire_ctx *ctx);
static void intel_pre_disable_primary_noatomic(struct drm_crtc *crtc);

struct intel_limit {
	struct {
		int min, max;
	} dot, vco, n, m, m1, m2, p, p1;

	struct {
		int dot_limit;
		int p2_slow, p2_fast;
	} p2;
};

/* returns HPLL frequency in kHz */
int vlv_get_hpll_vco(struct drm_i915_private *dev_priv)
{
	int hpll_freq, vco_freq[] = { 800, 1600, 2000, 2400 };

	/* Obtain SKU information */
	mutex_lock(&dev_priv->sb_lock);
	hpll_freq = vlv_cck_read(dev_priv, CCK_FUSE_REG) &
		CCK_FUSE_HPLL_FREQ_MASK;
	mutex_unlock(&dev_priv->sb_lock);

	return vco_freq[hpll_freq] * 1000;
}

int vlv_get_cck_clock(struct drm_i915_private *dev_priv,
		      const char *name, u32 reg, int ref_freq)
{
	u32 val;
	int divider;

	mutex_lock(&dev_priv->sb_lock);
	val = vlv_cck_read(dev_priv, reg);
	mutex_unlock(&dev_priv->sb_lock);

	divider = val & CCK_FREQUENCY_VALUES;

	WARN((val & CCK_FREQUENCY_STATUS) !=
	     (divider << CCK_FREQUENCY_STATUS_SHIFT),
	     "%s change in progress\n", name);

	return DIV_ROUND_CLOSEST(ref_freq << 1, divider + 1);
}

int vlv_get_cck_clock_hpll(struct drm_i915_private *dev_priv,
			   const char *name, u32 reg)
{
	if (dev_priv->hpll_freq == 0)
		dev_priv->hpll_freq = vlv_get_hpll_vco(dev_priv);

	return vlv_get_cck_clock(dev_priv, name, reg,
				 dev_priv->hpll_freq);
}

static void intel_update_czclk(struct drm_i915_private *dev_priv)
{
	if (!(IS_VALLEYVIEW(dev_priv) || IS_CHERRYVIEW(dev_priv)))
		return;

	dev_priv->czclk_freq = vlv_get_cck_clock_hpll(dev_priv, "czclk",
						      CCK_CZ_CLOCK_CONTROL);

	DRM_DEBUG_DRIVER("CZ clock rate: %d kHz\n", dev_priv->czclk_freq);
}

static inline u32 /* units of 100MHz */
intel_fdi_link_freq(struct drm_i915_private *dev_priv,
		    const struct intel_crtc_state *pipe_config)
{
	if (HAS_DDI(dev_priv))
		return pipe_config->port_clock; /* SPLL */
	else if (IS_GEN5(dev_priv))
		return ((I915_READ(FDI_PLL_BIOS_0) & FDI_PLL_FB_CLOCK_MASK) + 2) * 10000;
	else
		return 270000;
}

static const struct intel_limit intel_limits_i8xx_dac = {
	.dot = { .min = 25000, .max = 350000 },
	.vco = { .min = 908000, .max = 1512000 },
	.n = { .min = 2, .max = 16 },
	.m = { .min = 96, .max = 140 },
	.m1 = { .min = 18, .max = 26 },
	.m2 = { .min = 6, .max = 16 },
	.p = { .min = 4, .max = 128 },
	.p1 = { .min = 2, .max = 33 },
	.p2 = { .dot_limit = 165000,
		.p2_slow = 4, .p2_fast = 2 },
};

static const struct intel_limit intel_limits_i8xx_dvo = {
	.dot = { .min = 25000, .max = 350000 },
	.vco = { .min = 908000, .max = 1512000 },
	.n = { .min = 2, .max = 16 },
	.m = { .min = 96, .max = 140 },
	.m1 = { .min = 18, .max = 26 },
	.m2 = { .min = 6, .max = 16 },
	.p = { .min = 4, .max = 128 },
	.p1 = { .min = 2, .max = 33 },
	.p2 = { .dot_limit = 165000,
		.p2_slow = 4, .p2_fast = 4 },
};

static const struct intel_limit intel_limits_i8xx_lvds = {
	.dot = { .min = 25000, .max = 350000 },
	.vco = { .min = 908000, .max = 1512000 },
	.n = { .min = 2, .max = 16 },
	.m = { .min = 96, .max = 140 },
	.m1 = { .min = 18, .max = 26 },
	.m2 = { .min = 6, .max = 16 },
	.p = { .min = 4, .max = 128 },
	.p1 = { .min = 1, .max = 6 },
	.p2 = { .dot_limit = 165000,
		.p2_slow = 14, .p2_fast = 7 },
};

static const struct intel_limit intel_limits_i9xx_sdvo = {
	.dot = { .min = 20000, .max = 400000 },
	.vco = { .min = 1400000, .max = 2800000 },
	.n = { .min = 1, .max = 6 },
	.m = { .min = 70, .max = 120 },
	.m1 = { .min = 8, .max = 18 },
	.m2 = { .min = 3, .max = 7 },
	.p = { .min = 5, .max = 80 },
	.p1 = { .min = 1, .max = 8 },
	.p2 = { .dot_limit = 200000,
		.p2_slow = 10, .p2_fast = 5 },
};

static const struct intel_limit intel_limits_i9xx_lvds = {
	.dot = { .min = 20000, .max = 400000 },
	.vco = { .min = 1400000, .max = 2800000 },
	.n = { .min = 1, .max = 6 },
	.m = { .min = 70, .max = 120 },
	.m1 = { .min = 8, .max = 18 },
	.m2 = { .min = 3, .max = 7 },
	.p = { .min = 7, .max = 98 },
	.p1 = { .min = 1, .max = 8 },
	.p2 = { .dot_limit = 112000,
		.p2_slow = 14, .p2_fast = 7 },
};


static const struct intel_limit intel_limits_g4x_sdvo = {
	.dot = { .min = 25000, .max = 270000 },
	.vco = { .min = 1750000, .max = 3500000},
	.n = { .min = 1, .max = 4 },
	.m = { .min = 104, .max = 138 },
	.m1 = { .min = 17, .max = 23 },
	.m2 = { .min = 5, .max = 11 },
	.p = { .min = 10, .max = 30 },
	.p1 = { .min = 1, .max = 3},
	.p2 = { .dot_limit = 270000,
		.p2_slow = 10,
		.p2_fast = 10
	},
};

static const struct intel_limit intel_limits_g4x_hdmi = {
	.dot = { .min = 22000, .max = 400000 },
	.vco = { .min = 1750000, .max = 3500000},
	.n = { .min = 1, .max = 4 },
	.m = { .min = 104, .max = 138 },
	.m1 = { .min = 16, .max = 23 },
	.m2 = { .min = 5, .max = 11 },
	.p = { .min = 5, .max = 80 },
	.p1 = { .min = 1, .max = 8},
	.p2 = { .dot_limit = 165000,
		.p2_slow = 10, .p2_fast = 5 },
};

static const struct intel_limit intel_limits_g4x_single_channel_lvds = {
	.dot = { .min = 20000, .max = 115000 },
	.vco = { .min = 1750000, .max = 3500000 },
	.n = { .min = 1, .max = 3 },
	.m = { .min = 104, .max = 138 },
	.m1 = { .min = 17, .max = 23 },
	.m2 = { .min = 5, .max = 11 },
	.p = { .min = 28, .max = 112 },
	.p1 = { .min = 2, .max = 8 },
	.p2 = { .dot_limit = 0,
		.p2_slow = 14, .p2_fast = 14
	},
};

static const struct intel_limit intel_limits_g4x_dual_channel_lvds = {
	.dot = { .min = 80000, .max = 224000 },
	.vco = { .min = 1750000, .max = 3500000 },
	.n = { .min = 1, .max = 3 },
	.m = { .min = 104, .max = 138 },
	.m1 = { .min = 17, .max = 23 },
	.m2 = { .min = 5, .max = 11 },
	.p = { .min = 14, .max = 42 },
	.p1 = { .min = 2, .max = 6 },
	.p2 = { .dot_limit = 0,
		.p2_slow = 7, .p2_fast = 7
	},
};

static const struct intel_limit intel_limits_pineview_sdvo = {
	.dot = { .min = 20000, .max = 400000},
	.vco = { .min = 1700000, .max = 3500000 },
	/* Pineview's Ncounter is a ring counter */
	.n = { .min = 3, .max = 6 },
	.m = { .min = 2, .max = 256 },
	/* Pineview only has one combined m divider, which we treat as m2. */
	.m1 = { .min = 0, .max = 0 },
	.m2 = { .min = 0, .max = 254 },
	.p = { .min = 5, .max = 80 },
	.p1 = { .min = 1, .max = 8 },
	.p2 = { .dot_limit = 200000,
		.p2_slow = 10, .p2_fast = 5 },
};

static const struct intel_limit intel_limits_pineview_lvds = {
	.dot = { .min = 20000, .max = 400000 },
	.vco = { .min = 1700000, .max = 3500000 },
	.n = { .min = 3, .max = 6 },
	.m = { .min = 2, .max = 256 },
	.m1 = { .min = 0, .max = 0 },
	.m2 = { .min = 0, .max = 254 },
	.p = { .min = 7, .max = 112 },
	.p1 = { .min = 1, .max = 8 },
	.p2 = { .dot_limit = 112000,
		.p2_slow = 14, .p2_fast = 14 },
};

/* Ironlake / Sandybridge
 *
 * We calculate clock using (register_value + 2) for N/M1/M2, so here
 * the range value for them is (actual_value - 2).
 */
static const struct intel_limit intel_limits_ironlake_dac = {
	.dot = { .min = 25000, .max = 350000 },
	.vco = { .min = 1760000, .max = 3510000 },
	.n = { .min = 1, .max = 5 },
	.m = { .min = 79, .max = 127 },
	.m1 = { .min = 12, .max = 22 },
	.m2 = { .min = 5, .max = 9 },
	.p = { .min = 5, .max = 80 },
	.p1 = { .min = 1, .max = 8 },
	.p2 = { .dot_limit = 225000,
		.p2_slow = 10, .p2_fast = 5 },
};

static const struct intel_limit intel_limits_ironlake_single_lvds = {
	.dot = { .min = 25000, .max = 350000 },
	.vco = { .min = 1760000, .max = 3510000 },
	.n = { .min = 1, .max = 3 },
	.m = { .min = 79, .max = 118 },
	.m1 = { .min = 12, .max = 22 },
	.m2 = { .min = 5, .max = 9 },
	.p = { .min = 28, .max = 112 },
	.p1 = { .min = 2, .max = 8 },
	.p2 = { .dot_limit = 225000,
		.p2_slow = 14, .p2_fast = 14 },
};

static const struct intel_limit intel_limits_ironlake_dual_lvds = {
	.dot = { .min = 25000, .max = 350000 },
	.vco = { .min = 1760000, .max = 3510000 },
	.n = { .min = 1, .max = 3 },
	.m = { .min = 79, .max = 127 },
	.m1 = { .min = 12, .max = 22 },
	.m2 = { .min = 5, .max = 9 },
	.p = { .min = 14, .max = 56 },
	.p1 = { .min = 2, .max = 8 },
	.p2 = { .dot_limit = 225000,
		.p2_slow = 7, .p2_fast = 7 },
};

/* LVDS 100mhz refclk limits. */
static const struct intel_limit intel_limits_ironlake_single_lvds_100m = {
	.dot = { .min = 25000, .max = 350000 },
	.vco = { .min = 1760000, .max = 3510000 },
	.n = { .min = 1, .max = 2 },
	.m = { .min = 79, .max = 126 },
	.m1 = { .min = 12, .max = 22 },
	.m2 = { .min = 5, .max = 9 },
	.p = { .min = 28, .max = 112 },
	.p1 = { .min = 2, .max = 8 },
	.p2 = { .dot_limit = 225000,
		.p2_slow = 14, .p2_fast = 14 },
};

static const struct intel_limit intel_limits_ironlake_dual_lvds_100m = {
	.dot = { .min = 25000, .max = 350000 },
	.vco = { .min = 1760000, .max = 3510000 },
	.n = { .min = 1, .max = 3 },
	.m = { .min = 79, .max = 126 },
	.m1 = { .min = 12, .max = 22 },
	.m2 = { .min = 5, .max = 9 },
	.p = { .min = 14, .max = 42 },
	.p1 = { .min = 2, .max = 6 },
	.p2 = { .dot_limit = 225000,
		.p2_slow = 7, .p2_fast = 7 },
};

static const struct intel_limit intel_limits_vlv = {
	 /*
	  * These are the data rate limits (measured in fast clocks)
	  * since those are the strictest limits we have. The fast
	  * clock and actual rate limits are more relaxed, so checking
	  * them would make no difference.
	  */
	.dot = { .min = 25000 * 5, .max = 270000 * 5 },
	.vco = { .min = 4000000, .max = 6000000 },
	.n = { .min = 1, .max = 7 },
	.m1 = { .min = 2, .max = 3 },
	.m2 = { .min = 11, .max = 156 },
	.p1 = { .min = 2, .max = 3 },
	.p2 = { .p2_slow = 2, .p2_fast = 20 }, /* slow=min, fast=max */
};

static const struct intel_limit intel_limits_chv = {
	/*
	 * These are the data rate limits (measured in fast clocks)
	 * since those are the strictest limits we have.  The fast
	 * clock and actual rate limits are more relaxed, so checking
	 * them would make no difference.
	 */
	.dot = { .min = 25000 * 5, .max = 540000 * 5},
	.vco = { .min = 4800000, .max = 6480000 },
	.n = { .min = 1, .max = 1 },
	.m1 = { .min = 2, .max = 2 },
	.m2 = { .min = 24 << 22, .max = 175 << 22 },
	.p1 = { .min = 2, .max = 4 },
	.p2 = {	.p2_slow = 1, .p2_fast = 14 },
};

static const struct intel_limit intel_limits_bxt = {
	/* FIXME: find real dot limits */
	.dot = { .min = 0, .max = INT_MAX },
	.vco = { .min = 4800000, .max = 6700000 },
	.n = { .min = 1, .max = 1 },
	.m1 = { .min = 2, .max = 2 },
	/* FIXME: find real m2 limits */
	.m2 = { .min = 2 << 22, .max = 255 << 22 },
	.p1 = { .min = 2, .max = 4 },
	.p2 = { .p2_slow = 1, .p2_fast = 20 },
};

static bool
needs_modeset(struct drm_crtc_state *state)
{
	return drm_atomic_crtc_needs_modeset(state);
}

/*
 * Platform specific helpers to calculate the port PLL loopback- (clock.m),
 * and post-divider (clock.p) values, pre- (clock.vco) and post-divided fast
 * (clock.dot) clock rates. This fast dot clock is fed to the port's IO logic.
 * The helpers' return value is the rate of the clock that is fed to the
 * display engine's pipe which can be the above fast dot clock rate or a
 * divided-down version of it.
 */
/* m1 is reserved as 0 in Pineview, n is a ring counter */
static int pnv_calc_dpll_params(int refclk, struct dpll *clock)
{
	clock->m = clock->m2 + 2;
	clock->p = clock->p1 * clock->p2;
	if (WARN_ON(clock->n == 0 || clock->p == 0))
		return 0;
	clock->vco = DIV_ROUND_CLOSEST(refclk * clock->m, clock->n);
	clock->dot = DIV_ROUND_CLOSEST(clock->vco, clock->p);

	return clock->dot;
}

static uint32_t i9xx_dpll_compute_m(struct dpll *dpll)
{
	return 5 * (dpll->m1 + 2) + (dpll->m2 + 2);
}

static int i9xx_calc_dpll_params(int refclk, struct dpll *clock)
{
	clock->m = i9xx_dpll_compute_m(clock);
	clock->p = clock->p1 * clock->p2;
	if (WARN_ON(clock->n + 2 == 0 || clock->p == 0))
		return 0;
	clock->vco = DIV_ROUND_CLOSEST(refclk * clock->m, clock->n + 2);
	clock->dot = DIV_ROUND_CLOSEST(clock->vco, clock->p);

	return clock->dot;
}

static int vlv_calc_dpll_params(int refclk, struct dpll *clock)
{
	clock->m = clock->m1 * clock->m2;
	clock->p = clock->p1 * clock->p2;
	if (WARN_ON(clock->n == 0 || clock->p == 0))
		return 0;
	clock->vco = DIV_ROUND_CLOSEST(refclk * clock->m, clock->n);
	clock->dot = DIV_ROUND_CLOSEST(clock->vco, clock->p);

	return clock->dot / 5;
}

int chv_calc_dpll_params(int refclk, struct dpll *clock)
{
	clock->m = clock->m1 * clock->m2;
	clock->p = clock->p1 * clock->p2;
	if (WARN_ON(clock->n == 0 || clock->p == 0))
		return 0;
	clock->vco = DIV_ROUND_CLOSEST_ULL((uint64_t)refclk * clock->m,
			clock->n << 22);
	clock->dot = DIV_ROUND_CLOSEST(clock->vco, clock->p);

	return clock->dot / 5;
}

#define INTELPllInvalid(s)   do { /* DRM_DEBUG(s); */ return false; } while (0)
/**
 * Returns whether the given set of divisors are valid for a given refclk with
 * the given connectors.
 */

static bool intel_PLL_is_valid(struct drm_i915_private *dev_priv,
			       const struct intel_limit *limit,
			       const struct dpll *clock)
{
	if (clock->n   < limit->n.min   || limit->n.max   < clock->n)
		INTELPllInvalid("n out of range\n");
	if (clock->p1  < limit->p1.min  || limit->p1.max  < clock->p1)
		INTELPllInvalid("p1 out of range\n");
	if (clock->m2  < limit->m2.min  || limit->m2.max  < clock->m2)
		INTELPllInvalid("m2 out of range\n");
	if (clock->m1  < limit->m1.min  || limit->m1.max  < clock->m1)
		INTELPllInvalid("m1 out of range\n");

	if (!IS_PINEVIEW(dev_priv) && !IS_VALLEYVIEW(dev_priv) &&
	    !IS_CHERRYVIEW(dev_priv) && !IS_GEN9_LP(dev_priv))
		if (clock->m1 <= clock->m2)
			INTELPllInvalid("m1 <= m2\n");

	if (!IS_VALLEYVIEW(dev_priv) && !IS_CHERRYVIEW(dev_priv) &&
	    !IS_GEN9_LP(dev_priv)) {
		if (clock->p < limit->p.min || limit->p.max < clock->p)
			INTELPllInvalid("p out of range\n");
		if (clock->m < limit->m.min || limit->m.max < clock->m)
			INTELPllInvalid("m out of range\n");
	}

	if (clock->vco < limit->vco.min || limit->vco.max < clock->vco)
		INTELPllInvalid("vco out of range\n");
	/* XXX: We may need to be checking "Dot clock" depending on the multiplier,
	 * connector, etc., rather than just a single range.
	 */
	if (clock->dot < limit->dot.min || limit->dot.max < clock->dot)
		INTELPllInvalid("dot out of range\n");

	return true;
}

static int
i9xx_select_p2_div(const struct intel_limit *limit,
		   const struct intel_crtc_state *crtc_state,
		   int target)
{
	struct drm_device *dev = crtc_state->base.crtc->dev;

	if (intel_crtc_has_type(crtc_state, INTEL_OUTPUT_LVDS)) {
		/*
		 * For LVDS just rely on its current settings for dual-channel.
		 * We haven't figured out how to reliably set up different
		 * single/dual channel state, if we even can.
		 */
		if (intel_is_dual_link_lvds(dev))
			return limit->p2.p2_fast;
		else
			return limit->p2.p2_slow;
	} else {
		if (target < limit->p2.dot_limit)
			return limit->p2.p2_slow;
		else
			return limit->p2.p2_fast;
	}
}

/*
 * Returns a set of divisors for the desired target clock with the given
 * refclk, or FALSE.  The returned values represent the clock equation:
 * reflck * (5 * (m1 + 2) + (m2 + 2)) / (n + 2) / p1 / p2.
 *
 * Target and reference clocks are specified in kHz.
 *
 * If match_clock is provided, then best_clock P divider must match the P
 * divider from @match_clock used for LVDS downclocking.
 */
static bool
i9xx_find_best_dpll(const struct intel_limit *limit,
		    struct intel_crtc_state *crtc_state,
		    int target, int refclk, struct dpll *match_clock,
		    struct dpll *best_clock)
{
	struct drm_device *dev = crtc_state->base.crtc->dev;
	struct dpll clock;
	int err = target;

	memset(best_clock, 0, sizeof(*best_clock));

	clock.p2 = i9xx_select_p2_div(limit, crtc_state, target);

	for (clock.m1 = limit->m1.min; clock.m1 <= limit->m1.max;
	     clock.m1++) {
		for (clock.m2 = limit->m2.min;
		     clock.m2 <= limit->m2.max; clock.m2++) {
			if (clock.m2 >= clock.m1)
				break;
			for (clock.n = limit->n.min;
			     clock.n <= limit->n.max; clock.n++) {
				for (clock.p1 = limit->p1.min;
					clock.p1 <= limit->p1.max; clock.p1++) {
					int this_err;

					i9xx_calc_dpll_params(refclk, &clock);
					if (!intel_PLL_is_valid(to_i915(dev),
								limit,
								&clock))
						continue;
					if (match_clock &&
					    clock.p != match_clock->p)
						continue;

					this_err = abs(clock.dot - target);
					if (this_err < err) {
						*best_clock = clock;
						err = this_err;
					}
				}
			}
		}
	}

	return (err != target);
}

/*
 * Returns a set of divisors for the desired target clock with the given
 * refclk, or FALSE.  The returned values represent the clock equation:
 * reflck * (5 * (m1 + 2) + (m2 + 2)) / (n + 2) / p1 / p2.
 *
 * Target and reference clocks are specified in kHz.
 *
 * If match_clock is provided, then best_clock P divider must match the P
 * divider from @match_clock used for LVDS downclocking.
 */
static bool
pnv_find_best_dpll(const struct intel_limit *limit,
		   struct intel_crtc_state *crtc_state,
		   int target, int refclk, struct dpll *match_clock,
		   struct dpll *best_clock)
{
	struct drm_device *dev = crtc_state->base.crtc->dev;
	struct dpll clock;
	int err = target;

	memset(best_clock, 0, sizeof(*best_clock));

	clock.p2 = i9xx_select_p2_div(limit, crtc_state, target);

	for (clock.m1 = limit->m1.min; clock.m1 <= limit->m1.max;
	     clock.m1++) {
		for (clock.m2 = limit->m2.min;
		     clock.m2 <= limit->m2.max; clock.m2++) {
			for (clock.n = limit->n.min;
			     clock.n <= limit->n.max; clock.n++) {
				for (clock.p1 = limit->p1.min;
					clock.p1 <= limit->p1.max; clock.p1++) {
					int this_err;

					pnv_calc_dpll_params(refclk, &clock);
					if (!intel_PLL_is_valid(to_i915(dev),
								limit,
								&clock))
						continue;
					if (match_clock &&
					    clock.p != match_clock->p)
						continue;

					this_err = abs(clock.dot - target);
					if (this_err < err) {
						*best_clock = clock;
						err = this_err;
					}
				}
			}
		}
	}

	return (err != target);
}

/*
 * Returns a set of divisors for the desired target clock with the given
 * refclk, or FALSE.  The returned values represent the clock equation:
 * reflck * (5 * (m1 + 2) + (m2 + 2)) / (n + 2) / p1 / p2.
 *
 * Target and reference clocks are specified in kHz.
 *
 * If match_clock is provided, then best_clock P divider must match the P
 * divider from @match_clock used for LVDS downclocking.
 */
static bool
g4x_find_best_dpll(const struct intel_limit *limit,
		   struct intel_crtc_state *crtc_state,
		   int target, int refclk, struct dpll *match_clock,
		   struct dpll *best_clock)
{
	struct drm_device *dev = crtc_state->base.crtc->dev;
	struct dpll clock;
	int max_n;
	bool found = false;
	/* approximately equals target * 0.00585 */
	int err_most = (target >> 8) + (target >> 9);

	memset(best_clock, 0, sizeof(*best_clock));

	clock.p2 = i9xx_select_p2_div(limit, crtc_state, target);

	max_n = limit->n.max;
	/* based on hardware requirement, prefer smaller n to precision */
	for (clock.n = limit->n.min; clock.n <= max_n; clock.n++) {
		/* based on hardware requirement, prefere larger m1,m2 */
		for (clock.m1 = limit->m1.max;
		     clock.m1 >= limit->m1.min; clock.m1--) {
			for (clock.m2 = limit->m2.max;
			     clock.m2 >= limit->m2.min; clock.m2--) {
				for (clock.p1 = limit->p1.max;
				     clock.p1 >= limit->p1.min; clock.p1--) {
					int this_err;

					i9xx_calc_dpll_params(refclk, &clock);
					if (!intel_PLL_is_valid(to_i915(dev),
								limit,
								&clock))
						continue;

					this_err = abs(clock.dot - target);
					if (this_err < err_most) {
						*best_clock = clock;
						err_most = this_err;
						max_n = clock.n;
						found = true;
					}
				}
			}
		}
	}
	return found;
}

/*
 * Check if the calculated PLL configuration is more optimal compared to the
 * best configuration and error found so far. Return the calculated error.
 */
static bool vlv_PLL_is_optimal(struct drm_device *dev, int target_freq,
			       const struct dpll *calculated_clock,
			       const struct dpll *best_clock,
			       unsigned int best_error_ppm,
			       unsigned int *error_ppm)
{
	/*
	 * For CHV ignore the error and consider only the P value.
	 * Prefer a bigger P value based on HW requirements.
	 */
	if (IS_CHERRYVIEW(to_i915(dev))) {
		*error_ppm = 0;

		return calculated_clock->p > best_clock->p;
	}

	if (WARN_ON_ONCE(!target_freq))
		return false;

	*error_ppm = div_u64(1000000ULL *
				abs(target_freq - calculated_clock->dot),
			     target_freq);
	/*
	 * Prefer a better P value over a better (smaller) error if the error
	 * is small. Ensure this preference for future configurations too by
	 * setting the error to 0.
	 */
	if (*error_ppm < 100 && calculated_clock->p > best_clock->p) {
		*error_ppm = 0;

		return true;
	}

	return *error_ppm + 10 < best_error_ppm;
}

/*
 * Returns a set of divisors for the desired target clock with the given
 * refclk, or FALSE.  The returned values represent the clock equation:
 * reflck * (5 * (m1 + 2) + (m2 + 2)) / (n + 2) / p1 / p2.
 */
static bool
vlv_find_best_dpll(const struct intel_limit *limit,
		   struct intel_crtc_state *crtc_state,
		   int target, int refclk, struct dpll *match_clock,
		   struct dpll *best_clock)
{
	struct intel_crtc *crtc = to_intel_crtc(crtc_state->base.crtc);
	struct drm_device *dev = crtc->base.dev;
	struct dpll clock;
	unsigned int bestppm = 1000000;
	/* min update 19.2 MHz */
	int max_n = min(limit->n.max, refclk / 19200);
	bool found = false;

	target *= 5; /* fast clock */

	memset(best_clock, 0, sizeof(*best_clock));

	/* based on hardware requirement, prefer smaller n to precision */
	for (clock.n = limit->n.min; clock.n <= max_n; clock.n++) {
		for (clock.p1 = limit->p1.max; clock.p1 >= limit->p1.min; clock.p1--) {
			for (clock.p2 = limit->p2.p2_fast; clock.p2 >= limit->p2.p2_slow;
			     clock.p2 -= clock.p2 > 10 ? 2 : 1) {
				clock.p = clock.p1 * clock.p2;
				/* based on hardware requirement, prefer bigger m1,m2 values */
				for (clock.m1 = limit->m1.min; clock.m1 <= limit->m1.max; clock.m1++) {
					unsigned int ppm;

					clock.m2 = DIV_ROUND_CLOSEST(target * clock.p * clock.n,
								     refclk * clock.m1);

					vlv_calc_dpll_params(refclk, &clock);

					if (!intel_PLL_is_valid(to_i915(dev),
								limit,
								&clock))
						continue;

					if (!vlv_PLL_is_optimal(dev, target,
								&clock,
								best_clock,
								bestppm, &ppm))
						continue;

					*best_clock = clock;
					bestppm = ppm;
					found = true;
				}
			}
		}
	}

	return found;
}

/*
 * Returns a set of divisors for the desired target clock with the given
 * refclk, or FALSE.  The returned values represent the clock equation:
 * reflck * (5 * (m1 + 2) + (m2 + 2)) / (n + 2) / p1 / p2.
 */
static bool
chv_find_best_dpll(const struct intel_limit *limit,
		   struct intel_crtc_state *crtc_state,
		   int target, int refclk, struct dpll *match_clock,
		   struct dpll *best_clock)
{
	struct intel_crtc *crtc = to_intel_crtc(crtc_state->base.crtc);
	struct drm_device *dev = crtc->base.dev;
	unsigned int best_error_ppm;
	struct dpll clock;
	uint64_t m2;
	int found = false;

	memset(best_clock, 0, sizeof(*best_clock));
	best_error_ppm = 1000000;

	/*
	 * Based on hardware doc, the n always set to 1, and m1 always
	 * set to 2.  If requires to support 200Mhz refclk, we need to
	 * revisit this because n may not 1 anymore.
	 */
	clock.n = 1, clock.m1 = 2;
	target *= 5;	/* fast clock */

	for (clock.p1 = limit->p1.max; clock.p1 >= limit->p1.min; clock.p1--) {
		for (clock.p2 = limit->p2.p2_fast;
				clock.p2 >= limit->p2.p2_slow;
				clock.p2 -= clock.p2 > 10 ? 2 : 1) {
			unsigned int error_ppm;

			clock.p = clock.p1 * clock.p2;

			m2 = DIV_ROUND_CLOSEST_ULL(((uint64_t)target * clock.p *
					clock.n) << 22, refclk * clock.m1);

			if (m2 > INT_MAX/clock.m1)
				continue;

			clock.m2 = m2;

			chv_calc_dpll_params(refclk, &clock);

			if (!intel_PLL_is_valid(to_i915(dev), limit, &clock))
				continue;

			if (!vlv_PLL_is_optimal(dev, target, &clock, best_clock,
						best_error_ppm, &error_ppm))
				continue;

			*best_clock = clock;
			best_error_ppm = error_ppm;
			found = true;
		}
	}

	return found;
}

bool bxt_find_best_dpll(struct intel_crtc_state *crtc_state, int target_clock,
			struct dpll *best_clock)
{
	int refclk = 100000;
	const struct intel_limit *limit = &intel_limits_bxt;

	return chv_find_best_dpll(limit, crtc_state,
				  target_clock, refclk, NULL, best_clock);
}

bool intel_crtc_active(struct intel_crtc *crtc)
{
	/* Be paranoid as we can arrive here with only partial
	 * state retrieved from the hardware during setup.
	 *
	 * We can ditch the adjusted_mode.crtc_clock check as soon
	 * as Haswell has gained clock readout/fastboot support.
	 *
	 * We can ditch the crtc->primary->fb check as soon as we can
	 * properly reconstruct framebuffers.
	 *
	 * FIXME: The intel_crtc->active here should be switched to
	 * crtc->state->active once we have proper CRTC states wired up
	 * for atomic.
	 */
	return crtc->active && crtc->base.primary->state->fb &&
		crtc->config->base.adjusted_mode.crtc_clock;
}

enum transcoder intel_pipe_to_cpu_transcoder(struct drm_i915_private *dev_priv,
					     enum pipe pipe)
{
	struct intel_crtc *crtc = intel_get_crtc_for_pipe(dev_priv, pipe);

	return crtc->config->cpu_transcoder;
}

static bool pipe_dsl_stopped(struct drm_i915_private *dev_priv, enum pipe pipe)
{
	i915_reg_t reg = PIPEDSL(pipe);
	u32 line1, line2;
	u32 line_mask;

	if (IS_GEN2(dev_priv))
		line_mask = DSL_LINEMASK_GEN2;
	else
		line_mask = DSL_LINEMASK_GEN3;

	line1 = I915_READ(reg) & line_mask;
	msleep(5);
	line2 = I915_READ(reg) & line_mask;

	return line1 == line2;
}

/*
 * intel_wait_for_pipe_off - wait for pipe to turn off
 * @crtc: crtc whose pipe to wait for
 *
 * After disabling a pipe, we can't wait for vblank in the usual way,
 * spinning on the vblank interrupt status bit, since we won't actually
 * see an interrupt when the pipe is disabled.
 *
 * On Gen4 and above:
 *   wait for the pipe register state bit to turn off
 *
 * Otherwise:
 *   wait for the display line value to settle (it usually
 *   ends up stopping at the start of the next frame).
 *
 */
static void intel_wait_for_pipe_off(struct intel_crtc *crtc)
{
	struct drm_i915_private *dev_priv = to_i915(crtc->base.dev);
	enum transcoder cpu_transcoder = crtc->config->cpu_transcoder;
	enum pipe pipe = crtc->pipe;

	if (INTEL_GEN(dev_priv) >= 4) {
		i915_reg_t reg = PIPECONF(cpu_transcoder);

		/* Wait for the Pipe State to go off */
		if (intel_wait_for_register(dev_priv,
					    reg, I965_PIPECONF_ACTIVE, 0,
					    100))
			WARN(1, "pipe_off wait timed out\n");
	} else {
		/* Wait for the display line to settle */
		if (wait_for(pipe_dsl_stopped(dev_priv, pipe), 100))
			WARN(1, "pipe_off wait timed out\n");
	}
}

/* Only for pre-ILK configs */
void assert_pll(struct drm_i915_private *dev_priv,
		enum pipe pipe, bool state)
{
	u32 val;
	bool cur_state;

	val = I915_READ(DPLL(pipe));
	cur_state = !!(val & DPLL_VCO_ENABLE);
	I915_STATE_WARN(cur_state != state,
	     "PLL state assertion failure (expected %s, current %s)\n",
			onoff(state), onoff(cur_state));
}

/* XXX: the dsi pll is shared between MIPI DSI ports */
void assert_dsi_pll(struct drm_i915_private *dev_priv, bool state)
{
	u32 val;
	bool cur_state;

	mutex_lock(&dev_priv->sb_lock);
	val = vlv_cck_read(dev_priv, CCK_REG_DSI_PLL_CONTROL);
	mutex_unlock(&dev_priv->sb_lock);

	cur_state = val & DSI_PLL_VCO_EN;
	I915_STATE_WARN(cur_state != state,
	     "DSI PLL state assertion failure (expected %s, current %s)\n",
			onoff(state), onoff(cur_state));
}

static void assert_fdi_tx(struct drm_i915_private *dev_priv,
			  enum pipe pipe, bool state)
{
	bool cur_state;
	enum transcoder cpu_transcoder = intel_pipe_to_cpu_transcoder(dev_priv,
								      pipe);

	if (HAS_DDI(dev_priv)) {
		/* DDI does not have a specific FDI_TX register */
		u32 val = I915_READ(TRANS_DDI_FUNC_CTL(cpu_transcoder));
		cur_state = !!(val & TRANS_DDI_FUNC_ENABLE);
	} else {
		u32 val = I915_READ(FDI_TX_CTL(pipe));
		cur_state = !!(val & FDI_TX_ENABLE);
	}
	I915_STATE_WARN(cur_state != state,
	     "FDI TX state assertion failure (expected %s, current %s)\n",
			onoff(state), onoff(cur_state));
}
#define assert_fdi_tx_enabled(d, p) assert_fdi_tx(d, p, true)
#define assert_fdi_tx_disabled(d, p) assert_fdi_tx(d, p, false)

static void assert_fdi_rx(struct drm_i915_private *dev_priv,
			  enum pipe pipe, bool state)
{
	u32 val;
	bool cur_state;

	val = I915_READ(FDI_RX_CTL(pipe));
	cur_state = !!(val & FDI_RX_ENABLE);
	I915_STATE_WARN(cur_state != state,
	     "FDI RX state assertion failure (expected %s, current %s)\n",
			onoff(state), onoff(cur_state));
}
#define assert_fdi_rx_enabled(d, p) assert_fdi_rx(d, p, true)
#define assert_fdi_rx_disabled(d, p) assert_fdi_rx(d, p, false)

static void assert_fdi_tx_pll_enabled(struct drm_i915_private *dev_priv,
				      enum pipe pipe)
{
	u32 val;

	/* ILK FDI PLL is always enabled */
	if (IS_GEN5(dev_priv))
		return;

	/* On Haswell, DDI ports are responsible for the FDI PLL setup */
	if (HAS_DDI(dev_priv))
		return;

	val = I915_READ(FDI_TX_CTL(pipe));
	I915_STATE_WARN(!(val & FDI_TX_PLL_ENABLE), "FDI TX PLL assertion failure, should be active but is disabled\n");
}

void assert_fdi_rx_pll(struct drm_i915_private *dev_priv,
		       enum pipe pipe, bool state)
{
	u32 val;
	bool cur_state;

	val = I915_READ(FDI_RX_CTL(pipe));
	cur_state = !!(val & FDI_RX_PLL_ENABLE);
	I915_STATE_WARN(cur_state != state,
	     "FDI RX PLL assertion failure (expected %s, current %s)\n",
			onoff(state), onoff(cur_state));
}

void assert_panel_unlocked(struct drm_i915_private *dev_priv, enum pipe pipe)
{
	i915_reg_t pp_reg;
	u32 val;
	enum pipe panel_pipe = PIPE_A;
	bool locked = true;

	if (WARN_ON(HAS_DDI(dev_priv)))
		return;

	if (HAS_PCH_SPLIT(dev_priv)) {
		u32 port_sel;

		pp_reg = PP_CONTROL(0);
		port_sel = I915_READ(PP_ON_DELAYS(0)) & PANEL_PORT_SELECT_MASK;

		if (port_sel == PANEL_PORT_SELECT_LVDS &&
		    I915_READ(PCH_LVDS) & LVDS_PIPEB_SELECT)
			panel_pipe = PIPE_B;
		/* XXX: else fix for eDP */
	} else if (IS_VALLEYVIEW(dev_priv) || IS_CHERRYVIEW(dev_priv)) {
		/* presumably write lock depends on pipe, not port select */
		pp_reg = PP_CONTROL(pipe);
		panel_pipe = pipe;
	} else {
		pp_reg = PP_CONTROL(0);
		if (I915_READ(LVDS) & LVDS_PIPEB_SELECT)
			panel_pipe = PIPE_B;
	}

	val = I915_READ(pp_reg);
	if (!(val & PANEL_POWER_ON) ||
	    ((val & PANEL_UNLOCK_MASK) == PANEL_UNLOCK_REGS))
		locked = false;

	I915_STATE_WARN(panel_pipe == pipe && locked,
	     "panel assertion failure, pipe %c regs locked\n",
	     pipe_name(pipe));
}

static void assert_cursor(struct drm_i915_private *dev_priv,
			  enum pipe pipe, bool state)
{
	bool cur_state;

	if (IS_I845G(dev_priv) || IS_I865G(dev_priv))
		cur_state = I915_READ(CURCNTR(PIPE_A)) & CURSOR_ENABLE;
	else
		cur_state = I915_READ(CURCNTR(pipe)) & CURSOR_MODE;

	I915_STATE_WARN(cur_state != state,
	     "cursor on pipe %c assertion failure (expected %s, current %s)\n",
			pipe_name(pipe), onoff(state), onoff(cur_state));
}
#define assert_cursor_enabled(d, p) assert_cursor(d, p, true)
#define assert_cursor_disabled(d, p) assert_cursor(d, p, false)

void assert_pipe(struct drm_i915_private *dev_priv,
		 enum pipe pipe, bool state)
{
	bool cur_state;
	enum transcoder cpu_transcoder = intel_pipe_to_cpu_transcoder(dev_priv,
								      pipe);
	enum intel_display_power_domain power_domain;

	/* we keep both pipes enabled on 830 */
	if (IS_I830(dev_priv))
		state = true;

	power_domain = POWER_DOMAIN_TRANSCODER(cpu_transcoder);
	if (intel_display_power_get_if_enabled(dev_priv, power_domain)) {
		u32 val = I915_READ(PIPECONF(cpu_transcoder));
		cur_state = !!(val & PIPECONF_ENABLE);

		intel_display_power_put(dev_priv, power_domain);
	} else {
		cur_state = false;
	}

	I915_STATE_WARN(cur_state != state,
	     "pipe %c assertion failure (expected %s, current %s)\n",
			pipe_name(pipe), onoff(state), onoff(cur_state));
}

static void assert_plane(struct drm_i915_private *dev_priv,
			 enum plane plane, bool state)
{
	u32 val;
	bool cur_state;

	val = I915_READ(DSPCNTR(plane));
	cur_state = !!(val & DISPLAY_PLANE_ENABLE);
	I915_STATE_WARN(cur_state != state,
	     "plane %c assertion failure (expected %s, current %s)\n",
			plane_name(plane), onoff(state), onoff(cur_state));
}

#define assert_plane_enabled(d, p) assert_plane(d, p, true)
#define assert_plane_disabled(d, p) assert_plane(d, p, false)

static void assert_planes_disabled(struct drm_i915_private *dev_priv,
				   enum pipe pipe)
{
	int i;

	/* Primary planes are fixed to pipes on gen4+ */
	if (INTEL_GEN(dev_priv) >= 4) {
		u32 val = I915_READ(DSPCNTR(pipe));
		I915_STATE_WARN(val & DISPLAY_PLANE_ENABLE,
		     "plane %c assertion failure, should be disabled but not\n",
		     plane_name(pipe));
		return;
	}

	/* Need to check both planes against the pipe */
	for_each_pipe(dev_priv, i) {
		u32 val = I915_READ(DSPCNTR(i));
		enum pipe cur_pipe = (val & DISPPLANE_SEL_PIPE_MASK) >>
			DISPPLANE_SEL_PIPE_SHIFT;
		I915_STATE_WARN((val & DISPLAY_PLANE_ENABLE) && pipe == cur_pipe,
		     "plane %c assertion failure, should be off on pipe %c but is still active\n",
		     plane_name(i), pipe_name(pipe));
	}
}

static void assert_sprites_disabled(struct drm_i915_private *dev_priv,
				    enum pipe pipe)
{
	int sprite;

	if (INTEL_GEN(dev_priv) >= 9) {
		for_each_sprite(dev_priv, pipe, sprite) {
			u32 val = I915_READ(PLANE_CTL(pipe, sprite));
			I915_STATE_WARN(val & PLANE_CTL_ENABLE,
			     "plane %d assertion failure, should be off on pipe %c but is still active\n",
			     sprite, pipe_name(pipe));
		}
	} else if (IS_VALLEYVIEW(dev_priv) || IS_CHERRYVIEW(dev_priv)) {
		for_each_sprite(dev_priv, pipe, sprite) {
			u32 val = I915_READ(SPCNTR(pipe, PLANE_SPRITE0 + sprite));
			I915_STATE_WARN(val & SP_ENABLE,
			     "sprite %c assertion failure, should be off on pipe %c but is still active\n",
			     sprite_name(pipe, sprite), pipe_name(pipe));
		}
	} else if (INTEL_GEN(dev_priv) >= 7) {
		u32 val = I915_READ(SPRCTL(pipe));
		I915_STATE_WARN(val & SPRITE_ENABLE,
		     "sprite %c assertion failure, should be off on pipe %c but is still active\n",
		     plane_name(pipe), pipe_name(pipe));
	} else if (INTEL_GEN(dev_priv) >= 5 || IS_G4X(dev_priv)) {
		u32 val = I915_READ(DVSCNTR(pipe));
		I915_STATE_WARN(val & DVS_ENABLE,
		     "sprite %c assertion failure, should be off on pipe %c but is still active\n",
		     plane_name(pipe), pipe_name(pipe));
	}
}

static void assert_vblank_disabled(struct drm_crtc *crtc)
{
	if (I915_STATE_WARN_ON(drm_crtc_vblank_get(crtc) == 0))
		drm_crtc_vblank_put(crtc);
}

void assert_pch_transcoder_disabled(struct drm_i915_private *dev_priv,
				    enum pipe pipe)
{
	u32 val;
	bool enabled;

	val = I915_READ(PCH_TRANSCONF(pipe));
	enabled = !!(val & TRANS_ENABLE);
	I915_STATE_WARN(enabled,
	     "transcoder assertion failed, should be off on pipe %c but is still active\n",
	     pipe_name(pipe));
}

static bool dp_pipe_enabled(struct drm_i915_private *dev_priv,
			    enum pipe pipe, u32 port_sel, u32 val)
{
	if ((val & DP_PORT_EN) == 0)
		return false;

	if (HAS_PCH_CPT(dev_priv)) {
		u32 trans_dp_ctl = I915_READ(TRANS_DP_CTL(pipe));
		if ((trans_dp_ctl & TRANS_DP_PORT_SEL_MASK) != port_sel)
			return false;
	} else if (IS_CHERRYVIEW(dev_priv)) {
		if ((val & DP_PIPE_MASK_CHV) != DP_PIPE_SELECT_CHV(pipe))
			return false;
	} else {
		if ((val & DP_PIPE_MASK) != (pipe << 30))
			return false;
	}
	return true;
}

static bool hdmi_pipe_enabled(struct drm_i915_private *dev_priv,
			      enum pipe pipe, u32 val)
{
	if ((val & SDVO_ENABLE) == 0)
		return false;

	if (HAS_PCH_CPT(dev_priv)) {
		if ((val & SDVO_PIPE_SEL_MASK_CPT) != SDVO_PIPE_SEL_CPT(pipe))
			return false;
	} else if (IS_CHERRYVIEW(dev_priv)) {
		if ((val & SDVO_PIPE_SEL_MASK_CHV) != SDVO_PIPE_SEL_CHV(pipe))
			return false;
	} else {
		if ((val & SDVO_PIPE_SEL_MASK) != SDVO_PIPE_SEL(pipe))
			return false;
	}
	return true;
}

static bool lvds_pipe_enabled(struct drm_i915_private *dev_priv,
			      enum pipe pipe, u32 val)
{
	if ((val & LVDS_PORT_EN) == 0)
		return false;

	if (HAS_PCH_CPT(dev_priv)) {
		if ((val & PORT_TRANS_SEL_MASK) != PORT_TRANS_SEL_CPT(pipe))
			return false;
	} else {
		if ((val & LVDS_PIPE_MASK) != LVDS_PIPE(pipe))
			return false;
	}
	return true;
}

static bool adpa_pipe_enabled(struct drm_i915_private *dev_priv,
			      enum pipe pipe, u32 val)
{
	if ((val & ADPA_DAC_ENABLE) == 0)
		return false;
	if (HAS_PCH_CPT(dev_priv)) {
		if ((val & PORT_TRANS_SEL_MASK) != PORT_TRANS_SEL_CPT(pipe))
			return false;
	} else {
		if ((val & ADPA_PIPE_SELECT_MASK) != ADPA_PIPE_SELECT(pipe))
			return false;
	}
	return true;
}

static void assert_pch_dp_disabled(struct drm_i915_private *dev_priv,
				   enum pipe pipe, i915_reg_t reg,
				   u32 port_sel)
{
	u32 val = I915_READ(reg);
	I915_STATE_WARN(dp_pipe_enabled(dev_priv, pipe, port_sel, val),
	     "PCH DP (0x%08x) enabled on transcoder %c, should be disabled\n",
	     i915_mmio_reg_offset(reg), pipe_name(pipe));

	I915_STATE_WARN(HAS_PCH_IBX(dev_priv) && (val & DP_PORT_EN) == 0
	     && (val & DP_PIPEB_SELECT),
	     "IBX PCH dp port still using transcoder B\n");
}

static void assert_pch_hdmi_disabled(struct drm_i915_private *dev_priv,
				     enum pipe pipe, i915_reg_t reg)
{
	u32 val = I915_READ(reg);
	I915_STATE_WARN(hdmi_pipe_enabled(dev_priv, pipe, val),
	     "PCH HDMI (0x%08x) enabled on transcoder %c, should be disabled\n",
	     i915_mmio_reg_offset(reg), pipe_name(pipe));

	I915_STATE_WARN(HAS_PCH_IBX(dev_priv) && (val & SDVO_ENABLE) == 0
	     && (val & SDVO_PIPE_B_SELECT),
	     "IBX PCH hdmi port still using transcoder B\n");
}

static void assert_pch_ports_disabled(struct drm_i915_private *dev_priv,
				      enum pipe pipe)
{
	u32 val;

	assert_pch_dp_disabled(dev_priv, pipe, PCH_DP_B, TRANS_DP_PORT_SEL_B);
	assert_pch_dp_disabled(dev_priv, pipe, PCH_DP_C, TRANS_DP_PORT_SEL_C);
	assert_pch_dp_disabled(dev_priv, pipe, PCH_DP_D, TRANS_DP_PORT_SEL_D);

	val = I915_READ(PCH_ADPA);
	I915_STATE_WARN(adpa_pipe_enabled(dev_priv, pipe, val),
	     "PCH VGA enabled on transcoder %c, should be disabled\n",
	     pipe_name(pipe));

	val = I915_READ(PCH_LVDS);
	I915_STATE_WARN(lvds_pipe_enabled(dev_priv, pipe, val),
	     "PCH LVDS enabled on transcoder %c, should be disabled\n",
	     pipe_name(pipe));

	assert_pch_hdmi_disabled(dev_priv, pipe, PCH_HDMIB);
	assert_pch_hdmi_disabled(dev_priv, pipe, PCH_HDMIC);
	assert_pch_hdmi_disabled(dev_priv, pipe, PCH_HDMID);
}

static void _vlv_enable_pll(struct intel_crtc *crtc,
			    const struct intel_crtc_state *pipe_config)
{
	struct drm_i915_private *dev_priv = to_i915(crtc->base.dev);
	enum pipe pipe = crtc->pipe;

	I915_WRITE(DPLL(pipe), pipe_config->dpll_hw_state.dpll);
	POSTING_READ(DPLL(pipe));
	udelay(150);

	if (intel_wait_for_register(dev_priv,
				    DPLL(pipe),
				    DPLL_LOCK_VLV,
				    DPLL_LOCK_VLV,
				    1))
		DRM_ERROR("DPLL %d failed to lock\n", pipe);
}

static void vlv_enable_pll(struct intel_crtc *crtc,
			   const struct intel_crtc_state *pipe_config)
{
	struct drm_i915_private *dev_priv = to_i915(crtc->base.dev);
	enum pipe pipe = crtc->pipe;

	assert_pipe_disabled(dev_priv, pipe);

	/* PLL is protected by panel, make sure we can write it */
	assert_panel_unlocked(dev_priv, pipe);

	if (pipe_config->dpll_hw_state.dpll & DPLL_VCO_ENABLE)
		_vlv_enable_pll(crtc, pipe_config);

	I915_WRITE(DPLL_MD(pipe), pipe_config->dpll_hw_state.dpll_md);
	POSTING_READ(DPLL_MD(pipe));
}


static void _chv_enable_pll(struct intel_crtc *crtc,
			    const struct intel_crtc_state *pipe_config)
{
	struct drm_i915_private *dev_priv = to_i915(crtc->base.dev);
	enum pipe pipe = crtc->pipe;
	enum dpio_channel port = vlv_pipe_to_channel(pipe);
	u32 tmp;

	mutex_lock(&dev_priv->sb_lock);

	/* Enable back the 10bit clock to display controller */
	tmp = vlv_dpio_read(dev_priv, pipe, CHV_CMN_DW14(port));
	tmp |= DPIO_DCLKP_EN;
	vlv_dpio_write(dev_priv, pipe, CHV_CMN_DW14(port), tmp);

	mutex_unlock(&dev_priv->sb_lock);

	/*
	 * Need to wait > 100ns between dclkp clock enable bit and PLL enable.
	 */
	udelay(1);

	/* Enable PLL */
	I915_WRITE(DPLL(pipe), pipe_config->dpll_hw_state.dpll);

	/* Check PLL is locked */
	if (intel_wait_for_register(dev_priv,
				    DPLL(pipe), DPLL_LOCK_VLV, DPLL_LOCK_VLV,
				    1))
		DRM_ERROR("PLL %d failed to lock\n", pipe);
}

static void chv_enable_pll(struct intel_crtc *crtc,
			   const struct intel_crtc_state *pipe_config)
{
	struct drm_i915_private *dev_priv = to_i915(crtc->base.dev);
	enum pipe pipe = crtc->pipe;

	assert_pipe_disabled(dev_priv, pipe);

	/* PLL is protected by panel, make sure we can write it */
	assert_panel_unlocked(dev_priv, pipe);

	if (pipe_config->dpll_hw_state.dpll & DPLL_VCO_ENABLE)
		_chv_enable_pll(crtc, pipe_config);

	if (pipe != PIPE_A) {
		/*
		 * WaPixelRepeatModeFixForC0:chv
		 *
		 * DPLLCMD is AWOL. Use chicken bits to propagate
		 * the value from DPLLBMD to either pipe B or C.
		 */
		I915_WRITE(CBR4_VLV, pipe == PIPE_B ? CBR_DPLLBMD_PIPE_B : CBR_DPLLBMD_PIPE_C);
		I915_WRITE(DPLL_MD(PIPE_B), pipe_config->dpll_hw_state.dpll_md);
		I915_WRITE(CBR4_VLV, 0);
		dev_priv->chv_dpll_md[pipe] = pipe_config->dpll_hw_state.dpll_md;

		/*
		 * DPLLB VGA mode also seems to cause problems.
		 * We should always have it disabled.
		 */
		WARN_ON((I915_READ(DPLL(PIPE_B)) & DPLL_VGA_MODE_DIS) == 0);
	} else {
		I915_WRITE(DPLL_MD(pipe), pipe_config->dpll_hw_state.dpll_md);
		POSTING_READ(DPLL_MD(pipe));
	}
}

static int intel_num_dvo_pipes(struct drm_i915_private *dev_priv)
{
	struct intel_crtc *crtc;
	int count = 0;

	for_each_intel_crtc(&dev_priv->drm, crtc) {
		count += crtc->base.state->active &&
			intel_crtc_has_type(crtc->config, INTEL_OUTPUT_DVO);
	}

	return count;
}

static void i9xx_enable_pll(struct intel_crtc *crtc)
{
	struct drm_i915_private *dev_priv = to_i915(crtc->base.dev);
	i915_reg_t reg = DPLL(crtc->pipe);
	u32 dpll = crtc->config->dpll_hw_state.dpll;
	int i;

	assert_pipe_disabled(dev_priv, crtc->pipe);

	/* PLL is protected by panel, make sure we can write it */
	if (IS_MOBILE(dev_priv) && !IS_I830(dev_priv))
		assert_panel_unlocked(dev_priv, crtc->pipe);

	/* Enable DVO 2x clock on both PLLs if necessary */
	if (IS_I830(dev_priv) && intel_num_dvo_pipes(dev_priv) > 0) {
		/*
		 * It appears to be important that we don't enable this
		 * for the current pipe before otherwise configuring the
		 * PLL. No idea how this should be handled if multiple
		 * DVO outputs are enabled simultaneosly.
		 */
		dpll |= DPLL_DVO_2X_MODE;
		I915_WRITE(DPLL(!crtc->pipe),
			   I915_READ(DPLL(!crtc->pipe)) | DPLL_DVO_2X_MODE);
	}

	/*
	 * Apparently we need to have VGA mode enabled prior to changing
	 * the P1/P2 dividers. Otherwise the DPLL will keep using the old
	 * dividers, even though the register value does change.
	 */
	I915_WRITE(reg, 0);

	I915_WRITE(reg, dpll);

	/* Wait for the clocks to stabilize. */
	POSTING_READ(reg);
	udelay(150);

	if (INTEL_GEN(dev_priv) >= 4) {
		I915_WRITE(DPLL_MD(crtc->pipe),
			   crtc->config->dpll_hw_state.dpll_md);
	} else {
		/* The pixel multiplier can only be updated once the
		 * DPLL is enabled and the clocks are stable.
		 *
		 * So write it again.
		 */
		I915_WRITE(reg, dpll);
	}

	/* We do this three times for luck */
	for (i = 0; i < 3; i++) {
		I915_WRITE(reg, dpll);
		POSTING_READ(reg);
		udelay(150); /* wait for warmup */
	}
}

/**
 * i9xx_disable_pll - disable a PLL
 * @dev_priv: i915 private structure
 * @pipe: pipe PLL to disable
 *
 * Disable the PLL for @pipe, making sure the pipe is off first.
 *
 * Note!  This is for pre-ILK only.
 */
static void i9xx_disable_pll(struct intel_crtc *crtc)
{
	struct drm_i915_private *dev_priv = to_i915(crtc->base.dev);
	enum pipe pipe = crtc->pipe;

	/* Disable DVO 2x clock on both PLLs if necessary */
	if (IS_I830(dev_priv) &&
	    intel_crtc_has_type(crtc->config, INTEL_OUTPUT_DVO) &&
	    !intel_num_dvo_pipes(dev_priv)) {
		I915_WRITE(DPLL(PIPE_B),
			   I915_READ(DPLL(PIPE_B)) & ~DPLL_DVO_2X_MODE);
		I915_WRITE(DPLL(PIPE_A),
			   I915_READ(DPLL(PIPE_A)) & ~DPLL_DVO_2X_MODE);
	}

	/* Don't disable pipe or pipe PLLs if needed */
	if (IS_I830(dev_priv))
		return;

	/* Make sure the pipe isn't still relying on us */
	assert_pipe_disabled(dev_priv, pipe);

	I915_WRITE(DPLL(pipe), DPLL_VGA_MODE_DIS);
	POSTING_READ(DPLL(pipe));
}

static void vlv_disable_pll(struct drm_i915_private *dev_priv, enum pipe pipe)
{
	u32 val;

	/* Make sure the pipe isn't still relying on us */
	assert_pipe_disabled(dev_priv, pipe);

	val = DPLL_INTEGRATED_REF_CLK_VLV |
		DPLL_REF_CLK_ENABLE_VLV | DPLL_VGA_MODE_DIS;
	if (pipe != PIPE_A)
		val |= DPLL_INTEGRATED_CRI_CLK_VLV;

	I915_WRITE(DPLL(pipe), val);
	POSTING_READ(DPLL(pipe));
}

static void chv_disable_pll(struct drm_i915_private *dev_priv, enum pipe pipe)
{
	enum dpio_channel port = vlv_pipe_to_channel(pipe);
	u32 val;

	/* Make sure the pipe isn't still relying on us */
	assert_pipe_disabled(dev_priv, pipe);

	val = DPLL_SSC_REF_CLK_CHV |
		DPLL_REF_CLK_ENABLE_VLV | DPLL_VGA_MODE_DIS;
	if (pipe != PIPE_A)
		val |= DPLL_INTEGRATED_CRI_CLK_VLV;

	I915_WRITE(DPLL(pipe), val);
	POSTING_READ(DPLL(pipe));

	mutex_lock(&dev_priv->sb_lock);

	/* Disable 10bit clock to display controller */
	val = vlv_dpio_read(dev_priv, pipe, CHV_CMN_DW14(port));
	val &= ~DPIO_DCLKP_EN;
	vlv_dpio_write(dev_priv, pipe, CHV_CMN_DW14(port), val);

	mutex_unlock(&dev_priv->sb_lock);
}

void vlv_wait_port_ready(struct drm_i915_private *dev_priv,
			 struct intel_digital_port *dport,
			 unsigned int expected_mask)
{
	u32 port_mask;
	i915_reg_t dpll_reg;

	switch (dport->port) {
	case PORT_B:
		port_mask = DPLL_PORTB_READY_MASK;
		dpll_reg = DPLL(0);
		break;
	case PORT_C:
		port_mask = DPLL_PORTC_READY_MASK;
		dpll_reg = DPLL(0);
		expected_mask <<= 4;
		break;
	case PORT_D:
		port_mask = DPLL_PORTD_READY_MASK;
		dpll_reg = DPIO_PHY_STATUS;
		break;
	default:
		BUG();
	}

	if (intel_wait_for_register(dev_priv,
				    dpll_reg, port_mask, expected_mask,
				    1000))
		WARN(1, "timed out waiting for port %c ready: got 0x%x, expected 0x%x\n",
		     port_name(dport->port), I915_READ(dpll_reg) & port_mask, expected_mask);
}

static void ironlake_enable_pch_transcoder(struct drm_i915_private *dev_priv,
					   enum pipe pipe)
{
	struct intel_crtc *intel_crtc = intel_get_crtc_for_pipe(dev_priv,
								pipe);
	i915_reg_t reg;
	uint32_t val, pipeconf_val;

	/* Make sure PCH DPLL is enabled */
	assert_shared_dpll_enabled(dev_priv, intel_crtc->config->shared_dpll);

	/* FDI must be feeding us bits for PCH ports */
	assert_fdi_tx_enabled(dev_priv, pipe);
	assert_fdi_rx_enabled(dev_priv, pipe);

	if (HAS_PCH_CPT(dev_priv)) {
		/* Workaround: Set the timing override bit before enabling the
		 * pch transcoder. */
		reg = TRANS_CHICKEN2(pipe);
		val = I915_READ(reg);
		val |= TRANS_CHICKEN2_TIMING_OVERRIDE;
		I915_WRITE(reg, val);
	}

	reg = PCH_TRANSCONF(pipe);
	val = I915_READ(reg);
	pipeconf_val = I915_READ(PIPECONF(pipe));

	if (HAS_PCH_IBX(dev_priv)) {
		/*
		 * Make the BPC in transcoder be consistent with
		 * that in pipeconf reg. For HDMI we must use 8bpc
		 * here for both 8bpc and 12bpc.
		 */
		val &= ~PIPECONF_BPC_MASK;
		if (intel_crtc_has_type(intel_crtc->config, INTEL_OUTPUT_HDMI))
			val |= PIPECONF_8BPC;
		else
			val |= pipeconf_val & PIPECONF_BPC_MASK;
	}

	val &= ~TRANS_INTERLACE_MASK;
	if ((pipeconf_val & PIPECONF_INTERLACE_MASK) == PIPECONF_INTERLACED_ILK)
		if (HAS_PCH_IBX(dev_priv) &&
		    intel_crtc_has_type(intel_crtc->config, INTEL_OUTPUT_SDVO))
			val |= TRANS_LEGACY_INTERLACED_ILK;
		else
			val |= TRANS_INTERLACED;
	else
		val |= TRANS_PROGRESSIVE;

	I915_WRITE(reg, val | TRANS_ENABLE);
	if (intel_wait_for_register(dev_priv,
				    reg, TRANS_STATE_ENABLE, TRANS_STATE_ENABLE,
				    100))
		DRM_ERROR("failed to enable transcoder %c\n", pipe_name(pipe));
}

static void lpt_enable_pch_transcoder(struct drm_i915_private *dev_priv,
				      enum transcoder cpu_transcoder)
{
	u32 val, pipeconf_val;

	/* FDI must be feeding us bits for PCH ports */
	assert_fdi_tx_enabled(dev_priv, (enum pipe) cpu_transcoder);
	assert_fdi_rx_enabled(dev_priv, PIPE_A);

	/* Workaround: set timing override bit. */
	val = I915_READ(TRANS_CHICKEN2(PIPE_A));
	val |= TRANS_CHICKEN2_TIMING_OVERRIDE;
	I915_WRITE(TRANS_CHICKEN2(PIPE_A), val);

	val = TRANS_ENABLE;
	pipeconf_val = I915_READ(PIPECONF(cpu_transcoder));

	if ((pipeconf_val & PIPECONF_INTERLACE_MASK_HSW) ==
	    PIPECONF_INTERLACED_ILK)
		val |= TRANS_INTERLACED;
	else
		val |= TRANS_PROGRESSIVE;

	I915_WRITE(LPT_TRANSCONF, val);
	if (intel_wait_for_register(dev_priv,
				    LPT_TRANSCONF,
				    TRANS_STATE_ENABLE,
				    TRANS_STATE_ENABLE,
				    100))
		DRM_ERROR("Failed to enable PCH transcoder\n");
}

static void ironlake_disable_pch_transcoder(struct drm_i915_private *dev_priv,
					    enum pipe pipe)
{
	i915_reg_t reg;
	uint32_t val;

	/* FDI relies on the transcoder */
	assert_fdi_tx_disabled(dev_priv, pipe);
	assert_fdi_rx_disabled(dev_priv, pipe);

	/* Ports must be off as well */
	assert_pch_ports_disabled(dev_priv, pipe);

	reg = PCH_TRANSCONF(pipe);
	val = I915_READ(reg);
	val &= ~TRANS_ENABLE;
	I915_WRITE(reg, val);
	/* wait for PCH transcoder off, transcoder state */
	if (intel_wait_for_register(dev_priv,
				    reg, TRANS_STATE_ENABLE, 0,
				    50))
		DRM_ERROR("failed to disable transcoder %c\n", pipe_name(pipe));

	if (HAS_PCH_CPT(dev_priv)) {
		/* Workaround: Clear the timing override chicken bit again. */
		reg = TRANS_CHICKEN2(pipe);
		val = I915_READ(reg);
		val &= ~TRANS_CHICKEN2_TIMING_OVERRIDE;
		I915_WRITE(reg, val);
	}
}

void lpt_disable_pch_transcoder(struct drm_i915_private *dev_priv)
{
	u32 val;

	val = I915_READ(LPT_TRANSCONF);
	val &= ~TRANS_ENABLE;
	I915_WRITE(LPT_TRANSCONF, val);
	/* wait for PCH transcoder off, transcoder state */
	if (intel_wait_for_register(dev_priv,
				    LPT_TRANSCONF, TRANS_STATE_ENABLE, 0,
				    50))
		DRM_ERROR("Failed to disable PCH transcoder\n");

	/* Workaround: clear timing override bit. */
	val = I915_READ(TRANS_CHICKEN2(PIPE_A));
	val &= ~TRANS_CHICKEN2_TIMING_OVERRIDE;
	I915_WRITE(TRANS_CHICKEN2(PIPE_A), val);
}

enum pipe intel_crtc_pch_transcoder(struct intel_crtc *crtc)
{
	struct drm_i915_private *dev_priv = to_i915(crtc->base.dev);

	WARN_ON(!crtc->config->has_pch_encoder);

	if (HAS_PCH_LPT(dev_priv))
		return PIPE_A;
	else
		return crtc->pipe;
}

/**
 * intel_enable_pipe - enable a pipe, asserting requirements
 * @crtc: crtc responsible for the pipe
 *
 * Enable @crtc's pipe, making sure that various hardware specific requirements
 * are met, if applicable, e.g. PLL enabled, LVDS pairs enabled, etc.
 */
static void intel_enable_pipe(struct intel_crtc *crtc)
{
	struct drm_device *dev = crtc->base.dev;
	struct drm_i915_private *dev_priv = to_i915(dev);
	enum pipe pipe = crtc->pipe;
	enum transcoder cpu_transcoder = crtc->config->cpu_transcoder;
	i915_reg_t reg;
	u32 val;

	DRM_DEBUG_KMS("enabling pipe %c\n", pipe_name(pipe));

	assert_planes_disabled(dev_priv, pipe);
	assert_cursor_disabled(dev_priv, pipe);
	assert_sprites_disabled(dev_priv, pipe);

	/*
	 * A pipe without a PLL won't actually be able to drive bits from
	 * a plane.  On ILK+ the pipe PLLs are integrated, so we don't
	 * need the check.
	 */
	if (HAS_GMCH_DISPLAY(dev_priv)) {
		if (intel_crtc_has_type(crtc->config, INTEL_OUTPUT_DSI))
			assert_dsi_pll_enabled(dev_priv);
		else
			assert_pll_enabled(dev_priv, pipe);
	} else {
		if (crtc->config->has_pch_encoder) {
			/* if driving the PCH, we need FDI enabled */
			assert_fdi_rx_pll_enabled(dev_priv,
						  intel_crtc_pch_transcoder(crtc));
			assert_fdi_tx_pll_enabled(dev_priv,
						  (enum pipe) cpu_transcoder);
		}
		/* FIXME: assert CPU port conditions for SNB+ */
	}

	reg = PIPECONF(cpu_transcoder);
	val = I915_READ(reg);
	if (val & PIPECONF_ENABLE) {
		/* we keep both pipes enabled on 830 */
		WARN_ON(!IS_I830(dev_priv));
		return;
	}

	I915_WRITE(reg, val | PIPECONF_ENABLE);
	POSTING_READ(reg);

	/*
	 * Until the pipe starts DSL will read as 0, which would cause
	 * an apparent vblank timestamp jump, which messes up also the
	 * frame count when it's derived from the timestamps. So let's
	 * wait for the pipe to start properly before we call
	 * drm_crtc_vblank_on()
	 */
	if (dev->max_vblank_count == 0 &&
	    wait_for(intel_get_crtc_scanline(crtc) != crtc->scanline_offset, 50))
		DRM_ERROR("pipe %c didn't start\n", pipe_name(pipe));
}

/**
 * intel_disable_pipe - disable a pipe, asserting requirements
 * @crtc: crtc whose pipes is to be disabled
 *
 * Disable the pipe of @crtc, making sure that various hardware
 * specific requirements are met, if applicable, e.g. plane
 * disabled, panel fitter off, etc.
 *
 * Will wait until the pipe has shut down before returning.
 */
static void intel_disable_pipe(struct intel_crtc *crtc)
{
	struct drm_i915_private *dev_priv = to_i915(crtc->base.dev);
	enum transcoder cpu_transcoder = crtc->config->cpu_transcoder;
	enum pipe pipe = crtc->pipe;
	i915_reg_t reg;
	u32 val;

	DRM_DEBUG_KMS("disabling pipe %c\n", pipe_name(pipe));

	/*
	 * Make sure planes won't keep trying to pump pixels to us,
	 * or we might hang the display.
	 */
	assert_planes_disabled(dev_priv, pipe);
	assert_cursor_disabled(dev_priv, pipe);
	assert_sprites_disabled(dev_priv, pipe);

	reg = PIPECONF(cpu_transcoder);
	val = I915_READ(reg);
	if ((val & PIPECONF_ENABLE) == 0)
		return;

	/*
	 * Double wide has implications for planes
	 * so best keep it disabled when not needed.
	 */
	if (crtc->config->double_wide)
		val &= ~PIPECONF_DOUBLE_WIDE;

	/* Don't disable pipe or pipe PLLs if needed */
	if (!IS_I830(dev_priv))
		val &= ~PIPECONF_ENABLE;

	I915_WRITE(reg, val);
	if ((val & PIPECONF_ENABLE) == 0)
		intel_wait_for_pipe_off(crtc);
}

static unsigned int intel_tile_size(const struct drm_i915_private *dev_priv)
{
	return IS_GEN2(dev_priv) ? 2048 : 4096;
}

static unsigned int
intel_tile_width_bytes(const struct drm_framebuffer *fb, int plane)
{
	struct drm_i915_private *dev_priv = to_i915(fb->dev);
	unsigned int cpp = fb->format->cpp[plane];

	switch (fb->modifier) {
	case DRM_FORMAT_MOD_LINEAR:
		return cpp;
	case I915_FORMAT_MOD_X_TILED:
		if (IS_GEN2(dev_priv))
			return 128;
		else
			return 512;
	case I915_FORMAT_MOD_Y_TILED_CCS:
		if (plane == 1)
			return 128;
		/* fall through */
	case I915_FORMAT_MOD_Y_TILED:
		if (IS_GEN2(dev_priv) || HAS_128_BYTE_Y_TILING(dev_priv))
			return 128;
		else
			return 512;
	case I915_FORMAT_MOD_Yf_TILED_CCS:
		if (plane == 1)
			return 128;
		/* fall through */
	case I915_FORMAT_MOD_Yf_TILED:
		switch (cpp) {
		case 1:
			return 64;
		case 2:
		case 4:
			return 128;
		case 8:
		case 16:
			return 256;
		default:
			MISSING_CASE(cpp);
			return cpp;
		}
		break;
	default:
		MISSING_CASE(fb->modifier);
		return cpp;
	}
}

static unsigned int
intel_tile_height(const struct drm_framebuffer *fb, int plane)
{
	if (fb->modifier == DRM_FORMAT_MOD_LINEAR)
		return 1;
	else
		return intel_tile_size(to_i915(fb->dev)) /
			intel_tile_width_bytes(fb, plane);
}

/* Return the tile dimensions in pixel units */
static void intel_tile_dims(const struct drm_framebuffer *fb, int plane,
			    unsigned int *tile_width,
			    unsigned int *tile_height)
{
	unsigned int tile_width_bytes = intel_tile_width_bytes(fb, plane);
	unsigned int cpp = fb->format->cpp[plane];

	*tile_width = tile_width_bytes / cpp;
	*tile_height = intel_tile_size(to_i915(fb->dev)) / tile_width_bytes;
}

unsigned int
intel_fb_align_height(const struct drm_framebuffer *fb,
		      int plane, unsigned int height)
{
	unsigned int tile_height = intel_tile_height(fb, plane);

	return ALIGN(height, tile_height);
}

unsigned int intel_rotation_info_size(const struct intel_rotation_info *rot_info)
{
	unsigned int size = 0;
	int i;

	for (i = 0 ; i < ARRAY_SIZE(rot_info->plane); i++)
		size += rot_info->plane[i].width * rot_info->plane[i].height;

	return size;
}

static void
intel_fill_fb_ggtt_view(struct i915_ggtt_view *view,
			const struct drm_framebuffer *fb,
			unsigned int rotation)
{
	view->type = I915_GGTT_VIEW_NORMAL;
	if (drm_rotation_90_or_270(rotation)) {
		view->type = I915_GGTT_VIEW_ROTATED;
		view->rotated = to_intel_framebuffer(fb)->rot_info;
	}
}

static unsigned int intel_cursor_alignment(const struct drm_i915_private *dev_priv)
{
	if (IS_I830(dev_priv))
		return 16 * 1024;
	else if (IS_I85X(dev_priv))
		return 256;
	else if (IS_I845G(dev_priv) || IS_I865G(dev_priv))
		return 32;
	else
		return 4 * 1024;
}

static unsigned int intel_linear_alignment(const struct drm_i915_private *dev_priv)
{
	if (INTEL_INFO(dev_priv)->gen >= 9)
		return 256 * 1024;
	else if (IS_I965G(dev_priv) || IS_I965GM(dev_priv) ||
		 IS_VALLEYVIEW(dev_priv) || IS_CHERRYVIEW(dev_priv))
		return 128 * 1024;
	else if (INTEL_INFO(dev_priv)->gen >= 4)
		return 4 * 1024;
	else
		return 0;
}

static unsigned int intel_surf_alignment(const struct drm_framebuffer *fb,
					 int plane)
{
	struct drm_i915_private *dev_priv = to_i915(fb->dev);

	/* AUX_DIST needs only 4K alignment */
	if (plane == 1)
		return 4096;

	switch (fb->modifier) {
	case DRM_FORMAT_MOD_LINEAR:
		return intel_linear_alignment(dev_priv);
	case I915_FORMAT_MOD_X_TILED:
		if (INTEL_GEN(dev_priv) >= 9)
			return 256 * 1024;
		return 0;
	case I915_FORMAT_MOD_Y_TILED_CCS:
	case I915_FORMAT_MOD_Yf_TILED_CCS:
	case I915_FORMAT_MOD_Y_TILED:
	case I915_FORMAT_MOD_Yf_TILED:
		return 1 * 1024 * 1024;
	default:
		MISSING_CASE(fb->modifier);
		return 0;
	}
}

struct i915_vma *
intel_pin_and_fence_fb_obj(struct drm_framebuffer *fb, unsigned int rotation)
{
	struct drm_device *dev = fb->dev;
	struct drm_i915_private *dev_priv = to_i915(dev);
	struct drm_i915_gem_object *obj = intel_fb_obj(fb);
	struct i915_ggtt_view view;
	struct i915_vma *vma;
	u32 alignment;

	WARN_ON(!mutex_is_locked(&dev->struct_mutex));

	alignment = intel_surf_alignment(fb, 0);

	intel_fill_fb_ggtt_view(&view, fb, rotation);

	/* Note that the w/a also requires 64 PTE of padding following the
	 * bo. We currently fill all unused PTE with the shadow page and so
	 * we should always have valid PTE following the scanout preventing
	 * the VT-d warning.
	 */
	if (intel_scanout_needs_vtd_wa(dev_priv) && alignment < 256 * 1024)
		alignment = 256 * 1024;

	/*
	 * Global gtt pte registers are special registers which actually forward
	 * writes to a chunk of system memory. Which means that there is no risk
	 * that the register values disappear as soon as we call
	 * intel_runtime_pm_put(), so it is correct to wrap only the
	 * pin/unpin/fence and not more.
	 */
	intel_runtime_pm_get(dev_priv);

	atomic_inc(&dev_priv->gpu_error.pending_fb_pin);

	vma = i915_gem_object_pin_to_display_plane(obj, alignment, &view);
	if (IS_ERR(vma))
		goto err;

	if (i915_vma_is_map_and_fenceable(vma)) {
		/* Install a fence for tiled scan-out. Pre-i965 always needs a
		 * fence, whereas 965+ only requires a fence if using
		 * framebuffer compression.  For simplicity, we always, when
		 * possible, install a fence as the cost is not that onerous.
		 *
		 * If we fail to fence the tiled scanout, then either the
		 * modeset will reject the change (which is highly unlikely as
		 * the affected systems, all but one, do not have unmappable
		 * space) or we will not be able to enable full powersaving
		 * techniques (also likely not to apply due to various limits
		 * FBC and the like impose on the size of the buffer, which
		 * presumably we violated anyway with this unmappable buffer).
		 * Anyway, it is presumably better to stumble onwards with
		 * something and try to run the system in a "less than optimal"
		 * mode that matches the user configuration.
		 */
		if (i915_vma_get_fence(vma) == 0)
			i915_vma_pin_fence(vma);
	}

	i915_vma_get(vma);
err:
	atomic_dec(&dev_priv->gpu_error.pending_fb_pin);

	intel_runtime_pm_put(dev_priv);
	return vma;
}

void intel_unpin_fb_vma(struct i915_vma *vma)
{
	lockdep_assert_held(&vma->vm->i915->drm.struct_mutex);

	i915_vma_unpin_fence(vma);
	i915_gem_object_unpin_from_display_plane(vma);
	i915_vma_put(vma);
}

static int intel_fb_pitch(const struct drm_framebuffer *fb, int plane,
			  unsigned int rotation)
{
	if (drm_rotation_90_or_270(rotation))
		return to_intel_framebuffer(fb)->rotated[plane].pitch;
	else
		return fb->pitches[plane];
}

/*
 * Convert the x/y offsets into a linear offset.
 * Only valid with 0/180 degree rotation, which is fine since linear
 * offset is only used with linear buffers on pre-hsw and tiled buffers
 * with gen2/3, and 90/270 degree rotations isn't supported on any of them.
 */
u32 intel_fb_xy_to_linear(int x, int y,
			  const struct intel_plane_state *state,
			  int plane)
{
	const struct drm_framebuffer *fb = state->base.fb;
	unsigned int cpp = fb->format->cpp[plane];
	unsigned int pitch = fb->pitches[plane];

	return y * pitch + x * cpp;
}

/*
 * Add the x/y offsets derived from fb->offsets[] to the user
 * specified plane src x/y offsets. The resulting x/y offsets
 * specify the start of scanout from the beginning of the gtt mapping.
 */
void intel_add_fb_offsets(int *x, int *y,
			  const struct intel_plane_state *state,
			  int plane)

{
	const struct intel_framebuffer *intel_fb = to_intel_framebuffer(state->base.fb);
	unsigned int rotation = state->base.rotation;

	if (drm_rotation_90_or_270(rotation)) {
		*x += intel_fb->rotated[plane].x;
		*y += intel_fb->rotated[plane].y;
	} else {
		*x += intel_fb->normal[plane].x;
		*y += intel_fb->normal[plane].y;
	}
}

static u32 __intel_adjust_tile_offset(int *x, int *y,
				      unsigned int tile_width,
				      unsigned int tile_height,
				      unsigned int tile_size,
				      unsigned int pitch_tiles,
				      u32 old_offset,
				      u32 new_offset)
{
	unsigned int pitch_pixels = pitch_tiles * tile_width;
	unsigned int tiles;

	WARN_ON(old_offset & (tile_size - 1));
	WARN_ON(new_offset & (tile_size - 1));
	WARN_ON(new_offset > old_offset);

	tiles = (old_offset - new_offset) / tile_size;

	*y += tiles / pitch_tiles * tile_height;
	*x += tiles % pitch_tiles * tile_width;

	/* minimize x in case it got needlessly big */
	*y += *x / pitch_pixels * tile_height;
	*x %= pitch_pixels;

	return new_offset;
}

static u32 _intel_adjust_tile_offset(int *x, int *y,
				     const struct drm_framebuffer *fb, int plane,
				     unsigned int rotation,
				     u32 old_offset, u32 new_offset)
{
	const struct drm_i915_private *dev_priv = to_i915(fb->dev);
	unsigned int cpp = fb->format->cpp[plane];
	unsigned int pitch = intel_fb_pitch(fb, plane, rotation);

	WARN_ON(new_offset > old_offset);

	if (fb->modifier != DRM_FORMAT_MOD_LINEAR) {
		unsigned int tile_size, tile_width, tile_height;
		unsigned int pitch_tiles;

		tile_size = intel_tile_size(dev_priv);
		intel_tile_dims(fb, plane, &tile_width, &tile_height);

		if (drm_rotation_90_or_270(rotation)) {
			pitch_tiles = pitch / tile_height;
			swap(tile_width, tile_height);
		} else {
			pitch_tiles = pitch / (tile_width * cpp);
		}

		__intel_adjust_tile_offset(x, y, tile_width, tile_height,
					   tile_size, pitch_tiles,
					   old_offset, new_offset);
	} else {
		old_offset += *y * pitch + *x * cpp;

		*y = (old_offset - new_offset) / pitch;
		*x = ((old_offset - new_offset) - *y * pitch) / cpp;
	}

	return new_offset;
}

/*
 * Adjust the tile offset by moving the difference into
 * the x/y offsets.
 */
static u32 intel_adjust_tile_offset(int *x, int *y,
				    const struct intel_plane_state *state, int plane,
				    u32 old_offset, u32 new_offset)
{
	return _intel_adjust_tile_offset(x, y, state->base.fb, plane,
					 state->base.rotation,
					 old_offset, new_offset);
}

/*
 * Computes the linear offset to the base tile and adjusts
 * x, y. bytes per pixel is assumed to be a power-of-two.
 *
 * In the 90/270 rotated case, x and y are assumed
 * to be already rotated to match the rotated GTT view, and
 * pitch is the tile_height aligned framebuffer height.
 *
 * This function is used when computing the derived information
 * under intel_framebuffer, so using any of that information
 * here is not allowed. Anything under drm_framebuffer can be
 * used. This is why the user has to pass in the pitch since it
 * is specified in the rotated orientation.
 */
static u32 _intel_compute_tile_offset(const struct drm_i915_private *dev_priv,
				      int *x, int *y,
				      const struct drm_framebuffer *fb, int plane,
				      unsigned int pitch,
				      unsigned int rotation,
				      u32 alignment)
{
	uint64_t fb_modifier = fb->modifier;
	unsigned int cpp = fb->format->cpp[plane];
	u32 offset, offset_aligned;

	if (alignment)
		alignment--;

	if (fb_modifier != DRM_FORMAT_MOD_LINEAR) {
		unsigned int tile_size, tile_width, tile_height;
		unsigned int tile_rows, tiles, pitch_tiles;

		tile_size = intel_tile_size(dev_priv);
		intel_tile_dims(fb, plane, &tile_width, &tile_height);

		if (drm_rotation_90_or_270(rotation)) {
			pitch_tiles = pitch / tile_height;
			swap(tile_width, tile_height);
		} else {
			pitch_tiles = pitch / (tile_width * cpp);
		}

		tile_rows = *y / tile_height;
		*y %= tile_height;

		tiles = *x / tile_width;
		*x %= tile_width;

		offset = (tile_rows * pitch_tiles + tiles) * tile_size;
		offset_aligned = offset & ~alignment;

		__intel_adjust_tile_offset(x, y, tile_width, tile_height,
					   tile_size, pitch_tiles,
					   offset, offset_aligned);
	} else {
		offset = *y * pitch + *x * cpp;
		offset_aligned = offset & ~alignment;

		*y = (offset & alignment) / pitch;
		*x = ((offset & alignment) - *y * pitch) / cpp;
	}

	return offset_aligned;
}

u32 intel_compute_tile_offset(int *x, int *y,
			      const struct intel_plane_state *state,
			      int plane)
{
	struct intel_plane *intel_plane = to_intel_plane(state->base.plane);
	struct drm_i915_private *dev_priv = to_i915(intel_plane->base.dev);
	const struct drm_framebuffer *fb = state->base.fb;
	unsigned int rotation = state->base.rotation;
	int pitch = intel_fb_pitch(fb, plane, rotation);
	u32 alignment;

	if (intel_plane->id == PLANE_CURSOR)
		alignment = intel_cursor_alignment(dev_priv);
	else
		alignment = intel_surf_alignment(fb, plane);

	return _intel_compute_tile_offset(dev_priv, x, y, fb, plane, pitch,
					  rotation, alignment);
}

/* Convert the fb->offset[] into x/y offsets */
static int intel_fb_offset_to_xy(int *x, int *y,
				 const struct drm_framebuffer *fb, int plane)
{
	struct drm_i915_private *dev_priv = to_i915(fb->dev);

	if (fb->modifier != DRM_FORMAT_MOD_LINEAR &&
	    fb->offsets[plane] % intel_tile_size(dev_priv))
		return -EINVAL;

	*x = 0;
	*y = 0;

	_intel_adjust_tile_offset(x, y,
				  fb, plane, DRM_MODE_ROTATE_0,
				  fb->offsets[plane], 0);

	return 0;
}

static unsigned int intel_fb_modifier_to_tiling(uint64_t fb_modifier)
{
	switch (fb_modifier) {
	case I915_FORMAT_MOD_X_TILED:
		return I915_TILING_X;
	case I915_FORMAT_MOD_Y_TILED:
	case I915_FORMAT_MOD_Y_TILED_CCS:
		return I915_TILING_Y;
	default:
		return I915_TILING_NONE;
	}
}

static const struct drm_format_info ccs_formats[] = {
	{ .format = DRM_FORMAT_XRGB8888, .depth = 24, .num_planes = 2, .cpp = { 4, 1, }, .hsub = 8, .vsub = 16, },
	{ .format = DRM_FORMAT_XBGR8888, .depth = 24, .num_planes = 2, .cpp = { 4, 1, }, .hsub = 8, .vsub = 16, },
	{ .format = DRM_FORMAT_ARGB8888, .depth = 32, .num_planes = 2, .cpp = { 4, 1, }, .hsub = 8, .vsub = 16, },
	{ .format = DRM_FORMAT_ABGR8888, .depth = 32, .num_planes = 2, .cpp = { 4, 1, }, .hsub = 8, .vsub = 16, },
};

static const struct drm_format_info *
lookup_format_info(const struct drm_format_info formats[],
		   int num_formats, u32 format)
{
	int i;

	for (i = 0; i < num_formats; i++) {
		if (formats[i].format == format)
			return &formats[i];
	}

	return NULL;
}

static const struct drm_format_info *
intel_get_format_info(const struct drm_mode_fb_cmd2 *cmd)
{
	switch (cmd->modifier[0]) {
	case I915_FORMAT_MOD_Y_TILED_CCS:
	case I915_FORMAT_MOD_Yf_TILED_CCS:
		return lookup_format_info(ccs_formats,
					  ARRAY_SIZE(ccs_formats),
					  cmd->pixel_format);
	default:
		return NULL;
	}
}

static int
intel_fill_fb_info(struct drm_i915_private *dev_priv,
		   struct drm_framebuffer *fb)
{
	struct intel_framebuffer *intel_fb = to_intel_framebuffer(fb);
	struct intel_rotation_info *rot_info = &intel_fb->rot_info;
	u32 gtt_offset_rotated = 0;
	unsigned int max_size = 0;
	int i, num_planes = fb->format->num_planes;
	unsigned int tile_size = intel_tile_size(dev_priv);

	for (i = 0; i < num_planes; i++) {
		unsigned int width, height;
		unsigned int cpp, size;
		u32 offset;
		int x, y;
		int ret;

		cpp = fb->format->cpp[i];
		width = drm_framebuffer_plane_width(fb->width, fb, i);
		height = drm_framebuffer_plane_height(fb->height, fb, i);

		ret = intel_fb_offset_to_xy(&x, &y, fb, i);
		if (ret) {
			DRM_DEBUG_KMS("bad fb plane %d offset: 0x%x\n",
				      i, fb->offsets[i]);
			return ret;
		}

		if ((fb->modifier == I915_FORMAT_MOD_Y_TILED_CCS ||
		     fb->modifier == I915_FORMAT_MOD_Yf_TILED_CCS) && i == 1) {
			int hsub = fb->format->hsub;
			int vsub = fb->format->vsub;
			int tile_width, tile_height;
			int main_x, main_y;
			int ccs_x, ccs_y;

			intel_tile_dims(fb, i, &tile_width, &tile_height);
			tile_width *= hsub;
			tile_height *= vsub;

			ccs_x = (x * hsub) % tile_width;
			ccs_y = (y * vsub) % tile_height;
			main_x = intel_fb->normal[0].x % tile_width;
			main_y = intel_fb->normal[0].y % tile_height;

			/*
			 * CCS doesn't have its own x/y offset register, so the intra CCS tile
			 * x/y offsets must match between CCS and the main surface.
			 */
			if (main_x != ccs_x || main_y != ccs_y) {
				DRM_DEBUG_KMS("Bad CCS x/y (main %d,%d ccs %d,%d) full (main %d,%d ccs %d,%d)\n",
					      main_x, main_y,
					      ccs_x, ccs_y,
					      intel_fb->normal[0].x,
					      intel_fb->normal[0].y,
					      x, y);
				return -EINVAL;
			}
		}

		/*
		 * The fence (if used) is aligned to the start of the object
		 * so having the framebuffer wrap around across the edge of the
		 * fenced region doesn't really work. We have no API to configure
		 * the fence start offset within the object (nor could we probably
		 * on gen2/3). So it's just easier if we just require that the
		 * fb layout agrees with the fence layout. We already check that the
		 * fb stride matches the fence stride elsewhere.
		 */
		if (i == 0 && i915_gem_object_is_tiled(intel_fb->obj) &&
		    (x + width) * cpp > fb->pitches[i]) {
			DRM_DEBUG_KMS("bad fb plane %d offset: 0x%x\n",
				      i, fb->offsets[i]);
			return -EINVAL;
		}

		/*
		 * First pixel of the framebuffer from
		 * the start of the normal gtt mapping.
		 */
		intel_fb->normal[i].x = x;
		intel_fb->normal[i].y = y;

		offset = _intel_compute_tile_offset(dev_priv, &x, &y,
						    fb, i, fb->pitches[i],
						    DRM_MODE_ROTATE_0, tile_size);
		offset /= tile_size;

		if (fb->modifier != DRM_FORMAT_MOD_LINEAR) {
			unsigned int tile_width, tile_height;
			unsigned int pitch_tiles;
			struct drm_rect r;

			intel_tile_dims(fb, i, &tile_width, &tile_height);

			rot_info->plane[i].offset = offset;
			rot_info->plane[i].stride = DIV_ROUND_UP(fb->pitches[i], tile_width * cpp);
			rot_info->plane[i].width = DIV_ROUND_UP(x + width, tile_width);
			rot_info->plane[i].height = DIV_ROUND_UP(y + height, tile_height);

			intel_fb->rotated[i].pitch =
				rot_info->plane[i].height * tile_height;

			/* how many tiles does this plane need */
			size = rot_info->plane[i].stride * rot_info->plane[i].height;
			/*
			 * If the plane isn't horizontally tile aligned,
			 * we need one more tile.
			 */
			if (x != 0)
				size++;

			/* rotate the x/y offsets to match the GTT view */
			r.x1 = x;
			r.y1 = y;
			r.x2 = x + width;
			r.y2 = y + height;
			drm_rect_rotate(&r,
					rot_info->plane[i].width * tile_width,
					rot_info->plane[i].height * tile_height,
					DRM_MODE_ROTATE_270);
			x = r.x1;
			y = r.y1;

			/* rotate the tile dimensions to match the GTT view */
			pitch_tiles = intel_fb->rotated[i].pitch / tile_height;
			swap(tile_width, tile_height);

			/*
			 * We only keep the x/y offsets, so push all of the
			 * gtt offset into the x/y offsets.
			 */
			__intel_adjust_tile_offset(&x, &y,
						   tile_width, tile_height,
						   tile_size, pitch_tiles,
						   gtt_offset_rotated * tile_size, 0);

			gtt_offset_rotated += rot_info->plane[i].width * rot_info->plane[i].height;

			/*
			 * First pixel of the framebuffer from
			 * the start of the rotated gtt mapping.
			 */
			intel_fb->rotated[i].x = x;
			intel_fb->rotated[i].y = y;
		} else {
			size = DIV_ROUND_UP((y + height) * fb->pitches[i] +
					    x * cpp, tile_size);
		}

		/* how many tiles in total needed in the bo */
		max_size = max(max_size, offset + size);
	}

	if (max_size * tile_size > intel_fb->obj->base.size) {
		DRM_DEBUG_KMS("fb too big for bo (need %u bytes, have %zu bytes)\n",
			      max_size * tile_size, intel_fb->obj->base.size);
		return -EINVAL;
	}

	return 0;
}

static int i9xx_format_to_fourcc(int format)
{
	switch (format) {
	case DISPPLANE_8BPP:
		return DRM_FORMAT_C8;
	case DISPPLANE_BGRX555:
		return DRM_FORMAT_XRGB1555;
	case DISPPLANE_BGRX565:
		return DRM_FORMAT_RGB565;
	default:
	case DISPPLANE_BGRX888:
		return DRM_FORMAT_XRGB8888;
	case DISPPLANE_RGBX888:
		return DRM_FORMAT_XBGR8888;
	case DISPPLANE_BGRX101010:
		return DRM_FORMAT_XRGB2101010;
	case DISPPLANE_RGBX101010:
		return DRM_FORMAT_XBGR2101010;
	}
}

static int skl_format_to_fourcc(int format, bool rgb_order, bool alpha)
{
	switch (format) {
	case PLANE_CTL_FORMAT_RGB_565:
		return DRM_FORMAT_RGB565;
	default:
	case PLANE_CTL_FORMAT_XRGB_8888:
		if (rgb_order) {
			if (alpha)
				return DRM_FORMAT_ABGR8888;
			else
				return DRM_FORMAT_XBGR8888;
		} else {
			if (alpha)
				return DRM_FORMAT_ARGB8888;
			else
				return DRM_FORMAT_XRGB8888;
		}
	case PLANE_CTL_FORMAT_XRGB_2101010:
		if (rgb_order)
			return DRM_FORMAT_XBGR2101010;
		else
			return DRM_FORMAT_XRGB2101010;
	}
}

static bool
intel_alloc_initial_plane_obj(struct intel_crtc *crtc,
			      struct intel_initial_plane_config *plane_config)
{
	struct drm_device *dev = crtc->base.dev;
	struct drm_i915_private *dev_priv = to_i915(dev);
	struct i915_ggtt *ggtt = &dev_priv->ggtt;
	struct drm_i915_gem_object *obj = NULL;
	struct drm_mode_fb_cmd2 mode_cmd = { 0 };
	struct drm_framebuffer *fb = &plane_config->fb->base;
	u32 base_aligned = round_down(plane_config->base, PAGE_SIZE);
	u32 size_aligned = round_up(plane_config->base + plane_config->size,
				    PAGE_SIZE);

	size_aligned -= base_aligned;

	if (plane_config->size == 0)
		return false;

	/* If the FB is too big, just don't use it since fbdev is not very
	 * important and we should probably use that space with FBC or other
	 * features. */
	if (size_aligned * 2 > ggtt->stolen_usable_size)
		return false;

	mutex_lock(&dev->struct_mutex);
	obj = i915_gem_object_create_stolen_for_preallocated(dev_priv,
							     base_aligned,
							     base_aligned,
							     size_aligned);
	mutex_unlock(&dev->struct_mutex);
	if (!obj)
		return false;

	if (plane_config->tiling == I915_TILING_X)
		obj->tiling_and_stride = fb->pitches[0] | I915_TILING_X;

	mode_cmd.pixel_format = fb->format->format;
	mode_cmd.width = fb->width;
	mode_cmd.height = fb->height;
	mode_cmd.pitches[0] = fb->pitches[0];
	mode_cmd.modifier[0] = fb->modifier;
	mode_cmd.flags = DRM_MODE_FB_MODIFIERS;

	if (intel_framebuffer_init(to_intel_framebuffer(fb), obj, &mode_cmd)) {
		DRM_DEBUG_KMS("intel fb init failed\n");
		goto out_unref_obj;
	}


	DRM_DEBUG_KMS("initial plane fb obj %p\n", obj);
	return true;

out_unref_obj:
	i915_gem_object_put(obj);
	return false;
}

static void
intel_set_plane_visible(struct intel_crtc_state *crtc_state,
			struct intel_plane_state *plane_state,
			bool visible)
{
	struct intel_plane *plane = to_intel_plane(plane_state->base.plane);

	plane_state->base.visible = visible;

	/* FIXME pre-g4x don't work like this */
	if (visible) {
		crtc_state->base.plane_mask |= BIT(drm_plane_index(&plane->base));
		crtc_state->active_planes |= BIT(plane->id);
	} else {
		crtc_state->base.plane_mask &= ~BIT(drm_plane_index(&plane->base));
		crtc_state->active_planes &= ~BIT(plane->id);
	}

	DRM_DEBUG_KMS("%s active planes 0x%x\n",
		      crtc_state->base.crtc->name,
		      crtc_state->active_planes);
}

static void
intel_find_initial_plane_obj(struct intel_crtc *intel_crtc,
			     struct intel_initial_plane_config *plane_config)
{
	struct drm_device *dev = intel_crtc->base.dev;
	struct drm_i915_private *dev_priv = to_i915(dev);
	struct drm_crtc *c;
	struct drm_i915_gem_object *obj;
	struct drm_plane *primary = intel_crtc->base.primary;
	struct drm_plane_state *plane_state = primary->state;
	struct drm_crtc_state *crtc_state = intel_crtc->base.state;
	struct intel_plane *intel_plane = to_intel_plane(primary);
	struct intel_plane_state *intel_state =
		to_intel_plane_state(plane_state);
	struct drm_framebuffer *fb;

	if (!plane_config->fb)
		return;

	if (intel_alloc_initial_plane_obj(intel_crtc, plane_config)) {
		fb = &plane_config->fb->base;
		goto valid_fb;
	}

	kfree(plane_config->fb);

	/*
	 * Failed to alloc the obj, check to see if we should share
	 * an fb with another CRTC instead
	 */
	for_each_crtc(dev, c) {
		struct intel_plane_state *state;

		if (c == &intel_crtc->base)
			continue;

		if (!to_intel_crtc(c)->active)
			continue;

		state = to_intel_plane_state(c->primary->state);
		if (!state->vma)
			continue;

		if (intel_plane_ggtt_offset(state) == plane_config->base) {
			fb = c->primary->fb;
			drm_framebuffer_reference(fb);
			goto valid_fb;
		}
	}

	/*
	 * We've failed to reconstruct the BIOS FB.  Current display state
	 * indicates that the primary plane is visible, but has a NULL FB,
	 * which will lead to problems later if we don't fix it up.  The
	 * simplest solution is to just disable the primary plane now and
	 * pretend the BIOS never had it enabled.
	 */
	intel_set_plane_visible(to_intel_crtc_state(crtc_state),
				to_intel_plane_state(plane_state),
				false);
	intel_pre_disable_primary_noatomic(&intel_crtc->base);
	trace_intel_disable_plane(primary, intel_crtc);
	intel_plane->disable_plane(intel_plane, intel_crtc);

	return;

valid_fb:
	mutex_lock(&dev->struct_mutex);
	intel_state->vma =
		intel_pin_and_fence_fb_obj(fb, primary->state->rotation);
	mutex_unlock(&dev->struct_mutex);
	if (IS_ERR(intel_state->vma)) {
		DRM_ERROR("failed to pin boot fb on pipe %d: %li\n",
			  intel_crtc->pipe, PTR_ERR(intel_state->vma));

		intel_state->vma = NULL;
		drm_framebuffer_unreference(fb);
		return;
	}

	plane_state->src_x = 0;
	plane_state->src_y = 0;
	plane_state->src_w = fb->width << 16;
	plane_state->src_h = fb->height << 16;

	plane_state->crtc_x = 0;
	plane_state->crtc_y = 0;
	plane_state->crtc_w = fb->width;
	plane_state->crtc_h = fb->height;

	intel_state->base.src = drm_plane_state_src(plane_state);
	intel_state->base.dst = drm_plane_state_dest(plane_state);

	obj = intel_fb_obj(fb);
	if (i915_gem_object_is_tiled(obj))
		dev_priv->preserve_bios_swizzle = true;

	drm_framebuffer_reference(fb);
	primary->fb = primary->state->fb = fb;
	primary->crtc = primary->state->crtc = &intel_crtc->base;

	intel_set_plane_visible(to_intel_crtc_state(crtc_state),
				to_intel_plane_state(plane_state),
				true);

	atomic_or(to_intel_plane(primary)->frontbuffer_bit,
		  &obj->frontbuffer_bits);
}

static int skl_max_plane_width(const struct drm_framebuffer *fb, int plane,
			       unsigned int rotation)
{
	int cpp = fb->format->cpp[plane];

	switch (fb->modifier) {
	case DRM_FORMAT_MOD_LINEAR:
	case I915_FORMAT_MOD_X_TILED:
		switch (cpp) {
		case 8:
			return 4096;
		case 4:
		case 2:
		case 1:
			return 8192;
		default:
			MISSING_CASE(cpp);
			break;
		}
		break;
	case I915_FORMAT_MOD_Y_TILED_CCS:
	case I915_FORMAT_MOD_Yf_TILED_CCS:
		/* FIXME AUX plane? */
	case I915_FORMAT_MOD_Y_TILED:
	case I915_FORMAT_MOD_Yf_TILED:
		switch (cpp) {
		case 8:
			return 2048;
		case 4:
			return 4096;
		case 2:
		case 1:
			return 8192;
		default:
			MISSING_CASE(cpp);
			break;
		}
		break;
	default:
		MISSING_CASE(fb->modifier);
	}

	return 2048;
}

static bool skl_check_main_ccs_coordinates(struct intel_plane_state *plane_state,
					   int main_x, int main_y, u32 main_offset)
{
	const struct drm_framebuffer *fb = plane_state->base.fb;
	int hsub = fb->format->hsub;
	int vsub = fb->format->vsub;
	int aux_x = plane_state->aux.x;
	int aux_y = plane_state->aux.y;
	u32 aux_offset = plane_state->aux.offset;
	u32 alignment = intel_surf_alignment(fb, 1);

	while (aux_offset >= main_offset && aux_y <= main_y) {
		int x, y;

		if (aux_x == main_x && aux_y == main_y)
			break;

		if (aux_offset == 0)
			break;

		x = aux_x / hsub;
		y = aux_y / vsub;
		aux_offset = intel_adjust_tile_offset(&x, &y, plane_state, 1,
						      aux_offset, aux_offset - alignment);
		aux_x = x * hsub + aux_x % hsub;
		aux_y = y * vsub + aux_y % vsub;
	}

	if (aux_x != main_x || aux_y != main_y)
		return false;

	plane_state->aux.offset = aux_offset;
	plane_state->aux.x = aux_x;
	plane_state->aux.y = aux_y;

	return true;
}

static int skl_check_main_surface(struct intel_plane_state *plane_state)
{
	const struct drm_framebuffer *fb = plane_state->base.fb;
	unsigned int rotation = plane_state->base.rotation;
	int x = plane_state->base.src.x1 >> 16;
	int y = plane_state->base.src.y1 >> 16;
	int w = drm_rect_width(&plane_state->base.src) >> 16;
	int h = drm_rect_height(&plane_state->base.src) >> 16;
	int max_width = skl_max_plane_width(fb, 0, rotation);
	int max_height = 4096;
	u32 alignment, offset, aux_offset = plane_state->aux.offset;

	if (w > max_width || h > max_height) {
		DRM_DEBUG_KMS("requested Y/RGB source size %dx%d too big (limit %dx%d)\n",
			      w, h, max_width, max_height);
		return -EINVAL;
	}

	intel_add_fb_offsets(&x, &y, plane_state, 0);
	offset = intel_compute_tile_offset(&x, &y, plane_state, 0);
	alignment = intel_surf_alignment(fb, 0);

	/*
	 * AUX surface offset is specified as the distance from the
	 * main surface offset, and it must be non-negative. Make
	 * sure that is what we will get.
	 */
	if (offset > aux_offset)
		offset = intel_adjust_tile_offset(&x, &y, plane_state, 0,
						  offset, aux_offset & ~(alignment - 1));

	/*
	 * When using an X-tiled surface, the plane blows up
	 * if the x offset + width exceed the stride.
	 *
	 * TODO: linear and Y-tiled seem fine, Yf untested,
	 */
	if (fb->modifier == I915_FORMAT_MOD_X_TILED) {
		int cpp = fb->format->cpp[0];

		while ((x + w) * cpp > fb->pitches[0]) {
			if (offset == 0) {
				DRM_DEBUG_KMS("Unable to find suitable display surface offset due to X-tiling\n");
				return -EINVAL;
			}

			offset = intel_adjust_tile_offset(&x, &y, plane_state, 0,
							  offset, offset - alignment);
		}
	}

	/*
	 * CCS AUX surface doesn't have its own x/y offsets, we must make sure
	 * they match with the main surface x/y offsets.
	 */
	if (fb->modifier == I915_FORMAT_MOD_Y_TILED_CCS ||
	    fb->modifier == I915_FORMAT_MOD_Yf_TILED_CCS) {
		while (!skl_check_main_ccs_coordinates(plane_state, x, y, offset)) {
			if (offset == 0)
				break;

			offset = intel_adjust_tile_offset(&x, &y, plane_state, 0,
							  offset, offset - alignment);
		}

		if (x != plane_state->aux.x || y != plane_state->aux.y) {
			DRM_DEBUG_KMS("Unable to find suitable display surface offset due to CCS\n");
			return -EINVAL;
		}
	}

	plane_state->main.offset = offset;
	plane_state->main.x = x;
	plane_state->main.y = y;

	return 0;
}

static int skl_check_nv12_aux_surface(struct intel_plane_state *plane_state)
{
	const struct drm_framebuffer *fb = plane_state->base.fb;
	unsigned int rotation = plane_state->base.rotation;
	int max_width = skl_max_plane_width(fb, 1, rotation);
	int max_height = 4096;
	int x = plane_state->base.src.x1 >> 17;
	int y = plane_state->base.src.y1 >> 17;
	int w = drm_rect_width(&plane_state->base.src) >> 17;
	int h = drm_rect_height(&plane_state->base.src) >> 17;
	u32 offset;

	intel_add_fb_offsets(&x, &y, plane_state, 1);
	offset = intel_compute_tile_offset(&x, &y, plane_state, 1);

	/* FIXME not quite sure how/if these apply to the chroma plane */
	if (w > max_width || h > max_height) {
		DRM_DEBUG_KMS("CbCr source size %dx%d too big (limit %dx%d)\n",
			      w, h, max_width, max_height);
		return -EINVAL;
	}

	plane_state->aux.offset = offset;
	plane_state->aux.x = x;
	plane_state->aux.y = y;

	return 0;
}

static int skl_check_ccs_aux_surface(struct intel_plane_state *plane_state)
{
	struct intel_plane *plane = to_intel_plane(plane_state->base.plane);
	struct intel_crtc *crtc = to_intel_crtc(plane_state->base.crtc);
	const struct drm_framebuffer *fb = plane_state->base.fb;
	int src_x = plane_state->base.src.x1 >> 16;
	int src_y = plane_state->base.src.y1 >> 16;
	int hsub = fb->format->hsub;
	int vsub = fb->format->vsub;
	int x = src_x / hsub;
	int y = src_y / vsub;
	u32 offset;

	switch (plane->id) {
	case PLANE_PRIMARY:
	case PLANE_SPRITE0:
		break;
	default:
		DRM_DEBUG_KMS("RC support only on plane 1 and 2\n");
		return -EINVAL;
	}

	if (crtc->pipe == PIPE_C) {
		DRM_DEBUG_KMS("No RC support on pipe C\n");
		return -EINVAL;
	}

	if (plane_state->base.rotation & ~(DRM_MODE_ROTATE_0 | DRM_MODE_ROTATE_180)) {
		DRM_DEBUG_KMS("RC support only with 0/180 degree rotation %x\n",
			      plane_state->base.rotation);
		return -EINVAL;
	}

	intel_add_fb_offsets(&x, &y, plane_state, 1);
	offset = intel_compute_tile_offset(&x, &y, plane_state, 1);

	plane_state->aux.offset = offset;
	plane_state->aux.x = x * hsub + src_x % hsub;
	plane_state->aux.y = y * vsub + src_y % vsub;

	return 0;
}

int skl_check_plane_surface(struct intel_plane_state *plane_state)
{
	const struct drm_framebuffer *fb = plane_state->base.fb;
	unsigned int rotation = plane_state->base.rotation;
	int ret;

	if (!plane_state->base.visible)
		return 0;

	/* Rotate src coordinates to match rotated GTT view */
	if (drm_rotation_90_or_270(rotation))
		drm_rect_rotate(&plane_state->base.src,
				fb->width << 16, fb->height << 16,
				DRM_MODE_ROTATE_270);

	/*
	 * Handle the AUX surface first since
	 * the main surface setup depends on it.
	 */
	if (fb->format->format == DRM_FORMAT_NV12) {
		ret = skl_check_nv12_aux_surface(plane_state);
		if (ret)
			return ret;
	} else if (fb->modifier == I915_FORMAT_MOD_Y_TILED_CCS ||
		   fb->modifier == I915_FORMAT_MOD_Yf_TILED_CCS) {
		ret = skl_check_ccs_aux_surface(plane_state);
		if (ret)
			return ret;
	} else {
		plane_state->aux.offset = ~0xfff;
		plane_state->aux.x = 0;
		plane_state->aux.y = 0;
	}

	ret = skl_check_main_surface(plane_state);
	if (ret)
		return ret;

	return 0;
}

static u32 i9xx_plane_ctl(const struct intel_crtc_state *crtc_state,
			  const struct intel_plane_state *plane_state)
{
	struct drm_i915_private *dev_priv =
		to_i915(plane_state->base.plane->dev);
	struct intel_crtc *crtc = to_intel_crtc(crtc_state->base.crtc);
	const struct drm_framebuffer *fb = plane_state->base.fb;
	unsigned int rotation = plane_state->base.rotation;
	u32 dspcntr;

	dspcntr = DISPLAY_PLANE_ENABLE | DISPPLANE_GAMMA_ENABLE;

	if (IS_G4X(dev_priv) || IS_GEN5(dev_priv) ||
	    IS_GEN6(dev_priv) || IS_IVYBRIDGE(dev_priv))
		dspcntr |= DISPPLANE_TRICKLE_FEED_DISABLE;

	if (IS_HASWELL(dev_priv) || IS_BROADWELL(dev_priv))
		dspcntr |= DISPPLANE_PIPE_CSC_ENABLE;

	if (INTEL_GEN(dev_priv) < 4)
		dspcntr |= DISPPLANE_SEL_PIPE(crtc->pipe);

	switch (fb->format->format) {
	case DRM_FORMAT_C8:
		dspcntr |= DISPPLANE_8BPP;
		break;
	case DRM_FORMAT_XRGB1555:
		dspcntr |= DISPPLANE_BGRX555;
		break;
	case DRM_FORMAT_RGB565:
		dspcntr |= DISPPLANE_BGRX565;
		break;
	case DRM_FORMAT_XRGB8888:
		dspcntr |= DISPPLANE_BGRX888;
		break;
	case DRM_FORMAT_XBGR8888:
		dspcntr |= DISPPLANE_RGBX888;
		break;
	case DRM_FORMAT_XRGB2101010:
		dspcntr |= DISPPLANE_BGRX101010;
		break;
	case DRM_FORMAT_XBGR2101010:
		dspcntr |= DISPPLANE_RGBX101010;
		break;
	default:
		MISSING_CASE(fb->format->format);
		return 0;
	}

	if (INTEL_GEN(dev_priv) >= 4 &&
	    fb->modifier == I915_FORMAT_MOD_X_TILED)
		dspcntr |= DISPPLANE_TILED;

	if (rotation & DRM_MODE_ROTATE_180)
		dspcntr |= DISPPLANE_ROTATE_180;

	if (rotation & DRM_MODE_REFLECT_X)
		dspcntr |= DISPPLANE_MIRROR;

	return dspcntr;
}

int i9xx_check_plane_surface(struct intel_plane_state *plane_state)
{
	struct drm_i915_private *dev_priv =
		to_i915(plane_state->base.plane->dev);
	int src_x = plane_state->base.src.x1 >> 16;
	int src_y = plane_state->base.src.y1 >> 16;
	u32 offset;

	intel_add_fb_offsets(&src_x, &src_y, plane_state, 0);

	if (INTEL_GEN(dev_priv) >= 4)
		offset = intel_compute_tile_offset(&src_x, &src_y,
						   plane_state, 0);
	else
		offset = 0;

	/* HSW/BDW do this automagically in hardware */
	if (!IS_HASWELL(dev_priv) && !IS_BROADWELL(dev_priv)) {
		unsigned int rotation = plane_state->base.rotation;
		int src_w = drm_rect_width(&plane_state->base.src) >> 16;
		int src_h = drm_rect_height(&plane_state->base.src) >> 16;

		if (rotation & DRM_MODE_ROTATE_180) {
			src_x += src_w - 1;
			src_y += src_h - 1;
		} else if (rotation & DRM_MODE_REFLECT_X) {
			src_x += src_w - 1;
		}
	}

	plane_state->main.offset = offset;
	plane_state->main.x = src_x;
	plane_state->main.y = src_y;

	return 0;
}

static void i9xx_update_primary_plane(struct intel_plane *primary,
				      const struct intel_crtc_state *crtc_state,
				      const struct intel_plane_state *plane_state)
{
	struct drm_i915_private *dev_priv = to_i915(primary->base.dev);
	struct intel_crtc *crtc = to_intel_crtc(crtc_state->base.crtc);
	const struct drm_framebuffer *fb = plane_state->base.fb;
	enum plane plane = primary->plane;
	u32 linear_offset;
	u32 dspcntr = plane_state->ctl;
	i915_reg_t reg = DSPCNTR(plane);
	int x = plane_state->main.x;
	int y = plane_state->main.y;
	unsigned long irqflags;

	linear_offset = intel_fb_xy_to_linear(x, y, plane_state, 0);

	if (INTEL_GEN(dev_priv) >= 4)
		crtc->dspaddr_offset = plane_state->main.offset;
	else
		crtc->dspaddr_offset = linear_offset;

	crtc->adjusted_x = x;
	crtc->adjusted_y = y;

	spin_lock_irqsave(&dev_priv->uncore.lock, irqflags);

	if (INTEL_GEN(dev_priv) < 4) {
		/* pipesrc and dspsize control the size that is scaled from,
		 * which should always be the user's requested size.
		 */
		I915_WRITE_FW(DSPSIZE(plane),
			      ((crtc_state->pipe_src_h - 1) << 16) |
			      (crtc_state->pipe_src_w - 1));
		I915_WRITE_FW(DSPPOS(plane), 0);
	} else if (IS_CHERRYVIEW(dev_priv) && plane == PLANE_B) {
		I915_WRITE_FW(PRIMSIZE(plane),
			      ((crtc_state->pipe_src_h - 1) << 16) |
			      (crtc_state->pipe_src_w - 1));
		I915_WRITE_FW(PRIMPOS(plane), 0);
		I915_WRITE_FW(PRIMCNSTALPHA(plane), 0);
	}

	I915_WRITE_FW(reg, dspcntr);

	I915_WRITE_FW(DSPSTRIDE(plane), fb->pitches[0]);
	if (IS_HASWELL(dev_priv) || IS_BROADWELL(dev_priv)) {
		I915_WRITE_FW(DSPSURF(plane),
			      intel_plane_ggtt_offset(plane_state) +
			      crtc->dspaddr_offset);
		I915_WRITE_FW(DSPOFFSET(plane), (y << 16) | x);
	} else if (INTEL_GEN(dev_priv) >= 4) {
		I915_WRITE_FW(DSPSURF(plane),
			      intel_plane_ggtt_offset(plane_state) +
			      crtc->dspaddr_offset);
		I915_WRITE_FW(DSPTILEOFF(plane), (y << 16) | x);
		I915_WRITE_FW(DSPLINOFF(plane), linear_offset);
	} else {
		I915_WRITE_FW(DSPADDR(plane),
			      intel_plane_ggtt_offset(plane_state) +
			      crtc->dspaddr_offset);
	}
	POSTING_READ_FW(reg);

	spin_unlock_irqrestore(&dev_priv->uncore.lock, irqflags);
}

static void i9xx_disable_primary_plane(struct intel_plane *primary,
				       struct intel_crtc *crtc)
{
	struct drm_i915_private *dev_priv = to_i915(primary->base.dev);
	enum plane plane = primary->plane;
	unsigned long irqflags;

	spin_lock_irqsave(&dev_priv->uncore.lock, irqflags);

	I915_WRITE_FW(DSPCNTR(plane), 0);
	if (INTEL_INFO(dev_priv)->gen >= 4)
		I915_WRITE_FW(DSPSURF(plane), 0);
	else
		I915_WRITE_FW(DSPADDR(plane), 0);
	POSTING_READ_FW(DSPCNTR(plane));

	spin_unlock_irqrestore(&dev_priv->uncore.lock, irqflags);
}

static u32
intel_fb_stride_alignment(const struct drm_framebuffer *fb, int plane)
{
	if (fb->modifier == DRM_FORMAT_MOD_LINEAR)
		return 64;
	else
		return intel_tile_width_bytes(fb, plane);
}

static void skl_detach_scaler(struct intel_crtc *intel_crtc, int id)
{
	struct drm_device *dev = intel_crtc->base.dev;
	struct drm_i915_private *dev_priv = to_i915(dev);

	I915_WRITE(SKL_PS_CTRL(intel_crtc->pipe, id), 0);
	I915_WRITE(SKL_PS_WIN_POS(intel_crtc->pipe, id), 0);
	I915_WRITE(SKL_PS_WIN_SZ(intel_crtc->pipe, id), 0);
}

/*
 * This function detaches (aka. unbinds) unused scalers in hardware
 */
static void skl_detach_scalers(struct intel_crtc *intel_crtc)
{
	struct intel_crtc_scaler_state *scaler_state;
	int i;

	scaler_state = &intel_crtc->config->scaler_state;

	/* loop through and disable scalers that aren't in use */
	for (i = 0; i < intel_crtc->num_scalers; i++) {
		if (!scaler_state->scalers[i].in_use)
			skl_detach_scaler(intel_crtc, i);
	}
}

u32 skl_plane_stride(const struct drm_framebuffer *fb, int plane,
		     unsigned int rotation)
{
	u32 stride;

	if (plane >= fb->format->num_planes)
		return 0;

	stride = intel_fb_pitch(fb, plane, rotation);

	/*
	 * The stride is either expressed as a multiple of 64 bytes chunks for
	 * linear buffers or in number of tiles for tiled buffers.
	 */
	if (drm_rotation_90_or_270(rotation))
		stride /= intel_tile_height(fb, plane);
	else
		stride /= intel_fb_stride_alignment(fb, plane);

	return stride;
}

static u32 skl_plane_ctl_format(uint32_t pixel_format)
{
	switch (pixel_format) {
	case DRM_FORMAT_C8:
		return PLANE_CTL_FORMAT_INDEXED;
	case DRM_FORMAT_RGB565:
		return PLANE_CTL_FORMAT_RGB_565;
	case DRM_FORMAT_XBGR8888:
		return PLANE_CTL_FORMAT_XRGB_8888 | PLANE_CTL_ORDER_RGBX;
	case DRM_FORMAT_XRGB8888:
		return PLANE_CTL_FORMAT_XRGB_8888;
	/*
	 * XXX: For ARBG/ABGR formats we default to expecting scanout buffers
	 * to be already pre-multiplied. We need to add a knob (or a different
	 * DRM_FORMAT) for user-space to configure that.
	 */
	case DRM_FORMAT_ABGR8888:
		return PLANE_CTL_FORMAT_XRGB_8888 | PLANE_CTL_ORDER_RGBX |
			PLANE_CTL_ALPHA_SW_PREMULTIPLY;
	case DRM_FORMAT_ARGB8888:
		return PLANE_CTL_FORMAT_XRGB_8888 |
			PLANE_CTL_ALPHA_SW_PREMULTIPLY;
	case DRM_FORMAT_XRGB2101010:
		return PLANE_CTL_FORMAT_XRGB_2101010;
	case DRM_FORMAT_XBGR2101010:
		return PLANE_CTL_ORDER_RGBX | PLANE_CTL_FORMAT_XRGB_2101010;
	case DRM_FORMAT_YUYV:
		return PLANE_CTL_FORMAT_YUV422 | PLANE_CTL_YUV422_YUYV;
	case DRM_FORMAT_YVYU:
		return PLANE_CTL_FORMAT_YUV422 | PLANE_CTL_YUV422_YVYU;
	case DRM_FORMAT_UYVY:
		return PLANE_CTL_FORMAT_YUV422 | PLANE_CTL_YUV422_UYVY;
	case DRM_FORMAT_VYUY:
		return PLANE_CTL_FORMAT_YUV422 | PLANE_CTL_YUV422_VYUY;
	default:
		MISSING_CASE(pixel_format);
	}

	return 0;
}

static u32 skl_plane_ctl_tiling(uint64_t fb_modifier)
{
	switch (fb_modifier) {
	case DRM_FORMAT_MOD_LINEAR:
		break;
	case I915_FORMAT_MOD_X_TILED:
		return PLANE_CTL_TILED_X;
	case I915_FORMAT_MOD_Y_TILED:
		return PLANE_CTL_TILED_Y;
	case I915_FORMAT_MOD_Y_TILED_CCS:
		return PLANE_CTL_TILED_Y | PLANE_CTL_DECOMPRESSION_ENABLE;
	case I915_FORMAT_MOD_Yf_TILED:
		return PLANE_CTL_TILED_YF;
	case I915_FORMAT_MOD_Yf_TILED_CCS:
		return PLANE_CTL_TILED_YF | PLANE_CTL_DECOMPRESSION_ENABLE;
	default:
		MISSING_CASE(fb_modifier);
	}

	return 0;
}

static u32 skl_plane_ctl_rotation(unsigned int rotation)
{
	switch (rotation) {
	case DRM_MODE_ROTATE_0:
		break;
	/*
	 * DRM_MODE_ROTATE_ is counter clockwise to stay compatible with Xrandr
	 * while i915 HW rotation is clockwise, thats why this swapping.
	 */
	case DRM_MODE_ROTATE_90:
		return PLANE_CTL_ROTATE_270;
	case DRM_MODE_ROTATE_180:
		return PLANE_CTL_ROTATE_180;
	case DRM_MODE_ROTATE_270:
		return PLANE_CTL_ROTATE_90;
	default:
		MISSING_CASE(rotation);
	}

	return 0;
}

u32 skl_plane_ctl(const struct intel_crtc_state *crtc_state,
		  const struct intel_plane_state *plane_state)
{
	struct drm_i915_private *dev_priv =
		to_i915(plane_state->base.plane->dev);
	const struct drm_framebuffer *fb = plane_state->base.fb;
	unsigned int rotation = plane_state->base.rotation;
	const struct drm_intel_sprite_colorkey *key = &plane_state->ckey;
	u32 plane_ctl;

	plane_ctl = PLANE_CTL_ENABLE;

	if (!IS_GEMINILAKE(dev_priv) && !IS_CANNONLAKE(dev_priv)) {
		plane_ctl |=
			PLANE_CTL_PIPE_GAMMA_ENABLE |
			PLANE_CTL_PIPE_CSC_ENABLE |
			PLANE_CTL_PLANE_GAMMA_DISABLE;
	}

	plane_ctl |= skl_plane_ctl_format(fb->format->format);
	plane_ctl |= skl_plane_ctl_tiling(fb->modifier);
	plane_ctl |= skl_plane_ctl_rotation(rotation);

	if (key->flags & I915_SET_COLORKEY_DESTINATION)
		plane_ctl |= PLANE_CTL_KEY_ENABLE_DESTINATION;
	else if (key->flags & I915_SET_COLORKEY_SOURCE)
		plane_ctl |= PLANE_CTL_KEY_ENABLE_SOURCE;

	return plane_ctl;
}

static void skylake_update_primary_plane(struct intel_plane *plane,
					 const struct intel_crtc_state *crtc_state,
					 const struct intel_plane_state *plane_state)
{
	struct drm_i915_private *dev_priv = to_i915(plane->base.dev);
	struct intel_crtc *crtc = to_intel_crtc(crtc_state->base.crtc);
	const struct drm_framebuffer *fb = plane_state->base.fb;
	enum plane_id plane_id = plane->id;
	enum pipe pipe = plane->pipe;
	u32 plane_ctl = plane_state->ctl;
	unsigned int rotation = plane_state->base.rotation;
	u32 stride = skl_plane_stride(fb, 0, rotation);
	u32 aux_stride = skl_plane_stride(fb, 1, rotation);
	u32 surf_addr = plane_state->main.offset;
	int scaler_id = plane_state->scaler_id;
	int src_x = plane_state->main.x;
	int src_y = plane_state->main.y;
	int src_w = drm_rect_width(&plane_state->base.src) >> 16;
	int src_h = drm_rect_height(&plane_state->base.src) >> 16;
	int dst_x = plane_state->base.dst.x1;
	int dst_y = plane_state->base.dst.y1;
	int dst_w = drm_rect_width(&plane_state->base.dst);
	int dst_h = drm_rect_height(&plane_state->base.dst);
	unsigned long irqflags;

	/* Sizes are 0 based */
	src_w--;
	src_h--;
	dst_w--;
	dst_h--;

	crtc->dspaddr_offset = surf_addr;

	crtc->adjusted_x = src_x;
	crtc->adjusted_y = src_y;

	spin_lock_irqsave(&dev_priv->uncore.lock, irqflags);

	if (IS_GEMINILAKE(dev_priv) || IS_CANNONLAKE(dev_priv)) {
		I915_WRITE_FW(PLANE_COLOR_CTL(pipe, plane_id),
			      PLANE_COLOR_PIPE_GAMMA_ENABLE |
			      PLANE_COLOR_PIPE_CSC_ENABLE |
			      PLANE_COLOR_PLANE_GAMMA_DISABLE);
	}

	I915_WRITE_FW(PLANE_CTL(pipe, plane_id), plane_ctl);
	I915_WRITE_FW(PLANE_OFFSET(pipe, plane_id), (src_y << 16) | src_x);
	I915_WRITE_FW(PLANE_STRIDE(pipe, plane_id), stride);
	I915_WRITE_FW(PLANE_SIZE(pipe, plane_id), (src_h << 16) | src_w);
	I915_WRITE_FW(PLANE_AUX_DIST(pipe, plane_id),
		      (plane_state->aux.offset - surf_addr) | aux_stride);
	I915_WRITE_FW(PLANE_AUX_OFFSET(pipe, plane_id),
		      (plane_state->aux.y << 16) | plane_state->aux.x);

	if (scaler_id >= 0) {
		uint32_t ps_ctrl = 0;

		WARN_ON(!dst_w || !dst_h);
		ps_ctrl = PS_SCALER_EN | PS_PLANE_SEL(plane_id) |
			crtc_state->scaler_state.scalers[scaler_id].mode;
		I915_WRITE_FW(SKL_PS_CTRL(pipe, scaler_id), ps_ctrl);
		I915_WRITE_FW(SKL_PS_PWR_GATE(pipe, scaler_id), 0);
		I915_WRITE_FW(SKL_PS_WIN_POS(pipe, scaler_id), (dst_x << 16) | dst_y);
		I915_WRITE_FW(SKL_PS_WIN_SZ(pipe, scaler_id), (dst_w << 16) | dst_h);
		I915_WRITE_FW(PLANE_POS(pipe, plane_id), 0);
	} else {
		I915_WRITE_FW(PLANE_POS(pipe, plane_id), (dst_y << 16) | dst_x);
	}

	I915_WRITE_FW(PLANE_SURF(pipe, plane_id),
		      intel_plane_ggtt_offset(plane_state) + surf_addr);

	POSTING_READ_FW(PLANE_SURF(pipe, plane_id));

	spin_unlock_irqrestore(&dev_priv->uncore.lock, irqflags);
}

static void skylake_disable_primary_plane(struct intel_plane *primary,
					  struct intel_crtc *crtc)
{
	struct drm_i915_private *dev_priv = to_i915(primary->base.dev);
	enum plane_id plane_id = primary->id;
	enum pipe pipe = primary->pipe;
	unsigned long irqflags;

	spin_lock_irqsave(&dev_priv->uncore.lock, irqflags);

	I915_WRITE_FW(PLANE_CTL(pipe, plane_id), 0);
	I915_WRITE_FW(PLANE_SURF(pipe, plane_id), 0);
	POSTING_READ_FW(PLANE_SURF(pipe, plane_id));

	spin_unlock_irqrestore(&dev_priv->uncore.lock, irqflags);
}

<<<<<<< HEAD
static void intel_complete_page_flips(struct drm_i915_private *dev_priv)
{
	struct intel_crtc *crtc;

	for_each_intel_crtc(&dev_priv->drm, crtc)
		intel_finish_page_flip_cs(dev_priv, crtc->pipe);
}

=======
>>>>>>> bb176f67
static int
__intel_display_resume(struct drm_device *dev,
		       struct drm_atomic_state *state,
		       struct drm_modeset_acquire_ctx *ctx)
{
	struct drm_crtc_state *crtc_state;
	struct drm_crtc *crtc;
	int i, ret;

	intel_modeset_setup_hw_state(dev, ctx);
	i915_redisable_vga(to_i915(dev));

	if (!state)
		return 0;

	/*
	 * We've duplicated the state, pointers to the old state are invalid.
	 *
	 * Don't attempt to use the old state until we commit the duplicated state.
	 */
	for_each_new_crtc_in_state(state, crtc, crtc_state, i) {
		/*
		 * Force recalculation even if we restore
		 * current state. With fast modeset this may not result
		 * in a modeset when the state is compatible.
		 */
		crtc_state->mode_changed = true;
	}

	/* ignore any reset values/BIOS leftovers in the WM registers */
	if (!HAS_GMCH_DISPLAY(to_i915(dev)))
		to_intel_atomic_state(state)->skip_intermediate_wm = true;

	ret = drm_atomic_helper_commit_duplicated_state(state, ctx);

	WARN_ON(ret == -EDEADLK);
	return ret;
}

static bool gpu_reset_clobbers_display(struct drm_i915_private *dev_priv)
{
	return intel_has_gpu_reset(dev_priv) &&
		INTEL_GEN(dev_priv) < 5 && !IS_G4X(dev_priv);
}

void intel_prepare_reset(struct drm_i915_private *dev_priv)
{
	struct drm_device *dev = &dev_priv->drm;
	struct drm_modeset_acquire_ctx *ctx = &dev_priv->reset_ctx;
	struct drm_atomic_state *state;
	int ret;


	/* reset doesn't touch the display */
	if (!i915.force_reset_modeset_test &&
	    !gpu_reset_clobbers_display(dev_priv))
		return;

<<<<<<< HEAD
	/* We have a modeset vs reset deadlock, defensively unbreak it.
	 *
	 * FIXME: We can do a _lot_ better, this is just a first iteration.
	 */
	i915_gem_set_wedged(dev_priv);
	DRM_DEBUG_DRIVER("Wedging GPU to avoid deadlocks with pending modeset updates\n");
=======
	/* We have a modeset vs reset deadlock, defensively unbreak it. */
	set_bit(I915_RESET_MODESET, &dev_priv->gpu_error.flags);
	wake_up_all(&dev_priv->gpu_error.wait_queue);

	if (atomic_read(&dev_priv->gpu_error.pending_fb_pin)) {
		DRM_DEBUG_KMS("Modeset potentially stuck, unbreaking through wedging\n");
		i915_gem_set_wedged(dev_priv);
	}
>>>>>>> bb176f67

	/*
	 * Need mode_config.mutex so that we don't
	 * trample ongoing ->detect() and whatnot.
	 */
	mutex_lock(&dev->mode_config.mutex);
	drm_modeset_acquire_init(ctx, 0);
	while (1) {
		ret = drm_modeset_lock_all_ctx(dev, ctx);
		if (ret != -EDEADLK)
			break;

		drm_modeset_backoff(ctx);
	}
	/*
	 * Disabling the crtcs gracefully seems nicer. Also the
	 * g33 docs say we should at least disable all the planes.
	 */
	state = drm_atomic_helper_duplicate_state(dev, ctx);
	if (IS_ERR(state)) {
		ret = PTR_ERR(state);
		DRM_ERROR("Duplicating state failed with %i\n", ret);
		return;
	}

	ret = drm_atomic_helper_disable_all(dev, ctx);
	if (ret) {
		DRM_ERROR("Suspending crtc's failed with %i\n", ret);
		drm_atomic_state_put(state);
		return;
	}

	dev_priv->modeset_restore_state = state;
	state->acquire_ctx = ctx;
}

void intel_finish_reset(struct drm_i915_private *dev_priv)
{
	struct drm_device *dev = &dev_priv->drm;
	struct drm_modeset_acquire_ctx *ctx = &dev_priv->reset_ctx;
	struct drm_atomic_state *state = dev_priv->modeset_restore_state;
	int ret;

	/* reset doesn't touch the display */
	if (!i915.force_reset_modeset_test &&
	    !gpu_reset_clobbers_display(dev_priv))
		return;

	if (!state)
		goto unlock;
<<<<<<< HEAD

	/*
	 * Flips in the rings will be nuked by the reset,
	 * so complete all pending flips so that user space
	 * will get its events and not get stuck.
	 */
	intel_complete_page_flips(dev_priv);
=======
>>>>>>> bb176f67

	dev_priv->modeset_restore_state = NULL;

	/* reset doesn't touch the display */
	if (!gpu_reset_clobbers_display(dev_priv)) {
		/* for testing only restore the display */
		ret = __intel_display_resume(dev, state, ctx);
			if (ret)
				DRM_ERROR("Restoring old state failed with %i\n", ret);
	} else {
		/*
		 * The display has been reset as well,
		 * so need a full re-initialization.
		 */
		intel_runtime_pm_disable_interrupts(dev_priv);
		intel_runtime_pm_enable_interrupts(dev_priv);

		intel_pps_unlock_regs_wa(dev_priv);
		intel_modeset_init_hw(dev);

		spin_lock_irq(&dev_priv->irq_lock);
		if (dev_priv->display.hpd_irq_setup)
			dev_priv->display.hpd_irq_setup(dev_priv);
		spin_unlock_irq(&dev_priv->irq_lock);

		ret = __intel_display_resume(dev, state, ctx);
		if (ret)
			DRM_ERROR("Restoring old state failed with %i\n", ret);

		intel_hpd_init(dev_priv);
	}

	drm_atomic_state_put(state);
unlock:
	drm_modeset_drop_locks(ctx);
	drm_modeset_acquire_fini(ctx);
	mutex_unlock(&dev->mode_config.mutex);

	clear_bit(I915_RESET_MODESET, &dev_priv->gpu_error.flags);
}

static void intel_update_pipe_config(struct intel_crtc *crtc,
				     struct intel_crtc_state *old_crtc_state)
{
	struct drm_i915_private *dev_priv = to_i915(crtc->base.dev);
	struct intel_crtc_state *pipe_config =
		to_intel_crtc_state(crtc->base.state);

	/* drm_atomic_helper_update_legacy_modeset_state might not be called. */
	crtc->base.mode = crtc->base.state->mode;

	/*
	 * Update pipe size and adjust fitter if needed: the reason for this is
	 * that in compute_mode_changes we check the native mode (not the pfit
	 * mode) to see if we can flip rather than do a full mode set. In the
	 * fastboot case, we'll flip, but if we don't update the pipesrc and
	 * pfit state, we'll end up with a big fb scanned out into the wrong
	 * sized surface.
	 */

	I915_WRITE(PIPESRC(crtc->pipe),
		   ((pipe_config->pipe_src_w - 1) << 16) |
		   (pipe_config->pipe_src_h - 1));

	/* on skylake this is done by detaching scalers */
	if (INTEL_GEN(dev_priv) >= 9) {
		skl_detach_scalers(crtc);

		if (pipe_config->pch_pfit.enabled)
			skylake_pfit_enable(crtc);
	} else if (HAS_PCH_SPLIT(dev_priv)) {
		if (pipe_config->pch_pfit.enabled)
			ironlake_pfit_enable(crtc);
		else if (old_crtc_state->pch_pfit.enabled)
			ironlake_pfit_disable(crtc, true);
	}
}

static void intel_fdi_normal_train(struct intel_crtc *crtc)
{
	struct drm_device *dev = crtc->base.dev;
	struct drm_i915_private *dev_priv = to_i915(dev);
	int pipe = crtc->pipe;
	i915_reg_t reg;
	u32 temp;

	/* enable normal train */
	reg = FDI_TX_CTL(pipe);
	temp = I915_READ(reg);
	if (IS_IVYBRIDGE(dev_priv)) {
		temp &= ~FDI_LINK_TRAIN_NONE_IVB;
		temp |= FDI_LINK_TRAIN_NONE_IVB | FDI_TX_ENHANCE_FRAME_ENABLE;
	} else {
		temp &= ~FDI_LINK_TRAIN_NONE;
		temp |= FDI_LINK_TRAIN_NONE | FDI_TX_ENHANCE_FRAME_ENABLE;
	}
	I915_WRITE(reg, temp);

	reg = FDI_RX_CTL(pipe);
	temp = I915_READ(reg);
	if (HAS_PCH_CPT(dev_priv)) {
		temp &= ~FDI_LINK_TRAIN_PATTERN_MASK_CPT;
		temp |= FDI_LINK_TRAIN_NORMAL_CPT;
	} else {
		temp &= ~FDI_LINK_TRAIN_NONE;
		temp |= FDI_LINK_TRAIN_NONE;
	}
	I915_WRITE(reg, temp | FDI_RX_ENHANCE_FRAME_ENABLE);

	/* wait one idle pattern time */
	POSTING_READ(reg);
	udelay(1000);

	/* IVB wants error correction enabled */
	if (IS_IVYBRIDGE(dev_priv))
		I915_WRITE(reg, I915_READ(reg) | FDI_FS_ERRC_ENABLE |
			   FDI_FE_ERRC_ENABLE);
}

/* The FDI link training functions for ILK/Ibexpeak. */
static void ironlake_fdi_link_train(struct intel_crtc *crtc,
				    const struct intel_crtc_state *crtc_state)
{
	struct drm_device *dev = crtc->base.dev;
	struct drm_i915_private *dev_priv = to_i915(dev);
	int pipe = crtc->pipe;
	i915_reg_t reg;
	u32 temp, tries;

	/* FDI needs bits from pipe first */
	assert_pipe_enabled(dev_priv, pipe);

	/* Train 1: umask FDI RX Interrupt symbol_lock and bit_lock bit
	   for train result */
	reg = FDI_RX_IMR(pipe);
	temp = I915_READ(reg);
	temp &= ~FDI_RX_SYMBOL_LOCK;
	temp &= ~FDI_RX_BIT_LOCK;
	I915_WRITE(reg, temp);
	I915_READ(reg);
	udelay(150);

	/* enable CPU FDI TX and PCH FDI RX */
	reg = FDI_TX_CTL(pipe);
	temp = I915_READ(reg);
	temp &= ~FDI_DP_PORT_WIDTH_MASK;
	temp |= FDI_DP_PORT_WIDTH(crtc_state->fdi_lanes);
	temp &= ~FDI_LINK_TRAIN_NONE;
	temp |= FDI_LINK_TRAIN_PATTERN_1;
	I915_WRITE(reg, temp | FDI_TX_ENABLE);

	reg = FDI_RX_CTL(pipe);
	temp = I915_READ(reg);
	temp &= ~FDI_LINK_TRAIN_NONE;
	temp |= FDI_LINK_TRAIN_PATTERN_1;
	I915_WRITE(reg, temp | FDI_RX_ENABLE);

	POSTING_READ(reg);
	udelay(150);

	/* Ironlake workaround, enable clock pointer after FDI enable*/
	I915_WRITE(FDI_RX_CHICKEN(pipe), FDI_RX_PHASE_SYNC_POINTER_OVR);
	I915_WRITE(FDI_RX_CHICKEN(pipe), FDI_RX_PHASE_SYNC_POINTER_OVR |
		   FDI_RX_PHASE_SYNC_POINTER_EN);

	reg = FDI_RX_IIR(pipe);
	for (tries = 0; tries < 5; tries++) {
		temp = I915_READ(reg);
		DRM_DEBUG_KMS("FDI_RX_IIR 0x%x\n", temp);

		if ((temp & FDI_RX_BIT_LOCK)) {
			DRM_DEBUG_KMS("FDI train 1 done.\n");
			I915_WRITE(reg, temp | FDI_RX_BIT_LOCK);
			break;
		}
	}
	if (tries == 5)
		DRM_ERROR("FDI train 1 fail!\n");

	/* Train 2 */
	reg = FDI_TX_CTL(pipe);
	temp = I915_READ(reg);
	temp &= ~FDI_LINK_TRAIN_NONE;
	temp |= FDI_LINK_TRAIN_PATTERN_2;
	I915_WRITE(reg, temp);

	reg = FDI_RX_CTL(pipe);
	temp = I915_READ(reg);
	temp &= ~FDI_LINK_TRAIN_NONE;
	temp |= FDI_LINK_TRAIN_PATTERN_2;
	I915_WRITE(reg, temp);

	POSTING_READ(reg);
	udelay(150);

	reg = FDI_RX_IIR(pipe);
	for (tries = 0; tries < 5; tries++) {
		temp = I915_READ(reg);
		DRM_DEBUG_KMS("FDI_RX_IIR 0x%x\n", temp);

		if (temp & FDI_RX_SYMBOL_LOCK) {
			I915_WRITE(reg, temp | FDI_RX_SYMBOL_LOCK);
			DRM_DEBUG_KMS("FDI train 2 done.\n");
			break;
		}
	}
	if (tries == 5)
		DRM_ERROR("FDI train 2 fail!\n");

	DRM_DEBUG_KMS("FDI train done\n");

}

static const int snb_b_fdi_train_param[] = {
	FDI_LINK_TRAIN_400MV_0DB_SNB_B,
	FDI_LINK_TRAIN_400MV_6DB_SNB_B,
	FDI_LINK_TRAIN_600MV_3_5DB_SNB_B,
	FDI_LINK_TRAIN_800MV_0DB_SNB_B,
};

/* The FDI link training functions for SNB/Cougarpoint. */
static void gen6_fdi_link_train(struct intel_crtc *crtc,
				const struct intel_crtc_state *crtc_state)
{
	struct drm_device *dev = crtc->base.dev;
	struct drm_i915_private *dev_priv = to_i915(dev);
	int pipe = crtc->pipe;
	i915_reg_t reg;
	u32 temp, i, retry;

	/* Train 1: umask FDI RX Interrupt symbol_lock and bit_lock bit
	   for train result */
	reg = FDI_RX_IMR(pipe);
	temp = I915_READ(reg);
	temp &= ~FDI_RX_SYMBOL_LOCK;
	temp &= ~FDI_RX_BIT_LOCK;
	I915_WRITE(reg, temp);

	POSTING_READ(reg);
	udelay(150);

	/* enable CPU FDI TX and PCH FDI RX */
	reg = FDI_TX_CTL(pipe);
	temp = I915_READ(reg);
	temp &= ~FDI_DP_PORT_WIDTH_MASK;
	temp |= FDI_DP_PORT_WIDTH(crtc_state->fdi_lanes);
	temp &= ~FDI_LINK_TRAIN_NONE;
	temp |= FDI_LINK_TRAIN_PATTERN_1;
	temp &= ~FDI_LINK_TRAIN_VOL_EMP_MASK;
	/* SNB-B */
	temp |= FDI_LINK_TRAIN_400MV_0DB_SNB_B;
	I915_WRITE(reg, temp | FDI_TX_ENABLE);

	I915_WRITE(FDI_RX_MISC(pipe),
		   FDI_RX_TP1_TO_TP2_48 | FDI_RX_FDI_DELAY_90);

	reg = FDI_RX_CTL(pipe);
	temp = I915_READ(reg);
	if (HAS_PCH_CPT(dev_priv)) {
		temp &= ~FDI_LINK_TRAIN_PATTERN_MASK_CPT;
		temp |= FDI_LINK_TRAIN_PATTERN_1_CPT;
	} else {
		temp &= ~FDI_LINK_TRAIN_NONE;
		temp |= FDI_LINK_TRAIN_PATTERN_1;
	}
	I915_WRITE(reg, temp | FDI_RX_ENABLE);

	POSTING_READ(reg);
	udelay(150);

	for (i = 0; i < 4; i++) {
		reg = FDI_TX_CTL(pipe);
		temp = I915_READ(reg);
		temp &= ~FDI_LINK_TRAIN_VOL_EMP_MASK;
		temp |= snb_b_fdi_train_param[i];
		I915_WRITE(reg, temp);

		POSTING_READ(reg);
		udelay(500);

		for (retry = 0; retry < 5; retry++) {
			reg = FDI_RX_IIR(pipe);
			temp = I915_READ(reg);
			DRM_DEBUG_KMS("FDI_RX_IIR 0x%x\n", temp);
			if (temp & FDI_RX_BIT_LOCK) {
				I915_WRITE(reg, temp | FDI_RX_BIT_LOCK);
				DRM_DEBUG_KMS("FDI train 1 done.\n");
				break;
			}
			udelay(50);
		}
		if (retry < 5)
			break;
	}
	if (i == 4)
		DRM_ERROR("FDI train 1 fail!\n");

	/* Train 2 */
	reg = FDI_TX_CTL(pipe);
	temp = I915_READ(reg);
	temp &= ~FDI_LINK_TRAIN_NONE;
	temp |= FDI_LINK_TRAIN_PATTERN_2;
	if (IS_GEN6(dev_priv)) {
		temp &= ~FDI_LINK_TRAIN_VOL_EMP_MASK;
		/* SNB-B */
		temp |= FDI_LINK_TRAIN_400MV_0DB_SNB_B;
	}
	I915_WRITE(reg, temp);

	reg = FDI_RX_CTL(pipe);
	temp = I915_READ(reg);
	if (HAS_PCH_CPT(dev_priv)) {
		temp &= ~FDI_LINK_TRAIN_PATTERN_MASK_CPT;
		temp |= FDI_LINK_TRAIN_PATTERN_2_CPT;
	} else {
		temp &= ~FDI_LINK_TRAIN_NONE;
		temp |= FDI_LINK_TRAIN_PATTERN_2;
	}
	I915_WRITE(reg, temp);

	POSTING_READ(reg);
	udelay(150);

	for (i = 0; i < 4; i++) {
		reg = FDI_TX_CTL(pipe);
		temp = I915_READ(reg);
		temp &= ~FDI_LINK_TRAIN_VOL_EMP_MASK;
		temp |= snb_b_fdi_train_param[i];
		I915_WRITE(reg, temp);

		POSTING_READ(reg);
		udelay(500);

		for (retry = 0; retry < 5; retry++) {
			reg = FDI_RX_IIR(pipe);
			temp = I915_READ(reg);
			DRM_DEBUG_KMS("FDI_RX_IIR 0x%x\n", temp);
			if (temp & FDI_RX_SYMBOL_LOCK) {
				I915_WRITE(reg, temp | FDI_RX_SYMBOL_LOCK);
				DRM_DEBUG_KMS("FDI train 2 done.\n");
				break;
			}
			udelay(50);
		}
		if (retry < 5)
			break;
	}
	if (i == 4)
		DRM_ERROR("FDI train 2 fail!\n");

	DRM_DEBUG_KMS("FDI train done.\n");
}

/* Manual link training for Ivy Bridge A0 parts */
static void ivb_manual_fdi_link_train(struct intel_crtc *crtc,
				      const struct intel_crtc_state *crtc_state)
{
	struct drm_device *dev = crtc->base.dev;
	struct drm_i915_private *dev_priv = to_i915(dev);
	int pipe = crtc->pipe;
	i915_reg_t reg;
	u32 temp, i, j;

	/* Train 1: umask FDI RX Interrupt symbol_lock and bit_lock bit
	   for train result */
	reg = FDI_RX_IMR(pipe);
	temp = I915_READ(reg);
	temp &= ~FDI_RX_SYMBOL_LOCK;
	temp &= ~FDI_RX_BIT_LOCK;
	I915_WRITE(reg, temp);

	POSTING_READ(reg);
	udelay(150);

	DRM_DEBUG_KMS("FDI_RX_IIR before link train 0x%x\n",
		      I915_READ(FDI_RX_IIR(pipe)));

	/* Try each vswing and preemphasis setting twice before moving on */
	for (j = 0; j < ARRAY_SIZE(snb_b_fdi_train_param) * 2; j++) {
		/* disable first in case we need to retry */
		reg = FDI_TX_CTL(pipe);
		temp = I915_READ(reg);
		temp &= ~(FDI_LINK_TRAIN_AUTO | FDI_LINK_TRAIN_NONE_IVB);
		temp &= ~FDI_TX_ENABLE;
		I915_WRITE(reg, temp);

		reg = FDI_RX_CTL(pipe);
		temp = I915_READ(reg);
		temp &= ~FDI_LINK_TRAIN_AUTO;
		temp &= ~FDI_LINK_TRAIN_PATTERN_MASK_CPT;
		temp &= ~FDI_RX_ENABLE;
		I915_WRITE(reg, temp);

		/* enable CPU FDI TX and PCH FDI RX */
		reg = FDI_TX_CTL(pipe);
		temp = I915_READ(reg);
		temp &= ~FDI_DP_PORT_WIDTH_MASK;
		temp |= FDI_DP_PORT_WIDTH(crtc_state->fdi_lanes);
		temp |= FDI_LINK_TRAIN_PATTERN_1_IVB;
		temp &= ~FDI_LINK_TRAIN_VOL_EMP_MASK;
		temp |= snb_b_fdi_train_param[j/2];
		temp |= FDI_COMPOSITE_SYNC;
		I915_WRITE(reg, temp | FDI_TX_ENABLE);

		I915_WRITE(FDI_RX_MISC(pipe),
			   FDI_RX_TP1_TO_TP2_48 | FDI_RX_FDI_DELAY_90);

		reg = FDI_RX_CTL(pipe);
		temp = I915_READ(reg);
		temp |= FDI_LINK_TRAIN_PATTERN_1_CPT;
		temp |= FDI_COMPOSITE_SYNC;
		I915_WRITE(reg, temp | FDI_RX_ENABLE);

		POSTING_READ(reg);
		udelay(1); /* should be 0.5us */

		for (i = 0; i < 4; i++) {
			reg = FDI_RX_IIR(pipe);
			temp = I915_READ(reg);
			DRM_DEBUG_KMS("FDI_RX_IIR 0x%x\n", temp);

			if (temp & FDI_RX_BIT_LOCK ||
			    (I915_READ(reg) & FDI_RX_BIT_LOCK)) {
				I915_WRITE(reg, temp | FDI_RX_BIT_LOCK);
				DRM_DEBUG_KMS("FDI train 1 done, level %i.\n",
					      i);
				break;
			}
			udelay(1); /* should be 0.5us */
		}
		if (i == 4) {
			DRM_DEBUG_KMS("FDI train 1 fail on vswing %d\n", j / 2);
			continue;
		}

		/* Train 2 */
		reg = FDI_TX_CTL(pipe);
		temp = I915_READ(reg);
		temp &= ~FDI_LINK_TRAIN_NONE_IVB;
		temp |= FDI_LINK_TRAIN_PATTERN_2_IVB;
		I915_WRITE(reg, temp);

		reg = FDI_RX_CTL(pipe);
		temp = I915_READ(reg);
		temp &= ~FDI_LINK_TRAIN_PATTERN_MASK_CPT;
		temp |= FDI_LINK_TRAIN_PATTERN_2_CPT;
		I915_WRITE(reg, temp);

		POSTING_READ(reg);
		udelay(2); /* should be 1.5us */

		for (i = 0; i < 4; i++) {
			reg = FDI_RX_IIR(pipe);
			temp = I915_READ(reg);
			DRM_DEBUG_KMS("FDI_RX_IIR 0x%x\n", temp);

			if (temp & FDI_RX_SYMBOL_LOCK ||
			    (I915_READ(reg) & FDI_RX_SYMBOL_LOCK)) {
				I915_WRITE(reg, temp | FDI_RX_SYMBOL_LOCK);
				DRM_DEBUG_KMS("FDI train 2 done, level %i.\n",
					      i);
				goto train_done;
			}
			udelay(2); /* should be 1.5us */
		}
		if (i == 4)
			DRM_DEBUG_KMS("FDI train 2 fail on vswing %d\n", j / 2);
	}

train_done:
	DRM_DEBUG_KMS("FDI train done.\n");
}

static void ironlake_fdi_pll_enable(struct intel_crtc *intel_crtc)
{
	struct drm_device *dev = intel_crtc->base.dev;
	struct drm_i915_private *dev_priv = to_i915(dev);
	int pipe = intel_crtc->pipe;
	i915_reg_t reg;
	u32 temp;

	/* enable PCH FDI RX PLL, wait warmup plus DMI latency */
	reg = FDI_RX_CTL(pipe);
	temp = I915_READ(reg);
	temp &= ~(FDI_DP_PORT_WIDTH_MASK | (0x7 << 16));
	temp |= FDI_DP_PORT_WIDTH(intel_crtc->config->fdi_lanes);
	temp |= (I915_READ(PIPECONF(pipe)) & PIPECONF_BPC_MASK) << 11;
	I915_WRITE(reg, temp | FDI_RX_PLL_ENABLE);

	POSTING_READ(reg);
	udelay(200);

	/* Switch from Rawclk to PCDclk */
	temp = I915_READ(reg);
	I915_WRITE(reg, temp | FDI_PCDCLK);

	POSTING_READ(reg);
	udelay(200);

	/* Enable CPU FDI TX PLL, always on for Ironlake */
	reg = FDI_TX_CTL(pipe);
	temp = I915_READ(reg);
	if ((temp & FDI_TX_PLL_ENABLE) == 0) {
		I915_WRITE(reg, temp | FDI_TX_PLL_ENABLE);

		POSTING_READ(reg);
		udelay(100);
	}
}

static void ironlake_fdi_pll_disable(struct intel_crtc *intel_crtc)
{
	struct drm_device *dev = intel_crtc->base.dev;
	struct drm_i915_private *dev_priv = to_i915(dev);
	int pipe = intel_crtc->pipe;
	i915_reg_t reg;
	u32 temp;

	/* Switch from PCDclk to Rawclk */
	reg = FDI_RX_CTL(pipe);
	temp = I915_READ(reg);
	I915_WRITE(reg, temp & ~FDI_PCDCLK);

	/* Disable CPU FDI TX PLL */
	reg = FDI_TX_CTL(pipe);
	temp = I915_READ(reg);
	I915_WRITE(reg, temp & ~FDI_TX_PLL_ENABLE);

	POSTING_READ(reg);
	udelay(100);

	reg = FDI_RX_CTL(pipe);
	temp = I915_READ(reg);
	I915_WRITE(reg, temp & ~FDI_RX_PLL_ENABLE);

	/* Wait for the clocks to turn off. */
	POSTING_READ(reg);
	udelay(100);
}

static void ironlake_fdi_disable(struct drm_crtc *crtc)
{
	struct drm_device *dev = crtc->dev;
	struct drm_i915_private *dev_priv = to_i915(dev);
	struct intel_crtc *intel_crtc = to_intel_crtc(crtc);
	int pipe = intel_crtc->pipe;
	i915_reg_t reg;
	u32 temp;

	/* disable CPU FDI tx and PCH FDI rx */
	reg = FDI_TX_CTL(pipe);
	temp = I915_READ(reg);
	I915_WRITE(reg, temp & ~FDI_TX_ENABLE);
	POSTING_READ(reg);

	reg = FDI_RX_CTL(pipe);
	temp = I915_READ(reg);
	temp &= ~(0x7 << 16);
	temp |= (I915_READ(PIPECONF(pipe)) & PIPECONF_BPC_MASK) << 11;
	I915_WRITE(reg, temp & ~FDI_RX_ENABLE);

	POSTING_READ(reg);
	udelay(100);

	/* Ironlake workaround, disable clock pointer after downing FDI */
	if (HAS_PCH_IBX(dev_priv))
		I915_WRITE(FDI_RX_CHICKEN(pipe), FDI_RX_PHASE_SYNC_POINTER_OVR);

	/* still set train pattern 1 */
	reg = FDI_TX_CTL(pipe);
	temp = I915_READ(reg);
	temp &= ~FDI_LINK_TRAIN_NONE;
	temp |= FDI_LINK_TRAIN_PATTERN_1;
	I915_WRITE(reg, temp);

	reg = FDI_RX_CTL(pipe);
	temp = I915_READ(reg);
	if (HAS_PCH_CPT(dev_priv)) {
		temp &= ~FDI_LINK_TRAIN_PATTERN_MASK_CPT;
		temp |= FDI_LINK_TRAIN_PATTERN_1_CPT;
	} else {
		temp &= ~FDI_LINK_TRAIN_NONE;
		temp |= FDI_LINK_TRAIN_PATTERN_1;
	}
	/* BPC in FDI rx is consistent with that in PIPECONF */
	temp &= ~(0x07 << 16);
	temp |= (I915_READ(PIPECONF(pipe)) & PIPECONF_BPC_MASK) << 11;
	I915_WRITE(reg, temp);

	POSTING_READ(reg);
	udelay(100);
}

bool intel_has_pending_fb_unpin(struct drm_i915_private *dev_priv)
{
	struct drm_crtc *crtc;
	bool cleanup_done;

	drm_for_each_crtc(crtc, &dev_priv->drm) {
		struct drm_crtc_commit *commit;
		spin_lock(&crtc->commit_lock);
		commit = list_first_entry_or_null(&crtc->commit_list,
						  struct drm_crtc_commit, commit_entry);
		cleanup_done = commit ?
			try_wait_for_completion(&commit->cleanup_done) : true;
		spin_unlock(&crtc->commit_lock);

		if (cleanup_done)
			continue;

		drm_crtc_wait_one_vblank(crtc);

		return true;
	}

	return false;
}

void lpt_disable_iclkip(struct drm_i915_private *dev_priv)
{
	u32 temp;

	I915_WRITE(PIXCLK_GATE, PIXCLK_GATE_GATE);

	mutex_lock(&dev_priv->sb_lock);

	temp = intel_sbi_read(dev_priv, SBI_SSCCTL6, SBI_ICLK);
	temp |= SBI_SSCCTL_DISABLE;
	intel_sbi_write(dev_priv, SBI_SSCCTL6, temp, SBI_ICLK);

	mutex_unlock(&dev_priv->sb_lock);
}

/* Program iCLKIP clock to the desired frequency */
static void lpt_program_iclkip(struct intel_crtc *crtc)
{
	struct drm_i915_private *dev_priv = to_i915(crtc->base.dev);
	int clock = crtc->config->base.adjusted_mode.crtc_clock;
	u32 divsel, phaseinc, auxdiv, phasedir = 0;
	u32 temp;

	lpt_disable_iclkip(dev_priv);

	/* The iCLK virtual clock root frequency is in MHz,
	 * but the adjusted_mode->crtc_clock in in KHz. To get the
	 * divisors, it is necessary to divide one by another, so we
	 * convert the virtual clock precision to KHz here for higher
	 * precision.
	 */
	for (auxdiv = 0; auxdiv < 2; auxdiv++) {
		u32 iclk_virtual_root_freq = 172800 * 1000;
		u32 iclk_pi_range = 64;
		u32 desired_divisor;

		desired_divisor = DIV_ROUND_CLOSEST(iclk_virtual_root_freq,
						    clock << auxdiv);
		divsel = (desired_divisor / iclk_pi_range) - 2;
		phaseinc = desired_divisor % iclk_pi_range;

		/*
		 * Near 20MHz is a corner case which is
		 * out of range for the 7-bit divisor
		 */
		if (divsel <= 0x7f)
			break;
	}

	/* This should not happen with any sane values */
	WARN_ON(SBI_SSCDIVINTPHASE_DIVSEL(divsel) &
		~SBI_SSCDIVINTPHASE_DIVSEL_MASK);
	WARN_ON(SBI_SSCDIVINTPHASE_DIR(phasedir) &
		~SBI_SSCDIVINTPHASE_INCVAL_MASK);

	DRM_DEBUG_KMS("iCLKIP clock: found settings for %dKHz refresh rate: auxdiv=%x, divsel=%x, phasedir=%x, phaseinc=%x\n",
			clock,
			auxdiv,
			divsel,
			phasedir,
			phaseinc);

	mutex_lock(&dev_priv->sb_lock);

	/* Program SSCDIVINTPHASE6 */
	temp = intel_sbi_read(dev_priv, SBI_SSCDIVINTPHASE6, SBI_ICLK);
	temp &= ~SBI_SSCDIVINTPHASE_DIVSEL_MASK;
	temp |= SBI_SSCDIVINTPHASE_DIVSEL(divsel);
	temp &= ~SBI_SSCDIVINTPHASE_INCVAL_MASK;
	temp |= SBI_SSCDIVINTPHASE_INCVAL(phaseinc);
	temp |= SBI_SSCDIVINTPHASE_DIR(phasedir);
	temp |= SBI_SSCDIVINTPHASE_PROPAGATE;
	intel_sbi_write(dev_priv, SBI_SSCDIVINTPHASE6, temp, SBI_ICLK);

	/* Program SSCAUXDIV */
	temp = intel_sbi_read(dev_priv, SBI_SSCAUXDIV6, SBI_ICLK);
	temp &= ~SBI_SSCAUXDIV_FINALDIV2SEL(1);
	temp |= SBI_SSCAUXDIV_FINALDIV2SEL(auxdiv);
	intel_sbi_write(dev_priv, SBI_SSCAUXDIV6, temp, SBI_ICLK);

	/* Enable modulator and associated divider */
	temp = intel_sbi_read(dev_priv, SBI_SSCCTL6, SBI_ICLK);
	temp &= ~SBI_SSCCTL_DISABLE;
	intel_sbi_write(dev_priv, SBI_SSCCTL6, temp, SBI_ICLK);

	mutex_unlock(&dev_priv->sb_lock);

	/* Wait for initialization time */
	udelay(24);

	I915_WRITE(PIXCLK_GATE, PIXCLK_GATE_UNGATE);
}

int lpt_get_iclkip(struct drm_i915_private *dev_priv)
{
	u32 divsel, phaseinc, auxdiv;
	u32 iclk_virtual_root_freq = 172800 * 1000;
	u32 iclk_pi_range = 64;
	u32 desired_divisor;
	u32 temp;

	if ((I915_READ(PIXCLK_GATE) & PIXCLK_GATE_UNGATE) == 0)
		return 0;

	mutex_lock(&dev_priv->sb_lock);

	temp = intel_sbi_read(dev_priv, SBI_SSCCTL6, SBI_ICLK);
	if (temp & SBI_SSCCTL_DISABLE) {
		mutex_unlock(&dev_priv->sb_lock);
		return 0;
	}

	temp = intel_sbi_read(dev_priv, SBI_SSCDIVINTPHASE6, SBI_ICLK);
	divsel = (temp & SBI_SSCDIVINTPHASE_DIVSEL_MASK) >>
		SBI_SSCDIVINTPHASE_DIVSEL_SHIFT;
	phaseinc = (temp & SBI_SSCDIVINTPHASE_INCVAL_MASK) >>
		SBI_SSCDIVINTPHASE_INCVAL_SHIFT;

	temp = intel_sbi_read(dev_priv, SBI_SSCAUXDIV6, SBI_ICLK);
	auxdiv = (temp & SBI_SSCAUXDIV_FINALDIV2SEL_MASK) >>
		SBI_SSCAUXDIV_FINALDIV2SEL_SHIFT;

	mutex_unlock(&dev_priv->sb_lock);

	desired_divisor = (divsel + 2) * iclk_pi_range + phaseinc;

	return DIV_ROUND_CLOSEST(iclk_virtual_root_freq,
				 desired_divisor << auxdiv);
}

static void ironlake_pch_transcoder_set_timings(struct intel_crtc *crtc,
						enum pipe pch_transcoder)
{
	struct drm_device *dev = crtc->base.dev;
	struct drm_i915_private *dev_priv = to_i915(dev);
	enum transcoder cpu_transcoder = crtc->config->cpu_transcoder;

	I915_WRITE(PCH_TRANS_HTOTAL(pch_transcoder),
		   I915_READ(HTOTAL(cpu_transcoder)));
	I915_WRITE(PCH_TRANS_HBLANK(pch_transcoder),
		   I915_READ(HBLANK(cpu_transcoder)));
	I915_WRITE(PCH_TRANS_HSYNC(pch_transcoder),
		   I915_READ(HSYNC(cpu_transcoder)));

	I915_WRITE(PCH_TRANS_VTOTAL(pch_transcoder),
		   I915_READ(VTOTAL(cpu_transcoder)));
	I915_WRITE(PCH_TRANS_VBLANK(pch_transcoder),
		   I915_READ(VBLANK(cpu_transcoder)));
	I915_WRITE(PCH_TRANS_VSYNC(pch_transcoder),
		   I915_READ(VSYNC(cpu_transcoder)));
	I915_WRITE(PCH_TRANS_VSYNCSHIFT(pch_transcoder),
		   I915_READ(VSYNCSHIFT(cpu_transcoder)));
}

static void cpt_set_fdi_bc_bifurcation(struct drm_device *dev, bool enable)
{
	struct drm_i915_private *dev_priv = to_i915(dev);
	uint32_t temp;

	temp = I915_READ(SOUTH_CHICKEN1);
	if (!!(temp & FDI_BC_BIFURCATION_SELECT) == enable)
		return;

	WARN_ON(I915_READ(FDI_RX_CTL(PIPE_B)) & FDI_RX_ENABLE);
	WARN_ON(I915_READ(FDI_RX_CTL(PIPE_C)) & FDI_RX_ENABLE);

	temp &= ~FDI_BC_BIFURCATION_SELECT;
	if (enable)
		temp |= FDI_BC_BIFURCATION_SELECT;

	DRM_DEBUG_KMS("%sabling fdi C rx\n", enable ? "en" : "dis");
	I915_WRITE(SOUTH_CHICKEN1, temp);
	POSTING_READ(SOUTH_CHICKEN1);
}

static void ivybridge_update_fdi_bc_bifurcation(struct intel_crtc *intel_crtc)
{
	struct drm_device *dev = intel_crtc->base.dev;

	switch (intel_crtc->pipe) {
	case PIPE_A:
		break;
	case PIPE_B:
		if (intel_crtc->config->fdi_lanes > 2)
			cpt_set_fdi_bc_bifurcation(dev, false);
		else
			cpt_set_fdi_bc_bifurcation(dev, true);

		break;
	case PIPE_C:
		cpt_set_fdi_bc_bifurcation(dev, true);

		break;
	default:
		BUG();
	}
}

/* Return which DP Port should be selected for Transcoder DP control */
static enum port
intel_trans_dp_port_sel(struct intel_crtc *crtc)
{
	struct drm_device *dev = crtc->base.dev;
	struct intel_encoder *encoder;

	for_each_encoder_on_crtc(dev, &crtc->base, encoder) {
		if (encoder->type == INTEL_OUTPUT_DP ||
		    encoder->type == INTEL_OUTPUT_EDP)
			return enc_to_dig_port(&encoder->base)->port;
	}

	return -1;
}

/*
 * Enable PCH resources required for PCH ports:
 *   - PCH PLLs
 *   - FDI training & RX/TX
 *   - update transcoder timings
 *   - DP transcoding bits
 *   - transcoder
 */
static void ironlake_pch_enable(const struct intel_crtc_state *crtc_state)
{
	struct intel_crtc *crtc = to_intel_crtc(crtc_state->base.crtc);
	struct drm_device *dev = crtc->base.dev;
	struct drm_i915_private *dev_priv = to_i915(dev);
	int pipe = crtc->pipe;
	u32 temp;

	assert_pch_transcoder_disabled(dev_priv, pipe);

	if (IS_IVYBRIDGE(dev_priv))
		ivybridge_update_fdi_bc_bifurcation(crtc);

	/* Write the TU size bits before fdi link training, so that error
	 * detection works. */
	I915_WRITE(FDI_RX_TUSIZE1(pipe),
		   I915_READ(PIPE_DATA_M1(pipe)) & TU_SIZE_MASK);

	/* For PCH output, training FDI link */
	dev_priv->display.fdi_link_train(crtc, crtc_state);

	/* We need to program the right clock selection before writing the pixel
	 * mutliplier into the DPLL. */
	if (HAS_PCH_CPT(dev_priv)) {
		u32 sel;

		temp = I915_READ(PCH_DPLL_SEL);
		temp |= TRANS_DPLL_ENABLE(pipe);
		sel = TRANS_DPLLB_SEL(pipe);
		if (crtc_state->shared_dpll ==
		    intel_get_shared_dpll_by_id(dev_priv, DPLL_ID_PCH_PLL_B))
			temp |= sel;
		else
			temp &= ~sel;
		I915_WRITE(PCH_DPLL_SEL, temp);
	}

	/* XXX: pch pll's can be enabled any time before we enable the PCH
	 * transcoder, and we actually should do this to not upset any PCH
	 * transcoder that already use the clock when we share it.
	 *
	 * Note that enable_shared_dpll tries to do the right thing, but
	 * get_shared_dpll unconditionally resets the pll - we need that to have
	 * the right LVDS enable sequence. */
	intel_enable_shared_dpll(crtc);

	/* set transcoder timing, panel must allow it */
	assert_panel_unlocked(dev_priv, pipe);
	ironlake_pch_transcoder_set_timings(crtc, pipe);

	intel_fdi_normal_train(crtc);

	/* For PCH DP, enable TRANS_DP_CTL */
	if (HAS_PCH_CPT(dev_priv) &&
	    intel_crtc_has_dp_encoder(crtc_state)) {
		const struct drm_display_mode *adjusted_mode =
			&crtc_state->base.adjusted_mode;
		u32 bpc = (I915_READ(PIPECONF(pipe)) & PIPECONF_BPC_MASK) >> 5;
		i915_reg_t reg = TRANS_DP_CTL(pipe);
		temp = I915_READ(reg);
		temp &= ~(TRANS_DP_PORT_SEL_MASK |
			  TRANS_DP_SYNC_MASK |
			  TRANS_DP_BPC_MASK);
		temp |= TRANS_DP_OUTPUT_ENABLE;
		temp |= bpc << 9; /* same format but at 11:9 */

		if (adjusted_mode->flags & DRM_MODE_FLAG_PHSYNC)
			temp |= TRANS_DP_HSYNC_ACTIVE_HIGH;
		if (adjusted_mode->flags & DRM_MODE_FLAG_PVSYNC)
			temp |= TRANS_DP_VSYNC_ACTIVE_HIGH;

		switch (intel_trans_dp_port_sel(crtc)) {
		case PORT_B:
			temp |= TRANS_DP_PORT_SEL_B;
			break;
		case PORT_C:
			temp |= TRANS_DP_PORT_SEL_C;
			break;
		case PORT_D:
			temp |= TRANS_DP_PORT_SEL_D;
			break;
		default:
			BUG();
		}

		I915_WRITE(reg, temp);
	}

	ironlake_enable_pch_transcoder(dev_priv, pipe);
}

static void lpt_pch_enable(const struct intel_crtc_state *crtc_state)
{
	struct intel_crtc *crtc = to_intel_crtc(crtc_state->base.crtc);
	struct drm_i915_private *dev_priv = to_i915(crtc->base.dev);
	enum transcoder cpu_transcoder = crtc_state->cpu_transcoder;

	assert_pch_transcoder_disabled(dev_priv, PIPE_A);

	lpt_program_iclkip(crtc);

	/* Set transcoder timing. */
	ironlake_pch_transcoder_set_timings(crtc, PIPE_A);

	lpt_enable_pch_transcoder(dev_priv, cpu_transcoder);
}

static void cpt_verify_modeset(struct drm_device *dev, int pipe)
{
	struct drm_i915_private *dev_priv = to_i915(dev);
	i915_reg_t dslreg = PIPEDSL(pipe);
	u32 temp;

	temp = I915_READ(dslreg);
	udelay(500);
	if (wait_for(I915_READ(dslreg) != temp, 5)) {
		if (wait_for(I915_READ(dslreg) != temp, 5))
			DRM_ERROR("mode set failed: pipe %c stuck\n", pipe_name(pipe));
	}
}

static int
skl_update_scaler(struct intel_crtc_state *crtc_state, bool force_detach,
		  unsigned int scaler_user, int *scaler_id,
		  int src_w, int src_h, int dst_w, int dst_h)
{
	struct intel_crtc_scaler_state *scaler_state =
		&crtc_state->scaler_state;
	struct intel_crtc *intel_crtc =
		to_intel_crtc(crtc_state->base.crtc);
	struct drm_i915_private *dev_priv = to_i915(intel_crtc->base.dev);
	const struct drm_display_mode *adjusted_mode =
		&crtc_state->base.adjusted_mode;
	int need_scaling;

	/*
	 * Src coordinates are already rotated by 270 degrees for
	 * the 90/270 degree plane rotation cases (to match the
	 * GTT mapping), hence no need to account for rotation here.
	 */
	need_scaling = src_w != dst_w || src_h != dst_h;

	if (crtc_state->ycbcr420 && scaler_user == SKL_CRTC_INDEX)
		need_scaling = true;

	/*
	 * Scaling/fitting not supported in IF-ID mode in GEN9+
	 * TODO: Interlace fetch mode doesn't support YUV420 planar formats.
	 * Once NV12 is enabled, handle it here while allocating scaler
	 * for NV12.
	 */
	if (INTEL_GEN(dev_priv) >= 9 && crtc_state->base.enable &&
	    need_scaling && adjusted_mode->flags & DRM_MODE_FLAG_INTERLACE) {
		DRM_DEBUG_KMS("Pipe/Plane scaling not supported with IF-ID mode\n");
		return -EINVAL;
	}

	/*
	 * if plane is being disabled or scaler is no more required or force detach
	 *  - free scaler binded to this plane/crtc
	 *  - in order to do this, update crtc->scaler_usage
	 *
	 * Here scaler state in crtc_state is set free so that
	 * scaler can be assigned to other user. Actual register
	 * update to free the scaler is done in plane/panel-fit programming.
	 * For this purpose crtc/plane_state->scaler_id isn't reset here.
	 */
	if (force_detach || !need_scaling) {
		if (*scaler_id >= 0) {
			scaler_state->scaler_users &= ~(1 << scaler_user);
			scaler_state->scalers[*scaler_id].in_use = 0;

			DRM_DEBUG_KMS("scaler_user index %u.%u: "
				"Staged freeing scaler id %d scaler_users = 0x%x\n",
				intel_crtc->pipe, scaler_user, *scaler_id,
				scaler_state->scaler_users);
			*scaler_id = -1;
		}
		return 0;
	}

	/* range checks */
	if (src_w < SKL_MIN_SRC_W || src_h < SKL_MIN_SRC_H ||
		dst_w < SKL_MIN_DST_W || dst_h < SKL_MIN_DST_H ||

		src_w > SKL_MAX_SRC_W || src_h > SKL_MAX_SRC_H ||
		dst_w > SKL_MAX_DST_W || dst_h > SKL_MAX_DST_H) {
		DRM_DEBUG_KMS("scaler_user index %u.%u: src %ux%u dst %ux%u "
			"size is out of scaler range\n",
			intel_crtc->pipe, scaler_user, src_w, src_h, dst_w, dst_h);
		return -EINVAL;
	}

	/* mark this plane as a scaler user in crtc_state */
	scaler_state->scaler_users |= (1 << scaler_user);
	DRM_DEBUG_KMS("scaler_user index %u.%u: "
		"staged scaling request for %ux%u->%ux%u scaler_users = 0x%x\n",
		intel_crtc->pipe, scaler_user, src_w, src_h, dst_w, dst_h,
		scaler_state->scaler_users);

	return 0;
}

/**
 * skl_update_scaler_crtc - Stages update to scaler state for a given crtc.
 *
 * @state: crtc's scaler state
 *
 * Return
 *     0 - scaler_usage updated successfully
 *    error - requested scaling cannot be supported or other error condition
 */
int skl_update_scaler_crtc(struct intel_crtc_state *state)
{
	const struct drm_display_mode *adjusted_mode = &state->base.adjusted_mode;

	return skl_update_scaler(state, !state->base.active, SKL_CRTC_INDEX,
		&state->scaler_state.scaler_id,
		state->pipe_src_w, state->pipe_src_h,
		adjusted_mode->crtc_hdisplay, adjusted_mode->crtc_vdisplay);
}

/**
 * skl_update_scaler_plane - Stages update to scaler state for a given plane.
 *
 * @state: crtc's scaler state
 * @plane_state: atomic plane state to update
 *
 * Return
 *     0 - scaler_usage updated successfully
 *    error - requested scaling cannot be supported or other error condition
 */
static int skl_update_scaler_plane(struct intel_crtc_state *crtc_state,
				   struct intel_plane_state *plane_state)
{

	struct intel_plane *intel_plane =
		to_intel_plane(plane_state->base.plane);
	struct drm_framebuffer *fb = plane_state->base.fb;
	int ret;

	bool force_detach = !fb || !plane_state->base.visible;

	ret = skl_update_scaler(crtc_state, force_detach,
				drm_plane_index(&intel_plane->base),
				&plane_state->scaler_id,
				drm_rect_width(&plane_state->base.src) >> 16,
				drm_rect_height(&plane_state->base.src) >> 16,
				drm_rect_width(&plane_state->base.dst),
				drm_rect_height(&plane_state->base.dst));

	if (ret || plane_state->scaler_id < 0)
		return ret;

	/* check colorkey */
	if (plane_state->ckey.flags != I915_SET_COLORKEY_NONE) {
		DRM_DEBUG_KMS("[PLANE:%d:%s] scaling with color key not allowed",
			      intel_plane->base.base.id,
			      intel_plane->base.name);
		return -EINVAL;
	}

	/* Check src format */
	switch (fb->format->format) {
	case DRM_FORMAT_RGB565:
	case DRM_FORMAT_XBGR8888:
	case DRM_FORMAT_XRGB8888:
	case DRM_FORMAT_ABGR8888:
	case DRM_FORMAT_ARGB8888:
	case DRM_FORMAT_XRGB2101010:
	case DRM_FORMAT_XBGR2101010:
	case DRM_FORMAT_YUYV:
	case DRM_FORMAT_YVYU:
	case DRM_FORMAT_UYVY:
	case DRM_FORMAT_VYUY:
		break;
	default:
		DRM_DEBUG_KMS("[PLANE:%d:%s] FB:%d unsupported scaling format 0x%x\n",
			      intel_plane->base.base.id, intel_plane->base.name,
			      fb->base.id, fb->format->format);
		return -EINVAL;
	}

	return 0;
}

static void skylake_scaler_disable(struct intel_crtc *crtc)
{
	int i;

	for (i = 0; i < crtc->num_scalers; i++)
		skl_detach_scaler(crtc, i);
}

static void skylake_pfit_enable(struct intel_crtc *crtc)
{
	struct drm_device *dev = crtc->base.dev;
	struct drm_i915_private *dev_priv = to_i915(dev);
	int pipe = crtc->pipe;
	struct intel_crtc_scaler_state *scaler_state =
		&crtc->config->scaler_state;

	if (crtc->config->pch_pfit.enabled) {
		int id;

		if (WARN_ON(crtc->config->scaler_state.scaler_id < 0))
			return;

		id = scaler_state->scaler_id;
		I915_WRITE(SKL_PS_CTRL(pipe, id), PS_SCALER_EN |
			PS_FILTER_MEDIUM | scaler_state->scalers[id].mode);
		I915_WRITE(SKL_PS_WIN_POS(pipe, id), crtc->config->pch_pfit.pos);
		I915_WRITE(SKL_PS_WIN_SZ(pipe, id), crtc->config->pch_pfit.size);
	}
}

static void ironlake_pfit_enable(struct intel_crtc *crtc)
{
	struct drm_device *dev = crtc->base.dev;
	struct drm_i915_private *dev_priv = to_i915(dev);
	int pipe = crtc->pipe;

	if (crtc->config->pch_pfit.enabled) {
		/* Force use of hard-coded filter coefficients
		 * as some pre-programmed values are broken,
		 * e.g. x201.
		 */
		if (IS_IVYBRIDGE(dev_priv) || IS_HASWELL(dev_priv))
			I915_WRITE(PF_CTL(pipe), PF_ENABLE | PF_FILTER_MED_3x3 |
						 PF_PIPE_SEL_IVB(pipe));
		else
			I915_WRITE(PF_CTL(pipe), PF_ENABLE | PF_FILTER_MED_3x3);
		I915_WRITE(PF_WIN_POS(pipe), crtc->config->pch_pfit.pos);
		I915_WRITE(PF_WIN_SZ(pipe), crtc->config->pch_pfit.size);
	}
}

void hsw_enable_ips(struct intel_crtc *crtc)
{
	struct drm_device *dev = crtc->base.dev;
	struct drm_i915_private *dev_priv = to_i915(dev);

	if (!crtc->config->ips_enabled)
		return;

	/*
	 * We can only enable IPS after we enable a plane and wait for a vblank
	 * This function is called from post_plane_update, which is run after
	 * a vblank wait.
	 */

	assert_plane_enabled(dev_priv, crtc->plane);
	if (IS_BROADWELL(dev_priv)) {
		mutex_lock(&dev_priv->rps.hw_lock);
		WARN_ON(sandybridge_pcode_write(dev_priv, DISPLAY_IPS_CONTROL, 0xc0000000));
		mutex_unlock(&dev_priv->rps.hw_lock);
		/* Quoting Art Runyan: "its not safe to expect any particular
		 * value in IPS_CTL bit 31 after enabling IPS through the
		 * mailbox." Moreover, the mailbox may return a bogus state,
		 * so we need to just enable it and continue on.
		 */
	} else {
		I915_WRITE(IPS_CTL, IPS_ENABLE);
		/* The bit only becomes 1 in the next vblank, so this wait here
		 * is essentially intel_wait_for_vblank. If we don't have this
		 * and don't wait for vblanks until the end of crtc_enable, then
		 * the HW state readout code will complain that the expected
		 * IPS_CTL value is not the one we read. */
		if (intel_wait_for_register(dev_priv,
					    IPS_CTL, IPS_ENABLE, IPS_ENABLE,
					    50))
			DRM_ERROR("Timed out waiting for IPS enable\n");
	}
}

void hsw_disable_ips(struct intel_crtc *crtc)
{
	struct drm_device *dev = crtc->base.dev;
	struct drm_i915_private *dev_priv = to_i915(dev);

	if (!crtc->config->ips_enabled)
		return;

	assert_plane_enabled(dev_priv, crtc->plane);
	if (IS_BROADWELL(dev_priv)) {
		mutex_lock(&dev_priv->rps.hw_lock);
		WARN_ON(sandybridge_pcode_write(dev_priv, DISPLAY_IPS_CONTROL, 0));
		mutex_unlock(&dev_priv->rps.hw_lock);
		/* wait for pcode to finish disabling IPS, which may take up to 42ms */
		if (intel_wait_for_register(dev_priv,
					    IPS_CTL, IPS_ENABLE, 0,
					    42))
			DRM_ERROR("Timed out waiting for IPS disable\n");
	} else {
		I915_WRITE(IPS_CTL, 0);
		POSTING_READ(IPS_CTL);
	}

	/* We need to wait for a vblank before we can disable the plane. */
	intel_wait_for_vblank(dev_priv, crtc->pipe);
}

static void intel_crtc_dpms_overlay_disable(struct intel_crtc *intel_crtc)
{
	if (intel_crtc->overlay) {
		struct drm_device *dev = intel_crtc->base.dev;

		mutex_lock(&dev->struct_mutex);
		(void) intel_overlay_switch_off(intel_crtc->overlay);
		mutex_unlock(&dev->struct_mutex);
	}

	/* Let userspace switch the overlay on again. In most cases userspace
	 * has to recompute where to put it anyway.
	 */
}

/**
 * intel_post_enable_primary - Perform operations after enabling primary plane
 * @crtc: the CRTC whose primary plane was just enabled
 *
 * Performs potentially sleeping operations that must be done after the primary
 * plane is enabled, such as updating FBC and IPS.  Note that this may be
 * called due to an explicit primary plane update, or due to an implicit
 * re-enable that is caused when a sprite plane is updated to no longer
 * completely hide the primary plane.
 */
static void
intel_post_enable_primary(struct drm_crtc *crtc)
{
	struct drm_device *dev = crtc->dev;
	struct drm_i915_private *dev_priv = to_i915(dev);
	struct intel_crtc *intel_crtc = to_intel_crtc(crtc);
	int pipe = intel_crtc->pipe;

	/*
	 * FIXME IPS should be fine as long as one plane is
	 * enabled, but in practice it seems to have problems
	 * when going from primary only to sprite only and vice
	 * versa.
	 */
	hsw_enable_ips(intel_crtc);

	/*
	 * Gen2 reports pipe underruns whenever all planes are disabled.
	 * So don't enable underrun reporting before at least some planes
	 * are enabled.
	 * FIXME: Need to fix the logic to work when we turn off all planes
	 * but leave the pipe running.
	 */
	if (IS_GEN2(dev_priv))
		intel_set_cpu_fifo_underrun_reporting(dev_priv, pipe, true);

	/* Underruns don't always raise interrupts, so check manually. */
	intel_check_cpu_fifo_underruns(dev_priv);
	intel_check_pch_fifo_underruns(dev_priv);
}

/* FIXME move all this to pre_plane_update() with proper state tracking */
static void
intel_pre_disable_primary(struct drm_crtc *crtc)
{
	struct drm_device *dev = crtc->dev;
	struct drm_i915_private *dev_priv = to_i915(dev);
	struct intel_crtc *intel_crtc = to_intel_crtc(crtc);
	int pipe = intel_crtc->pipe;

	/*
	 * Gen2 reports pipe underruns whenever all planes are disabled.
	 * So diasble underrun reporting before all the planes get disabled.
	 * FIXME: Need to fix the logic to work when we turn off all planes
	 * but leave the pipe running.
	 */
	if (IS_GEN2(dev_priv))
		intel_set_cpu_fifo_underrun_reporting(dev_priv, pipe, false);

	/*
	 * FIXME IPS should be fine as long as one plane is
	 * enabled, but in practice it seems to have problems
	 * when going from primary only to sprite only and vice
	 * versa.
	 */
	hsw_disable_ips(intel_crtc);
}

/* FIXME get rid of this and use pre_plane_update */
static void
intel_pre_disable_primary_noatomic(struct drm_crtc *crtc)
{
	struct drm_device *dev = crtc->dev;
	struct drm_i915_private *dev_priv = to_i915(dev);
	struct intel_crtc *intel_crtc = to_intel_crtc(crtc);
	int pipe = intel_crtc->pipe;

	intel_pre_disable_primary(crtc);

	/*
	 * Vblank time updates from the shadow to live plane control register
	 * are blocked if the memory self-refresh mode is active at that
	 * moment. So to make sure the plane gets truly disabled, disable
	 * first the self-refresh mode. The self-refresh enable bit in turn
	 * will be checked/applied by the HW only at the next frame start
	 * event which is after the vblank start event, so we need to have a
	 * wait-for-vblank between disabling the plane and the pipe.
	 */
	if (HAS_GMCH_DISPLAY(dev_priv) &&
	    intel_set_memory_cxsr(dev_priv, false))
		intel_wait_for_vblank(dev_priv, pipe);
}

static void intel_post_plane_update(struct intel_crtc_state *old_crtc_state)
{
	struct intel_crtc *crtc = to_intel_crtc(old_crtc_state->base.crtc);
	struct drm_atomic_state *old_state = old_crtc_state->base.state;
	struct intel_crtc_state *pipe_config =
		to_intel_crtc_state(crtc->base.state);
	struct drm_plane *primary = crtc->base.primary;
	struct drm_plane_state *old_pri_state =
		drm_atomic_get_existing_plane_state(old_state, primary);

	intel_frontbuffer_flip(to_i915(crtc->base.dev), pipe_config->fb_bits);

	if (pipe_config->update_wm_post && pipe_config->base.active)
		intel_update_watermarks(crtc);

	if (old_pri_state) {
		struct intel_plane_state *primary_state =
			to_intel_plane_state(primary->state);
		struct intel_plane_state *old_primary_state =
			to_intel_plane_state(old_pri_state);

		intel_fbc_post_update(crtc);

		if (primary_state->base.visible &&
		    (needs_modeset(&pipe_config->base) ||
		     !old_primary_state->base.visible))
			intel_post_enable_primary(&crtc->base);
	}
}

static void intel_pre_plane_update(struct intel_crtc_state *old_crtc_state,
				   struct intel_crtc_state *pipe_config)
{
	struct intel_crtc *crtc = to_intel_crtc(old_crtc_state->base.crtc);
	struct drm_device *dev = crtc->base.dev;
	struct drm_i915_private *dev_priv = to_i915(dev);
	struct drm_atomic_state *old_state = old_crtc_state->base.state;
	struct drm_plane *primary = crtc->base.primary;
	struct drm_plane_state *old_pri_state =
		drm_atomic_get_existing_plane_state(old_state, primary);
	bool modeset = needs_modeset(&pipe_config->base);
	struct intel_atomic_state *old_intel_state =
		to_intel_atomic_state(old_state);

	if (old_pri_state) {
		struct intel_plane_state *primary_state =
			to_intel_plane_state(primary->state);
		struct intel_plane_state *old_primary_state =
			to_intel_plane_state(old_pri_state);

		intel_fbc_pre_update(crtc, pipe_config, primary_state);

		if (old_primary_state->base.visible &&
		    (modeset || !primary_state->base.visible))
			intel_pre_disable_primary(&crtc->base);
	}

	/*
	 * Vblank time updates from the shadow to live plane control register
	 * are blocked if the memory self-refresh mode is active at that
	 * moment. So to make sure the plane gets truly disabled, disable
	 * first the self-refresh mode. The self-refresh enable bit in turn
	 * will be checked/applied by the HW only at the next frame start
	 * event which is after the vblank start event, so we need to have a
	 * wait-for-vblank between disabling the plane and the pipe.
	 */
	if (HAS_GMCH_DISPLAY(dev_priv) && old_crtc_state->base.active &&
	    pipe_config->disable_cxsr && intel_set_memory_cxsr(dev_priv, false))
		intel_wait_for_vblank(dev_priv, crtc->pipe);

	/*
	 * IVB workaround: must disable low power watermarks for at least
	 * one frame before enabling scaling.  LP watermarks can be re-enabled
	 * when scaling is disabled.
	 *
	 * WaCxSRDisabledForSpriteScaling:ivb
	 */
	if (pipe_config->disable_lp_wm && ilk_disable_lp_wm(dev))
		intel_wait_for_vblank(dev_priv, crtc->pipe);

	/*
	 * If we're doing a modeset, we're done.  No need to do any pre-vblank
	 * watermark programming here.
	 */
	if (needs_modeset(&pipe_config->base))
		return;

	/*
	 * For platforms that support atomic watermarks, program the
	 * 'intermediate' watermarks immediately.  On pre-gen9 platforms, these
	 * will be the intermediate values that are safe for both pre- and
	 * post- vblank; when vblank happens, the 'active' values will be set
	 * to the final 'target' values and we'll do this again to get the
	 * optimal watermarks.  For gen9+ platforms, the values we program here
	 * will be the final target values which will get automatically latched
	 * at vblank time; no further programming will be necessary.
	 *
	 * If a platform hasn't been transitioned to atomic watermarks yet,
	 * we'll continue to update watermarks the old way, if flags tell
	 * us to.
	 */
	if (dev_priv->display.initial_watermarks != NULL)
		dev_priv->display.initial_watermarks(old_intel_state,
						     pipe_config);
	else if (pipe_config->update_wm_pre)
		intel_update_watermarks(crtc);
}

static void intel_crtc_disable_planes(struct drm_crtc *crtc, unsigned plane_mask)
{
	struct drm_device *dev = crtc->dev;
	struct intel_crtc *intel_crtc = to_intel_crtc(crtc);
	struct drm_plane *p;
	int pipe = intel_crtc->pipe;

	intel_crtc_dpms_overlay_disable(intel_crtc);

	drm_for_each_plane_mask(p, dev, plane_mask)
		to_intel_plane(p)->disable_plane(to_intel_plane(p), intel_crtc);

	/*
	 * FIXME: Once we grow proper nuclear flip support out of this we need
	 * to compute the mask of flip planes precisely. For the time being
	 * consider this a flip to a NULL plane.
	 */
	intel_frontbuffer_flip(to_i915(dev), INTEL_FRONTBUFFER_ALL_MASK(pipe));
}

static void intel_encoders_pre_pll_enable(struct drm_crtc *crtc,
					  struct intel_crtc_state *crtc_state,
					  struct drm_atomic_state *old_state)
{
	struct drm_connector_state *conn_state;
	struct drm_connector *conn;
	int i;

	for_each_new_connector_in_state(old_state, conn, conn_state, i) {
		struct intel_encoder *encoder =
			to_intel_encoder(conn_state->best_encoder);

		if (conn_state->crtc != crtc)
			continue;

		if (encoder->pre_pll_enable)
			encoder->pre_pll_enable(encoder, crtc_state, conn_state);
	}
}

static void intel_encoders_pre_enable(struct drm_crtc *crtc,
				      struct intel_crtc_state *crtc_state,
				      struct drm_atomic_state *old_state)
{
	struct drm_connector_state *conn_state;
	struct drm_connector *conn;
	int i;

	for_each_new_connector_in_state(old_state, conn, conn_state, i) {
		struct intel_encoder *encoder =
			to_intel_encoder(conn_state->best_encoder);

		if (conn_state->crtc != crtc)
			continue;

		if (encoder->pre_enable)
			encoder->pre_enable(encoder, crtc_state, conn_state);
	}
}

static void intel_encoders_enable(struct drm_crtc *crtc,
				  struct intel_crtc_state *crtc_state,
				  struct drm_atomic_state *old_state)
{
	struct drm_connector_state *conn_state;
	struct drm_connector *conn;
	int i;

	for_each_new_connector_in_state(old_state, conn, conn_state, i) {
		struct intel_encoder *encoder =
			to_intel_encoder(conn_state->best_encoder);

		if (conn_state->crtc != crtc)
			continue;

		encoder->enable(encoder, crtc_state, conn_state);
		intel_opregion_notify_encoder(encoder, true);
	}
}

static void intel_encoders_disable(struct drm_crtc *crtc,
				   struct intel_crtc_state *old_crtc_state,
				   struct drm_atomic_state *old_state)
{
	struct drm_connector_state *old_conn_state;
	struct drm_connector *conn;
	int i;

	for_each_old_connector_in_state(old_state, conn, old_conn_state, i) {
		struct intel_encoder *encoder =
			to_intel_encoder(old_conn_state->best_encoder);

		if (old_conn_state->crtc != crtc)
			continue;

		intel_opregion_notify_encoder(encoder, false);
		encoder->disable(encoder, old_crtc_state, old_conn_state);
	}
}

static void intel_encoders_post_disable(struct drm_crtc *crtc,
					struct intel_crtc_state *old_crtc_state,
					struct drm_atomic_state *old_state)
{
	struct drm_connector_state *old_conn_state;
	struct drm_connector *conn;
	int i;

	for_each_old_connector_in_state(old_state, conn, old_conn_state, i) {
		struct intel_encoder *encoder =
			to_intel_encoder(old_conn_state->best_encoder);

		if (old_conn_state->crtc != crtc)
			continue;

		if (encoder->post_disable)
			encoder->post_disable(encoder, old_crtc_state, old_conn_state);
	}
}

static void intel_encoders_post_pll_disable(struct drm_crtc *crtc,
					    struct intel_crtc_state *old_crtc_state,
					    struct drm_atomic_state *old_state)
{
	struct drm_connector_state *old_conn_state;
	struct drm_connector *conn;
	int i;

	for_each_old_connector_in_state(old_state, conn, old_conn_state, i) {
		struct intel_encoder *encoder =
			to_intel_encoder(old_conn_state->best_encoder);

		if (old_conn_state->crtc != crtc)
			continue;

		if (encoder->post_pll_disable)
			encoder->post_pll_disable(encoder, old_crtc_state, old_conn_state);
	}
}

static void ironlake_crtc_enable(struct intel_crtc_state *pipe_config,
				 struct drm_atomic_state *old_state)
{
	struct drm_crtc *crtc = pipe_config->base.crtc;
	struct drm_device *dev = crtc->dev;
	struct drm_i915_private *dev_priv = to_i915(dev);
	struct intel_crtc *intel_crtc = to_intel_crtc(crtc);
	int pipe = intel_crtc->pipe;
	struct intel_atomic_state *old_intel_state =
		to_intel_atomic_state(old_state);

	if (WARN_ON(intel_crtc->active))
		return;

	/*
	 * Sometimes spurious CPU pipe underruns happen during FDI
	 * training, at least with VGA+HDMI cloning. Suppress them.
	 *
	 * On ILK we get an occasional spurious CPU pipe underruns
	 * between eDP port A enable and vdd enable. Also PCH port
	 * enable seems to result in the occasional CPU pipe underrun.
	 *
	 * Spurious PCH underruns also occur during PCH enabling.
	 */
	if (intel_crtc->config->has_pch_encoder || IS_GEN5(dev_priv))
		intel_set_cpu_fifo_underrun_reporting(dev_priv, pipe, false);
	if (intel_crtc->config->has_pch_encoder)
		intel_set_pch_fifo_underrun_reporting(dev_priv, pipe, false);

	if (intel_crtc->config->has_pch_encoder)
		intel_prepare_shared_dpll(intel_crtc);

	if (intel_crtc_has_dp_encoder(intel_crtc->config))
		intel_dp_set_m_n(intel_crtc, M1_N1);

	intel_set_pipe_timings(intel_crtc);
	intel_set_pipe_src_size(intel_crtc);

	if (intel_crtc->config->has_pch_encoder) {
		intel_cpu_transcoder_set_m_n(intel_crtc,
				     &intel_crtc->config->fdi_m_n, NULL);
	}

	ironlake_set_pipeconf(crtc);

	intel_crtc->active = true;

	intel_encoders_pre_enable(crtc, pipe_config, old_state);

	if (intel_crtc->config->has_pch_encoder) {
		/* Note: FDI PLL enabling _must_ be done before we enable the
		 * cpu pipes, hence this is separate from all the other fdi/pch
		 * enabling. */
		ironlake_fdi_pll_enable(intel_crtc);
	} else {
		assert_fdi_tx_disabled(dev_priv, pipe);
		assert_fdi_rx_disabled(dev_priv, pipe);
	}

	ironlake_pfit_enable(intel_crtc);

	/*
	 * On ILK+ LUT must be loaded before the pipe is running but with
	 * clocks enabled
	 */
	intel_color_load_luts(&pipe_config->base);

	if (dev_priv->display.initial_watermarks != NULL)
		dev_priv->display.initial_watermarks(old_intel_state, intel_crtc->config);
	intel_enable_pipe(intel_crtc);

	if (intel_crtc->config->has_pch_encoder)
		ironlake_pch_enable(pipe_config);

	assert_vblank_disabled(crtc);
	drm_crtc_vblank_on(crtc);

	intel_encoders_enable(crtc, pipe_config, old_state);

	if (HAS_PCH_CPT(dev_priv))
		cpt_verify_modeset(dev, intel_crtc->pipe);

	/* Must wait for vblank to avoid spurious PCH FIFO underruns */
	if (intel_crtc->config->has_pch_encoder)
		intel_wait_for_vblank(dev_priv, pipe);
	intel_set_cpu_fifo_underrun_reporting(dev_priv, pipe, true);
	intel_set_pch_fifo_underrun_reporting(dev_priv, pipe, true);
}

/* IPS only exists on ULT machines and is tied to pipe A. */
static bool hsw_crtc_supports_ips(struct intel_crtc *crtc)
{
	return HAS_IPS(to_i915(crtc->base.dev)) && crtc->pipe == PIPE_A;
}

static void haswell_crtc_enable(struct intel_crtc_state *pipe_config,
				struct drm_atomic_state *old_state)
{
	struct drm_crtc *crtc = pipe_config->base.crtc;
	struct drm_i915_private *dev_priv = to_i915(crtc->dev);
	struct intel_crtc *intel_crtc = to_intel_crtc(crtc);
	int pipe = intel_crtc->pipe, hsw_workaround_pipe;
	enum transcoder cpu_transcoder = intel_crtc->config->cpu_transcoder;
	struct intel_atomic_state *old_intel_state =
		to_intel_atomic_state(old_state);

	if (WARN_ON(intel_crtc->active))
		return;

	if (intel_crtc->config->has_pch_encoder)
		intel_set_pch_fifo_underrun_reporting(dev_priv, PIPE_A, false);

	intel_encoders_pre_pll_enable(crtc, pipe_config, old_state);

	if (intel_crtc->config->shared_dpll)
		intel_enable_shared_dpll(intel_crtc);

	if (intel_crtc_has_dp_encoder(intel_crtc->config))
		intel_dp_set_m_n(intel_crtc, M1_N1);

	if (!transcoder_is_dsi(cpu_transcoder))
		intel_set_pipe_timings(intel_crtc);

	intel_set_pipe_src_size(intel_crtc);

	if (cpu_transcoder != TRANSCODER_EDP &&
	    !transcoder_is_dsi(cpu_transcoder)) {
		I915_WRITE(PIPE_MULT(cpu_transcoder),
			   intel_crtc->config->pixel_multiplier - 1);
	}

	if (intel_crtc->config->has_pch_encoder) {
		intel_cpu_transcoder_set_m_n(intel_crtc,
				     &intel_crtc->config->fdi_m_n, NULL);
	}

	if (!transcoder_is_dsi(cpu_transcoder))
		haswell_set_pipeconf(crtc);

	haswell_set_pipemisc(crtc);

	intel_color_set_csc(&pipe_config->base);

	intel_crtc->active = true;

	if (intel_crtc->config->has_pch_encoder)
		intel_set_cpu_fifo_underrun_reporting(dev_priv, pipe, false);
	else
		intel_set_cpu_fifo_underrun_reporting(dev_priv, pipe, true);

	intel_encoders_pre_enable(crtc, pipe_config, old_state);

	if (intel_crtc->config->has_pch_encoder)
		dev_priv->display.fdi_link_train(intel_crtc, pipe_config);

	if (!transcoder_is_dsi(cpu_transcoder))
		intel_ddi_enable_pipe_clock(pipe_config);

	if (INTEL_GEN(dev_priv) >= 9)
		skylake_pfit_enable(intel_crtc);
	else
		ironlake_pfit_enable(intel_crtc);

	/*
	 * On ILK+ LUT must be loaded before the pipe is running but with
	 * clocks enabled
	 */
	intel_color_load_luts(&pipe_config->base);

	intel_ddi_set_pipe_settings(pipe_config);
	if (!transcoder_is_dsi(cpu_transcoder))
		intel_ddi_enable_transcoder_func(pipe_config);

	if (dev_priv->display.initial_watermarks != NULL)
		dev_priv->display.initial_watermarks(old_intel_state, pipe_config);

	/* XXX: Do the pipe assertions at the right place for BXT DSI. */
	if (!transcoder_is_dsi(cpu_transcoder))
		intel_enable_pipe(intel_crtc);

	if (intel_crtc->config->has_pch_encoder)
		lpt_pch_enable(pipe_config);

	if (intel_crtc_has_type(intel_crtc->config, INTEL_OUTPUT_DP_MST))
		intel_ddi_set_vc_payload_alloc(pipe_config, true);

	assert_vblank_disabled(crtc);
	drm_crtc_vblank_on(crtc);

	intel_encoders_enable(crtc, pipe_config, old_state);

	if (intel_crtc->config->has_pch_encoder) {
		intel_wait_for_vblank(dev_priv, pipe);
		intel_wait_for_vblank(dev_priv, pipe);
		intel_set_cpu_fifo_underrun_reporting(dev_priv, pipe, true);
		intel_set_pch_fifo_underrun_reporting(dev_priv, PIPE_A, true);
	}

	/* If we change the relative order between pipe/planes enabling, we need
	 * to change the workaround. */
	hsw_workaround_pipe = pipe_config->hsw_workaround_pipe;
	if (IS_HASWELL(dev_priv) && hsw_workaround_pipe != INVALID_PIPE) {
		intel_wait_for_vblank(dev_priv, hsw_workaround_pipe);
		intel_wait_for_vblank(dev_priv, hsw_workaround_pipe);
	}
}

static void ironlake_pfit_disable(struct intel_crtc *crtc, bool force)
{
	struct drm_device *dev = crtc->base.dev;
	struct drm_i915_private *dev_priv = to_i915(dev);
	int pipe = crtc->pipe;

	/* To avoid upsetting the power well on haswell only disable the pfit if
	 * it's in use. The hw state code will make sure we get this right. */
	if (force || crtc->config->pch_pfit.enabled) {
		I915_WRITE(PF_CTL(pipe), 0);
		I915_WRITE(PF_WIN_POS(pipe), 0);
		I915_WRITE(PF_WIN_SZ(pipe), 0);
	}
}

static void ironlake_crtc_disable(struct intel_crtc_state *old_crtc_state,
				  struct drm_atomic_state *old_state)
{
	struct drm_crtc *crtc = old_crtc_state->base.crtc;
	struct drm_device *dev = crtc->dev;
	struct drm_i915_private *dev_priv = to_i915(dev);
	struct intel_crtc *intel_crtc = to_intel_crtc(crtc);
	int pipe = intel_crtc->pipe;

	/*
	 * Sometimes spurious CPU pipe underruns happen when the
	 * pipe is already disabled, but FDI RX/TX is still enabled.
	 * Happens at least with VGA+HDMI cloning. Suppress them.
	 */
	if (intel_crtc->config->has_pch_encoder) {
		intel_set_cpu_fifo_underrun_reporting(dev_priv, pipe, false);
		intel_set_pch_fifo_underrun_reporting(dev_priv, pipe, false);
	}

	intel_encoders_disable(crtc, old_crtc_state, old_state);

	drm_crtc_vblank_off(crtc);
	assert_vblank_disabled(crtc);

	intel_disable_pipe(intel_crtc);

	ironlake_pfit_disable(intel_crtc, false);

	if (intel_crtc->config->has_pch_encoder)
		ironlake_fdi_disable(crtc);

	intel_encoders_post_disable(crtc, old_crtc_state, old_state);

	if (intel_crtc->config->has_pch_encoder) {
		ironlake_disable_pch_transcoder(dev_priv, pipe);

		if (HAS_PCH_CPT(dev_priv)) {
			i915_reg_t reg;
			u32 temp;

			/* disable TRANS_DP_CTL */
			reg = TRANS_DP_CTL(pipe);
			temp = I915_READ(reg);
			temp &= ~(TRANS_DP_OUTPUT_ENABLE |
				  TRANS_DP_PORT_SEL_MASK);
			temp |= TRANS_DP_PORT_SEL_NONE;
			I915_WRITE(reg, temp);

			/* disable DPLL_SEL */
			temp = I915_READ(PCH_DPLL_SEL);
			temp &= ~(TRANS_DPLL_ENABLE(pipe) | TRANS_DPLLB_SEL(pipe));
			I915_WRITE(PCH_DPLL_SEL, temp);
		}

		ironlake_fdi_pll_disable(intel_crtc);
	}

	intel_set_cpu_fifo_underrun_reporting(dev_priv, pipe, true);
	intel_set_pch_fifo_underrun_reporting(dev_priv, pipe, true);
}

static void haswell_crtc_disable(struct intel_crtc_state *old_crtc_state,
				 struct drm_atomic_state *old_state)
{
	struct drm_crtc *crtc = old_crtc_state->base.crtc;
	struct drm_i915_private *dev_priv = to_i915(crtc->dev);
	struct intel_crtc *intel_crtc = to_intel_crtc(crtc);
	enum transcoder cpu_transcoder = intel_crtc->config->cpu_transcoder;

	if (intel_crtc->config->has_pch_encoder)
		intel_set_pch_fifo_underrun_reporting(dev_priv, PIPE_A, false);

	intel_encoders_disable(crtc, old_crtc_state, old_state);

	drm_crtc_vblank_off(crtc);
	assert_vblank_disabled(crtc);

	/* XXX: Do the pipe assertions at the right place for BXT DSI. */
	if (!transcoder_is_dsi(cpu_transcoder))
		intel_disable_pipe(intel_crtc);

	if (intel_crtc_has_type(intel_crtc->config, INTEL_OUTPUT_DP_MST))
		intel_ddi_set_vc_payload_alloc(intel_crtc->config, false);

	if (!transcoder_is_dsi(cpu_transcoder))
		intel_ddi_disable_transcoder_func(dev_priv, cpu_transcoder);

	if (INTEL_GEN(dev_priv) >= 9)
		skylake_scaler_disable(intel_crtc);
	else
		ironlake_pfit_disable(intel_crtc, false);

	if (!transcoder_is_dsi(cpu_transcoder))
		intel_ddi_disable_pipe_clock(intel_crtc->config);

	intel_encoders_post_disable(crtc, old_crtc_state, old_state);

	if (old_crtc_state->has_pch_encoder)
		intel_set_pch_fifo_underrun_reporting(dev_priv, PIPE_A, true);
}

static void i9xx_pfit_enable(struct intel_crtc *crtc)
{
	struct drm_device *dev = crtc->base.dev;
	struct drm_i915_private *dev_priv = to_i915(dev);
	struct intel_crtc_state *pipe_config = crtc->config;

	if (!pipe_config->gmch_pfit.control)
		return;

	/*
	 * The panel fitter should only be adjusted whilst the pipe is disabled,
	 * according to register description and PRM.
	 */
	WARN_ON(I915_READ(PFIT_CONTROL) & PFIT_ENABLE);
	assert_pipe_disabled(dev_priv, crtc->pipe);

	I915_WRITE(PFIT_PGM_RATIOS, pipe_config->gmch_pfit.pgm_ratios);
	I915_WRITE(PFIT_CONTROL, pipe_config->gmch_pfit.control);

	/* Border color in case we don't scale up to the full screen. Black by
	 * default, change to something else for debugging. */
	I915_WRITE(BCLRPAT(crtc->pipe), 0);
}

enum intel_display_power_domain intel_port_to_power_domain(enum port port)
{
	switch (port) {
	case PORT_A:
		return POWER_DOMAIN_PORT_DDI_A_LANES;
	case PORT_B:
		return POWER_DOMAIN_PORT_DDI_B_LANES;
	case PORT_C:
		return POWER_DOMAIN_PORT_DDI_C_LANES;
	case PORT_D:
		return POWER_DOMAIN_PORT_DDI_D_LANES;
	case PORT_E:
		return POWER_DOMAIN_PORT_DDI_E_LANES;
	default:
		MISSING_CASE(port);
		return POWER_DOMAIN_PORT_OTHER;
	}
}

static u64 get_crtc_power_domains(struct drm_crtc *crtc,
				  struct intel_crtc_state *crtc_state)
{
	struct drm_device *dev = crtc->dev;
	struct drm_i915_private *dev_priv = to_i915(dev);
	struct drm_encoder *encoder;
	struct intel_crtc *intel_crtc = to_intel_crtc(crtc);
	enum pipe pipe = intel_crtc->pipe;
	u64 mask;
	enum transcoder transcoder = crtc_state->cpu_transcoder;

	if (!crtc_state->base.active)
		return 0;

	mask = BIT(POWER_DOMAIN_PIPE(pipe));
	mask |= BIT(POWER_DOMAIN_TRANSCODER(transcoder));
	if (crtc_state->pch_pfit.enabled ||
	    crtc_state->pch_pfit.force_thru)
		mask |= BIT_ULL(POWER_DOMAIN_PIPE_PANEL_FITTER(pipe));

	drm_for_each_encoder_mask(encoder, dev, crtc_state->base.encoder_mask) {
		struct intel_encoder *intel_encoder = to_intel_encoder(encoder);

		mask |= BIT_ULL(intel_encoder->power_domain);
	}

	if (HAS_DDI(dev_priv) && crtc_state->has_audio)
		mask |= BIT(POWER_DOMAIN_AUDIO);

	if (crtc_state->shared_dpll)
		mask |= BIT_ULL(POWER_DOMAIN_PLLS);

	return mask;
}

static u64
modeset_get_crtc_power_domains(struct drm_crtc *crtc,
			       struct intel_crtc_state *crtc_state)
{
	struct drm_i915_private *dev_priv = to_i915(crtc->dev);
	struct intel_crtc *intel_crtc = to_intel_crtc(crtc);
	enum intel_display_power_domain domain;
	u64 domains, new_domains, old_domains;

	old_domains = intel_crtc->enabled_power_domains;
	intel_crtc->enabled_power_domains = new_domains =
		get_crtc_power_domains(crtc, crtc_state);

	domains = new_domains & ~old_domains;

	for_each_power_domain(domain, domains)
		intel_display_power_get(dev_priv, domain);

	return old_domains & ~new_domains;
}

static void modeset_put_power_domains(struct drm_i915_private *dev_priv,
				      u64 domains)
{
	enum intel_display_power_domain domain;

	for_each_power_domain(domain, domains)
		intel_display_power_put(dev_priv, domain);
}

static void valleyview_crtc_enable(struct intel_crtc_state *pipe_config,
				   struct drm_atomic_state *old_state)
{
	struct intel_atomic_state *old_intel_state =
		to_intel_atomic_state(old_state);
	struct drm_crtc *crtc = pipe_config->base.crtc;
	struct drm_device *dev = crtc->dev;
	struct drm_i915_private *dev_priv = to_i915(dev);
	struct intel_crtc *intel_crtc = to_intel_crtc(crtc);
	int pipe = intel_crtc->pipe;

	if (WARN_ON(intel_crtc->active))
		return;

	if (intel_crtc_has_dp_encoder(intel_crtc->config))
		intel_dp_set_m_n(intel_crtc, M1_N1);

	intel_set_pipe_timings(intel_crtc);
	intel_set_pipe_src_size(intel_crtc);

	if (IS_CHERRYVIEW(dev_priv) && pipe == PIPE_B) {
		struct drm_i915_private *dev_priv = to_i915(dev);

		I915_WRITE(CHV_BLEND(pipe), CHV_BLEND_LEGACY);
		I915_WRITE(CHV_CANVAS(pipe), 0);
	}

	i9xx_set_pipeconf(intel_crtc);

	intel_crtc->active = true;

	intel_set_cpu_fifo_underrun_reporting(dev_priv, pipe, true);

	intel_encoders_pre_pll_enable(crtc, pipe_config, old_state);

	if (IS_CHERRYVIEW(dev_priv)) {
		chv_prepare_pll(intel_crtc, intel_crtc->config);
		chv_enable_pll(intel_crtc, intel_crtc->config);
	} else {
		vlv_prepare_pll(intel_crtc, intel_crtc->config);
		vlv_enable_pll(intel_crtc, intel_crtc->config);
	}

	intel_encoders_pre_enable(crtc, pipe_config, old_state);

	i9xx_pfit_enable(intel_crtc);

	intel_color_load_luts(&pipe_config->base);

	dev_priv->display.initial_watermarks(old_intel_state,
					     pipe_config);
	intel_enable_pipe(intel_crtc);

	assert_vblank_disabled(crtc);
	drm_crtc_vblank_on(crtc);

	intel_encoders_enable(crtc, pipe_config, old_state);
}

static void i9xx_set_pll_dividers(struct intel_crtc *crtc)
{
	struct drm_device *dev = crtc->base.dev;
	struct drm_i915_private *dev_priv = to_i915(dev);

	I915_WRITE(FP0(crtc->pipe), crtc->config->dpll_hw_state.fp0);
	I915_WRITE(FP1(crtc->pipe), crtc->config->dpll_hw_state.fp1);
}

static void i9xx_crtc_enable(struct intel_crtc_state *pipe_config,
			     struct drm_atomic_state *old_state)
{
	struct intel_atomic_state *old_intel_state =
		to_intel_atomic_state(old_state);
	struct drm_crtc *crtc = pipe_config->base.crtc;
	struct drm_device *dev = crtc->dev;
	struct drm_i915_private *dev_priv = to_i915(dev);
	struct intel_crtc *intel_crtc = to_intel_crtc(crtc);
	enum pipe pipe = intel_crtc->pipe;

	if (WARN_ON(intel_crtc->active))
		return;

	i9xx_set_pll_dividers(intel_crtc);

	if (intel_crtc_has_dp_encoder(intel_crtc->config))
		intel_dp_set_m_n(intel_crtc, M1_N1);

	intel_set_pipe_timings(intel_crtc);
	intel_set_pipe_src_size(intel_crtc);

	i9xx_set_pipeconf(intel_crtc);

	intel_crtc->active = true;

	if (!IS_GEN2(dev_priv))
		intel_set_cpu_fifo_underrun_reporting(dev_priv, pipe, true);

	intel_encoders_pre_enable(crtc, pipe_config, old_state);

	i9xx_enable_pll(intel_crtc);

	i9xx_pfit_enable(intel_crtc);

	intel_color_load_luts(&pipe_config->base);

	if (dev_priv->display.initial_watermarks != NULL)
		dev_priv->display.initial_watermarks(old_intel_state,
						     intel_crtc->config);
	else
		intel_update_watermarks(intel_crtc);
	intel_enable_pipe(intel_crtc);

	assert_vblank_disabled(crtc);
	drm_crtc_vblank_on(crtc);

	intel_encoders_enable(crtc, pipe_config, old_state);
}

static void i9xx_pfit_disable(struct intel_crtc *crtc)
{
	struct drm_device *dev = crtc->base.dev;
	struct drm_i915_private *dev_priv = to_i915(dev);

	if (!crtc->config->gmch_pfit.control)
		return;

	assert_pipe_disabled(dev_priv, crtc->pipe);

	DRM_DEBUG_DRIVER("disabling pfit, current: 0x%08x\n",
			 I915_READ(PFIT_CONTROL));
	I915_WRITE(PFIT_CONTROL, 0);
}

static void i9xx_crtc_disable(struct intel_crtc_state *old_crtc_state,
			      struct drm_atomic_state *old_state)
{
	struct drm_crtc *crtc = old_crtc_state->base.crtc;
	struct drm_device *dev = crtc->dev;
	struct drm_i915_private *dev_priv = to_i915(dev);
	struct intel_crtc *intel_crtc = to_intel_crtc(crtc);
	int pipe = intel_crtc->pipe;

	/*
	 * On gen2 planes are double buffered but the pipe isn't, so we must
	 * wait for planes to fully turn off before disabling the pipe.
	 */
	if (IS_GEN2(dev_priv))
		intel_wait_for_vblank(dev_priv, pipe);

	intel_encoders_disable(crtc, old_crtc_state, old_state);

	drm_crtc_vblank_off(crtc);
	assert_vblank_disabled(crtc);

	intel_disable_pipe(intel_crtc);

	i9xx_pfit_disable(intel_crtc);

	intel_encoders_post_disable(crtc, old_crtc_state, old_state);

	if (!intel_crtc_has_type(intel_crtc->config, INTEL_OUTPUT_DSI)) {
		if (IS_CHERRYVIEW(dev_priv))
			chv_disable_pll(dev_priv, pipe);
		else if (IS_VALLEYVIEW(dev_priv))
			vlv_disable_pll(dev_priv, pipe);
		else
			i9xx_disable_pll(intel_crtc);
	}

	intel_encoders_post_pll_disable(crtc, old_crtc_state, old_state);

	if (!IS_GEN2(dev_priv))
		intel_set_cpu_fifo_underrun_reporting(dev_priv, pipe, false);

	if (!dev_priv->display.initial_watermarks)
		intel_update_watermarks(intel_crtc);

	/* clock the pipe down to 640x480@60 to potentially save power */
	if (IS_I830(dev_priv))
		i830_enable_pipe(dev_priv, pipe);
}

static void intel_crtc_disable_noatomic(struct drm_crtc *crtc,
					struct drm_modeset_acquire_ctx *ctx)
{
	struct intel_encoder *encoder;
	struct intel_crtc *intel_crtc = to_intel_crtc(crtc);
	struct drm_i915_private *dev_priv = to_i915(crtc->dev);
	enum intel_display_power_domain domain;
	u64 domains;
	struct drm_atomic_state *state;
	struct intel_crtc_state *crtc_state;
	int ret;

	if (!intel_crtc->active)
		return;

	if (crtc->primary->state->visible) {
		intel_pre_disable_primary_noatomic(crtc);

		intel_crtc_disable_planes(crtc, 1 << drm_plane_index(crtc->primary));
		crtc->primary->state->visible = false;
	}

	state = drm_atomic_state_alloc(crtc->dev);
	if (!state) {
		DRM_DEBUG_KMS("failed to disable [CRTC:%d:%s], out of memory",
			      crtc->base.id, crtc->name);
		return;
	}

	state->acquire_ctx = ctx;

	/* Everything's already locked, -EDEADLK can't happen. */
	crtc_state = intel_atomic_get_crtc_state(state, intel_crtc);
	ret = drm_atomic_add_affected_connectors(state, crtc);

	WARN_ON(IS_ERR(crtc_state) || ret);

	dev_priv->display.crtc_disable(crtc_state, state);

	drm_atomic_state_put(state);

	DRM_DEBUG_KMS("[CRTC:%d:%s] hw state adjusted, was enabled, now disabled\n",
		      crtc->base.id, crtc->name);

	WARN_ON(drm_atomic_set_mode_for_crtc(crtc->state, NULL) < 0);
	crtc->state->active = false;
	intel_crtc->active = false;
	crtc->enabled = false;
	crtc->state->connector_mask = 0;
	crtc->state->encoder_mask = 0;

	for_each_encoder_on_crtc(crtc->dev, crtc, encoder)
		encoder->base.crtc = NULL;

	intel_fbc_disable(intel_crtc);
	intel_update_watermarks(intel_crtc);
	intel_disable_shared_dpll(intel_crtc);

	domains = intel_crtc->enabled_power_domains;
	for_each_power_domain(domain, domains)
		intel_display_power_put(dev_priv, domain);
	intel_crtc->enabled_power_domains = 0;

	dev_priv->active_crtcs &= ~(1 << intel_crtc->pipe);
	dev_priv->min_pixclk[intel_crtc->pipe] = 0;
}

/*
 * turn all crtc's off, but do not adjust state
 * This has to be paired with a call to intel_modeset_setup_hw_state.
 */
int intel_display_suspend(struct drm_device *dev)
{
	struct drm_i915_private *dev_priv = to_i915(dev);
	struct drm_atomic_state *state;
	int ret;

	state = drm_atomic_helper_suspend(dev);
	ret = PTR_ERR_OR_ZERO(state);
	if (ret)
		DRM_ERROR("Suspending crtc's failed with %i\n", ret);
	else
		dev_priv->modeset_restore_state = state;
	return ret;
}

void intel_encoder_destroy(struct drm_encoder *encoder)
{
	struct intel_encoder *intel_encoder = to_intel_encoder(encoder);

	drm_encoder_cleanup(encoder);
	kfree(intel_encoder);
}

/* Cross check the actual hw state with our own modeset state tracking (and it's
 * internal consistency). */
static void intel_connector_verify_state(struct drm_crtc_state *crtc_state,
					 struct drm_connector_state *conn_state)
{
	struct intel_connector *connector = to_intel_connector(conn_state->connector);

	DRM_DEBUG_KMS("[CONNECTOR:%d:%s]\n",
		      connector->base.base.id,
		      connector->base.name);

	if (connector->get_hw_state(connector)) {
		struct intel_encoder *encoder = connector->encoder;

		I915_STATE_WARN(!crtc_state,
			 "connector enabled without attached crtc\n");

		if (!crtc_state)
			return;

		I915_STATE_WARN(!crtc_state->active,
		      "connector is active, but attached crtc isn't\n");

		if (!encoder || encoder->type == INTEL_OUTPUT_DP_MST)
			return;

		I915_STATE_WARN(conn_state->best_encoder != &encoder->base,
			"atomic encoder doesn't match attached encoder\n");

		I915_STATE_WARN(conn_state->crtc != encoder->base.crtc,
			"attached encoder crtc differs from connector crtc\n");
	} else {
		I915_STATE_WARN(crtc_state && crtc_state->active,
			"attached crtc is active, but connector isn't\n");
		I915_STATE_WARN(!crtc_state && conn_state->best_encoder,
			"best encoder set without crtc!\n");
	}
}

int intel_connector_init(struct intel_connector *connector)
{
	struct intel_digital_connector_state *conn_state;

	/*
	 * Allocate enough memory to hold intel_digital_connector_state,
	 * This might be a few bytes too many, but for connectors that don't
	 * need it we'll free the state and allocate a smaller one on the first
	 * succesful commit anyway.
	 */
	conn_state = kzalloc(sizeof(*conn_state), GFP_KERNEL);
	if (!conn_state)
		return -ENOMEM;

	__drm_atomic_helper_connector_reset(&connector->base,
					    &conn_state->base);

	return 0;
}

struct intel_connector *intel_connector_alloc(void)
{
	struct intel_connector *connector;

	connector = kzalloc(sizeof *connector, GFP_KERNEL);
	if (!connector)
		return NULL;

	if (intel_connector_init(connector) < 0) {
		kfree(connector);
		return NULL;
	}

	return connector;
}

/* Simple connector->get_hw_state implementation for encoders that support only
 * one connector and no cloning and hence the encoder state determines the state
 * of the connector. */
bool intel_connector_get_hw_state(struct intel_connector *connector)
{
	enum pipe pipe = 0;
	struct intel_encoder *encoder = connector->encoder;

	return encoder->get_hw_state(encoder, &pipe);
}

static int pipe_required_fdi_lanes(struct intel_crtc_state *crtc_state)
{
	if (crtc_state->base.enable && crtc_state->has_pch_encoder)
		return crtc_state->fdi_lanes;

	return 0;
}

static int ironlake_check_fdi_lanes(struct drm_device *dev, enum pipe pipe,
				     struct intel_crtc_state *pipe_config)
{
	struct drm_i915_private *dev_priv = to_i915(dev);
	struct drm_atomic_state *state = pipe_config->base.state;
	struct intel_crtc *other_crtc;
	struct intel_crtc_state *other_crtc_state;

	DRM_DEBUG_KMS("checking fdi config on pipe %c, lanes %i\n",
		      pipe_name(pipe), pipe_config->fdi_lanes);
	if (pipe_config->fdi_lanes > 4) {
		DRM_DEBUG_KMS("invalid fdi lane config on pipe %c: %i lanes\n",
			      pipe_name(pipe), pipe_config->fdi_lanes);
		return -EINVAL;
	}

	if (IS_HASWELL(dev_priv) || IS_BROADWELL(dev_priv)) {
		if (pipe_config->fdi_lanes > 2) {
			DRM_DEBUG_KMS("only 2 lanes on haswell, required: %i lanes\n",
				      pipe_config->fdi_lanes);
			return -EINVAL;
		} else {
			return 0;
		}
	}

	if (INTEL_INFO(dev_priv)->num_pipes == 2)
		return 0;

	/* Ivybridge 3 pipe is really complicated */
	switch (pipe) {
	case PIPE_A:
		return 0;
	case PIPE_B:
		if (pipe_config->fdi_lanes <= 2)
			return 0;

		other_crtc = intel_get_crtc_for_pipe(dev_priv, PIPE_C);
		other_crtc_state =
			intel_atomic_get_crtc_state(state, other_crtc);
		if (IS_ERR(other_crtc_state))
			return PTR_ERR(other_crtc_state);

		if (pipe_required_fdi_lanes(other_crtc_state) > 0) {
			DRM_DEBUG_KMS("invalid shared fdi lane config on pipe %c: %i lanes\n",
				      pipe_name(pipe), pipe_config->fdi_lanes);
			return -EINVAL;
		}
		return 0;
	case PIPE_C:
		if (pipe_config->fdi_lanes > 2) {
			DRM_DEBUG_KMS("only 2 lanes on pipe %c: required %i lanes\n",
				      pipe_name(pipe), pipe_config->fdi_lanes);
			return -EINVAL;
		}

		other_crtc = intel_get_crtc_for_pipe(dev_priv, PIPE_B);
		other_crtc_state =
			intel_atomic_get_crtc_state(state, other_crtc);
		if (IS_ERR(other_crtc_state))
			return PTR_ERR(other_crtc_state);

		if (pipe_required_fdi_lanes(other_crtc_state) > 2) {
			DRM_DEBUG_KMS("fdi link B uses too many lanes to enable link C\n");
			return -EINVAL;
		}
		return 0;
	default:
		BUG();
	}
}

#define RETRY 1
static int ironlake_fdi_compute_config(struct intel_crtc *intel_crtc,
				       struct intel_crtc_state *pipe_config)
{
	struct drm_device *dev = intel_crtc->base.dev;
	const struct drm_display_mode *adjusted_mode = &pipe_config->base.adjusted_mode;
	int lane, link_bw, fdi_dotclock, ret;
	bool needs_recompute = false;

retry:
	/* FDI is a binary signal running at ~2.7GHz, encoding
	 * each output octet as 10 bits. The actual frequency
	 * is stored as a divider into a 100MHz clock, and the
	 * mode pixel clock is stored in units of 1KHz.
	 * Hence the bw of each lane in terms of the mode signal
	 * is:
	 */
	link_bw = intel_fdi_link_freq(to_i915(dev), pipe_config);

	fdi_dotclock = adjusted_mode->crtc_clock;

	lane = ironlake_get_lanes_required(fdi_dotclock, link_bw,
					   pipe_config->pipe_bpp);

	pipe_config->fdi_lanes = lane;

	intel_link_compute_m_n(pipe_config->pipe_bpp, lane, fdi_dotclock,
			       link_bw, &pipe_config->fdi_m_n, false);

	ret = ironlake_check_fdi_lanes(dev, intel_crtc->pipe, pipe_config);
	if (ret == -EINVAL && pipe_config->pipe_bpp > 6*3) {
		pipe_config->pipe_bpp -= 2*3;
		DRM_DEBUG_KMS("fdi link bw constraint, reducing pipe bpp to %i\n",
			      pipe_config->pipe_bpp);
		needs_recompute = true;
		pipe_config->bw_constrained = true;

		goto retry;
	}

	if (needs_recompute)
		return RETRY;

	return ret;
}

static bool pipe_config_supports_ips(struct drm_i915_private *dev_priv,
				     struct intel_crtc_state *pipe_config)
{
	if (pipe_config->pipe_bpp > 24)
		return false;

	/* HSW can handle pixel rate up to cdclk? */
	if (IS_HASWELL(dev_priv))
		return true;

	/*
	 * We compare against max which means we must take
	 * the increased cdclk requirement into account when
	 * calculating the new cdclk.
	 *
	 * Should measure whether using a lower cdclk w/o IPS
	 */
	return pipe_config->pixel_rate <=
		dev_priv->max_cdclk_freq * 95 / 100;
}

static void hsw_compute_ips_config(struct intel_crtc *crtc,
				   struct intel_crtc_state *pipe_config)
{
	struct drm_device *dev = crtc->base.dev;
	struct drm_i915_private *dev_priv = to_i915(dev);

	pipe_config->ips_enabled = i915.enable_ips &&
		hsw_crtc_supports_ips(crtc) &&
		pipe_config_supports_ips(dev_priv, pipe_config);
}

static bool intel_crtc_supports_double_wide(const struct intel_crtc *crtc)
{
	const struct drm_i915_private *dev_priv = to_i915(crtc->base.dev);

	/* GDG double wide on either pipe, otherwise pipe A only */
	return INTEL_INFO(dev_priv)->gen < 4 &&
		(crtc->pipe == PIPE_A || IS_I915G(dev_priv));
}

static uint32_t ilk_pipe_pixel_rate(const struct intel_crtc_state *pipe_config)
{
	uint32_t pixel_rate;

	pixel_rate = pipe_config->base.adjusted_mode.crtc_clock;

	/*
	 * We only use IF-ID interlacing. If we ever use
	 * PF-ID we'll need to adjust the pixel_rate here.
	 */

	if (pipe_config->pch_pfit.enabled) {
		uint64_t pipe_w, pipe_h, pfit_w, pfit_h;
		uint32_t pfit_size = pipe_config->pch_pfit.size;

		pipe_w = pipe_config->pipe_src_w;
		pipe_h = pipe_config->pipe_src_h;

		pfit_w = (pfit_size >> 16) & 0xFFFF;
		pfit_h = pfit_size & 0xFFFF;
		if (pipe_w < pfit_w)
			pipe_w = pfit_w;
		if (pipe_h < pfit_h)
			pipe_h = pfit_h;

		if (WARN_ON(!pfit_w || !pfit_h))
			return pixel_rate;

		pixel_rate = div_u64((uint64_t) pixel_rate * pipe_w * pipe_h,
				     pfit_w * pfit_h);
	}

	return pixel_rate;
}

static void intel_crtc_compute_pixel_rate(struct intel_crtc_state *crtc_state)
{
	struct drm_i915_private *dev_priv = to_i915(crtc_state->base.crtc->dev);

	if (HAS_GMCH_DISPLAY(dev_priv))
		/* FIXME calculate proper pipe pixel rate for GMCH pfit */
		crtc_state->pixel_rate =
			crtc_state->base.adjusted_mode.crtc_clock;
	else
		crtc_state->pixel_rate =
			ilk_pipe_pixel_rate(crtc_state);
}

static int intel_crtc_compute_config(struct intel_crtc *crtc,
				     struct intel_crtc_state *pipe_config)
{
	struct drm_device *dev = crtc->base.dev;
	struct drm_i915_private *dev_priv = to_i915(dev);
	const struct drm_display_mode *adjusted_mode = &pipe_config->base.adjusted_mode;
	int clock_limit = dev_priv->max_dotclk_freq;

	if (INTEL_GEN(dev_priv) < 4) {
		clock_limit = dev_priv->max_cdclk_freq * 9 / 10;

		/*
		 * Enable double wide mode when the dot clock
		 * is > 90% of the (display) core speed.
		 */
		if (intel_crtc_supports_double_wide(crtc) &&
		    adjusted_mode->crtc_clock > clock_limit) {
			clock_limit = dev_priv->max_dotclk_freq;
			pipe_config->double_wide = true;
		}
	}

	if (adjusted_mode->crtc_clock > clock_limit) {
		DRM_DEBUG_KMS("requested pixel clock (%d kHz) too high (max: %d kHz, double wide: %s)\n",
			      adjusted_mode->crtc_clock, clock_limit,
			      yesno(pipe_config->double_wide));
		return -EINVAL;
	}

	if (pipe_config->ycbcr420 && pipe_config->base.ctm) {
		/*
		 * There is only one pipe CSC unit per pipe, and we need that
		 * for output conversion from RGB->YCBCR. So if CTM is already
		 * applied we can't support YCBCR420 output.
		 */
		DRM_DEBUG_KMS("YCBCR420 and CTM together are not possible\n");
		return -EINVAL;
	}

	/*
	 * Pipe horizontal size must be even in:
	 * - DVO ganged mode
	 * - LVDS dual channel mode
	 * - Double wide pipe
	 */
	if ((intel_crtc_has_type(pipe_config, INTEL_OUTPUT_LVDS) &&
	     intel_is_dual_link_lvds(dev)) || pipe_config->double_wide)
		pipe_config->pipe_src_w &= ~1;

	/* Cantiga+ cannot handle modes with a hsync front porch of 0.
	 * WaPruneModeWithIncorrectHsyncOffset:ctg,elk,ilk,snb,ivb,vlv,hsw.
	 */
	if ((INTEL_GEN(dev_priv) > 4 || IS_G4X(dev_priv)) &&
		adjusted_mode->crtc_hsync_start == adjusted_mode->crtc_hdisplay)
		return -EINVAL;

	intel_crtc_compute_pixel_rate(pipe_config);

	if (HAS_IPS(dev_priv))
		hsw_compute_ips_config(crtc, pipe_config);

	if (pipe_config->has_pch_encoder)
		return ironlake_fdi_compute_config(crtc, pipe_config);

	return 0;
}

static void
intel_reduce_m_n_ratio(uint32_t *num, uint32_t *den)
{
	while (*num > DATA_LINK_M_N_MASK ||
	       *den > DATA_LINK_M_N_MASK) {
		*num >>= 1;
		*den >>= 1;
	}
}

static void compute_m_n(unsigned int m, unsigned int n,
			uint32_t *ret_m, uint32_t *ret_n,
			bool reduce_m_n)
{
	/*
	 * Reduce M/N as much as possible without loss in precision. Several DP
	 * dongles in particular seem to be fussy about too large *link* M/N
	 * values. The passed in values are more likely to have the least
	 * significant bits zero than M after rounding below, so do this first.
	 */
	if (reduce_m_n) {
		while ((m & 1) == 0 && (n & 1) == 0) {
			m >>= 1;
			n >>= 1;
		}
	}

	*ret_n = min_t(unsigned int, roundup_pow_of_two(n), DATA_LINK_N_MAX);
	*ret_m = div_u64((uint64_t) m * *ret_n, n);
	intel_reduce_m_n_ratio(ret_m, ret_n);
}

void
intel_link_compute_m_n(int bits_per_pixel, int nlanes,
		       int pixel_clock, int link_clock,
		       struct intel_link_m_n *m_n,
		       bool reduce_m_n)
{
	m_n->tu = 64;

	compute_m_n(bits_per_pixel * pixel_clock,
		    link_clock * nlanes * 8,
		    &m_n->gmch_m, &m_n->gmch_n,
		    reduce_m_n);

	compute_m_n(pixel_clock, link_clock,
		    &m_n->link_m, &m_n->link_n,
		    reduce_m_n);
}

static inline bool intel_panel_use_ssc(struct drm_i915_private *dev_priv)
{
	if (i915.panel_use_ssc >= 0)
		return i915.panel_use_ssc != 0;
	return dev_priv->vbt.lvds_use_ssc
		&& !(dev_priv->quirks & QUIRK_LVDS_SSC_DISABLE);
}

static uint32_t pnv_dpll_compute_fp(struct dpll *dpll)
{
	return (1 << dpll->n) << 16 | dpll->m2;
}

static uint32_t i9xx_dpll_compute_fp(struct dpll *dpll)
{
	return dpll->n << 16 | dpll->m1 << 8 | dpll->m2;
}

static void i9xx_update_pll_dividers(struct intel_crtc *crtc,
				     struct intel_crtc_state *crtc_state,
				     struct dpll *reduced_clock)
{
	struct drm_i915_private *dev_priv = to_i915(crtc->base.dev);
	u32 fp, fp2 = 0;

	if (IS_PINEVIEW(dev_priv)) {
		fp = pnv_dpll_compute_fp(&crtc_state->dpll);
		if (reduced_clock)
			fp2 = pnv_dpll_compute_fp(reduced_clock);
	} else {
		fp = i9xx_dpll_compute_fp(&crtc_state->dpll);
		if (reduced_clock)
			fp2 = i9xx_dpll_compute_fp(reduced_clock);
	}

	crtc_state->dpll_hw_state.fp0 = fp;

	crtc->lowfreq_avail = false;
	if (intel_crtc_has_type(crtc_state, INTEL_OUTPUT_LVDS) &&
	    reduced_clock) {
		crtc_state->dpll_hw_state.fp1 = fp2;
		crtc->lowfreq_avail = true;
	} else {
		crtc_state->dpll_hw_state.fp1 = fp;
	}
}

static void vlv_pllb_recal_opamp(struct drm_i915_private *dev_priv, enum pipe
		pipe)
{
	u32 reg_val;

	/*
	 * PLLB opamp always calibrates to max value of 0x3f, force enable it
	 * and set it to a reasonable value instead.
	 */
	reg_val = vlv_dpio_read(dev_priv, pipe, VLV_PLL_DW9(1));
	reg_val &= 0xffffff00;
	reg_val |= 0x00000030;
	vlv_dpio_write(dev_priv, pipe, VLV_PLL_DW9(1), reg_val);

	reg_val = vlv_dpio_read(dev_priv, pipe, VLV_REF_DW13);
	reg_val &= 0x00ffffff;
	reg_val |= 0x8c000000;
	vlv_dpio_write(dev_priv, pipe, VLV_REF_DW13, reg_val);

	reg_val = vlv_dpio_read(dev_priv, pipe, VLV_PLL_DW9(1));
	reg_val &= 0xffffff00;
	vlv_dpio_write(dev_priv, pipe, VLV_PLL_DW9(1), reg_val);

	reg_val = vlv_dpio_read(dev_priv, pipe, VLV_REF_DW13);
	reg_val &= 0x00ffffff;
	reg_val |= 0xb0000000;
	vlv_dpio_write(dev_priv, pipe, VLV_REF_DW13, reg_val);
}

static void intel_pch_transcoder_set_m_n(struct intel_crtc *crtc,
					 struct intel_link_m_n *m_n)
{
	struct drm_device *dev = crtc->base.dev;
	struct drm_i915_private *dev_priv = to_i915(dev);
	int pipe = crtc->pipe;

	I915_WRITE(PCH_TRANS_DATA_M1(pipe), TU_SIZE(m_n->tu) | m_n->gmch_m);
	I915_WRITE(PCH_TRANS_DATA_N1(pipe), m_n->gmch_n);
	I915_WRITE(PCH_TRANS_LINK_M1(pipe), m_n->link_m);
	I915_WRITE(PCH_TRANS_LINK_N1(pipe), m_n->link_n);
}

static void intel_cpu_transcoder_set_m_n(struct intel_crtc *crtc,
					 struct intel_link_m_n *m_n,
					 struct intel_link_m_n *m2_n2)
{
	struct drm_i915_private *dev_priv = to_i915(crtc->base.dev);
	int pipe = crtc->pipe;
	enum transcoder transcoder = crtc->config->cpu_transcoder;

	if (INTEL_GEN(dev_priv) >= 5) {
		I915_WRITE(PIPE_DATA_M1(transcoder), TU_SIZE(m_n->tu) | m_n->gmch_m);
		I915_WRITE(PIPE_DATA_N1(transcoder), m_n->gmch_n);
		I915_WRITE(PIPE_LINK_M1(transcoder), m_n->link_m);
		I915_WRITE(PIPE_LINK_N1(transcoder), m_n->link_n);
		/* M2_N2 registers to be set only for gen < 8 (M2_N2 available
		 * for gen < 8) and if DRRS is supported (to make sure the
		 * registers are not unnecessarily accessed).
		 */
		if (m2_n2 && (IS_CHERRYVIEW(dev_priv) ||
		    INTEL_GEN(dev_priv) < 8) && crtc->config->has_drrs) {
			I915_WRITE(PIPE_DATA_M2(transcoder),
					TU_SIZE(m2_n2->tu) | m2_n2->gmch_m);
			I915_WRITE(PIPE_DATA_N2(transcoder), m2_n2->gmch_n);
			I915_WRITE(PIPE_LINK_M2(transcoder), m2_n2->link_m);
			I915_WRITE(PIPE_LINK_N2(transcoder), m2_n2->link_n);
		}
	} else {
		I915_WRITE(PIPE_DATA_M_G4X(pipe), TU_SIZE(m_n->tu) | m_n->gmch_m);
		I915_WRITE(PIPE_DATA_N_G4X(pipe), m_n->gmch_n);
		I915_WRITE(PIPE_LINK_M_G4X(pipe), m_n->link_m);
		I915_WRITE(PIPE_LINK_N_G4X(pipe), m_n->link_n);
	}
}

void intel_dp_set_m_n(struct intel_crtc *crtc, enum link_m_n_set m_n)
{
	struct intel_link_m_n *dp_m_n, *dp_m2_n2 = NULL;

	if (m_n == M1_N1) {
		dp_m_n = &crtc->config->dp_m_n;
		dp_m2_n2 = &crtc->config->dp_m2_n2;
	} else if (m_n == M2_N2) {

		/*
		 * M2_N2 registers are not supported. Hence m2_n2 divider value
		 * needs to be programmed into M1_N1.
		 */
		dp_m_n = &crtc->config->dp_m2_n2;
	} else {
		DRM_ERROR("Unsupported divider value\n");
		return;
	}

	if (crtc->config->has_pch_encoder)
		intel_pch_transcoder_set_m_n(crtc, &crtc->config->dp_m_n);
	else
		intel_cpu_transcoder_set_m_n(crtc, dp_m_n, dp_m2_n2);
}

static void vlv_compute_dpll(struct intel_crtc *crtc,
			     struct intel_crtc_state *pipe_config)
{
	pipe_config->dpll_hw_state.dpll = DPLL_INTEGRATED_REF_CLK_VLV |
		DPLL_REF_CLK_ENABLE_VLV | DPLL_VGA_MODE_DIS;
	if (crtc->pipe != PIPE_A)
		pipe_config->dpll_hw_state.dpll |= DPLL_INTEGRATED_CRI_CLK_VLV;

	/* DPLL not used with DSI, but still need the rest set up */
	if (!intel_crtc_has_type(pipe_config, INTEL_OUTPUT_DSI))
		pipe_config->dpll_hw_state.dpll |= DPLL_VCO_ENABLE |
			DPLL_EXT_BUFFER_ENABLE_VLV;

	pipe_config->dpll_hw_state.dpll_md =
		(pipe_config->pixel_multiplier - 1) << DPLL_MD_UDI_MULTIPLIER_SHIFT;
}

static void chv_compute_dpll(struct intel_crtc *crtc,
			     struct intel_crtc_state *pipe_config)
{
	pipe_config->dpll_hw_state.dpll = DPLL_SSC_REF_CLK_CHV |
		DPLL_REF_CLK_ENABLE_VLV | DPLL_VGA_MODE_DIS;
	if (crtc->pipe != PIPE_A)
		pipe_config->dpll_hw_state.dpll |= DPLL_INTEGRATED_CRI_CLK_VLV;

	/* DPLL not used with DSI, but still need the rest set up */
	if (!intel_crtc_has_type(pipe_config, INTEL_OUTPUT_DSI))
		pipe_config->dpll_hw_state.dpll |= DPLL_VCO_ENABLE;

	pipe_config->dpll_hw_state.dpll_md =
		(pipe_config->pixel_multiplier - 1) << DPLL_MD_UDI_MULTIPLIER_SHIFT;
}

static void vlv_prepare_pll(struct intel_crtc *crtc,
			    const struct intel_crtc_state *pipe_config)
{
	struct drm_device *dev = crtc->base.dev;
	struct drm_i915_private *dev_priv = to_i915(dev);
	enum pipe pipe = crtc->pipe;
	u32 mdiv;
	u32 bestn, bestm1, bestm2, bestp1, bestp2;
	u32 coreclk, reg_val;

	/* Enable Refclk */
	I915_WRITE(DPLL(pipe),
		   pipe_config->dpll_hw_state.dpll &
		   ~(DPLL_VCO_ENABLE | DPLL_EXT_BUFFER_ENABLE_VLV));

	/* No need to actually set up the DPLL with DSI */
	if ((pipe_config->dpll_hw_state.dpll & DPLL_VCO_ENABLE) == 0)
		return;

	mutex_lock(&dev_priv->sb_lock);

	bestn = pipe_config->dpll.n;
	bestm1 = pipe_config->dpll.m1;
	bestm2 = pipe_config->dpll.m2;
	bestp1 = pipe_config->dpll.p1;
	bestp2 = pipe_config->dpll.p2;

	/* See eDP HDMI DPIO driver vbios notes doc */

	/* PLL B needs special handling */
	if (pipe == PIPE_B)
		vlv_pllb_recal_opamp(dev_priv, pipe);

	/* Set up Tx target for periodic Rcomp update */
	vlv_dpio_write(dev_priv, pipe, VLV_PLL_DW9_BCAST, 0x0100000f);

	/* Disable target IRef on PLL */
	reg_val = vlv_dpio_read(dev_priv, pipe, VLV_PLL_DW8(pipe));
	reg_val &= 0x00ffffff;
	vlv_dpio_write(dev_priv, pipe, VLV_PLL_DW8(pipe), reg_val);

	/* Disable fast lock */
	vlv_dpio_write(dev_priv, pipe, VLV_CMN_DW0, 0x610);

	/* Set idtafcrecal before PLL is enabled */
	mdiv = ((bestm1 << DPIO_M1DIV_SHIFT) | (bestm2 & DPIO_M2DIV_MASK));
	mdiv |= ((bestp1 << DPIO_P1_SHIFT) | (bestp2 << DPIO_P2_SHIFT));
	mdiv |= ((bestn << DPIO_N_SHIFT));
	mdiv |= (1 << DPIO_K_SHIFT);

	/*
	 * Post divider depends on pixel clock rate, DAC vs digital (and LVDS,
	 * but we don't support that).
	 * Note: don't use the DAC post divider as it seems unstable.
	 */
	mdiv |= (DPIO_POST_DIV_HDMIDP << DPIO_POST_DIV_SHIFT);
	vlv_dpio_write(dev_priv, pipe, VLV_PLL_DW3(pipe), mdiv);

	mdiv |= DPIO_ENABLE_CALIBRATION;
	vlv_dpio_write(dev_priv, pipe, VLV_PLL_DW3(pipe), mdiv);

	/* Set HBR and RBR LPF coefficients */
	if (pipe_config->port_clock == 162000 ||
	    intel_crtc_has_type(crtc->config, INTEL_OUTPUT_ANALOG) ||
	    intel_crtc_has_type(crtc->config, INTEL_OUTPUT_HDMI))
		vlv_dpio_write(dev_priv, pipe, VLV_PLL_DW10(pipe),
				 0x009f0003);
	else
		vlv_dpio_write(dev_priv, pipe, VLV_PLL_DW10(pipe),
				 0x00d0000f);

	if (intel_crtc_has_dp_encoder(pipe_config)) {
		/* Use SSC source */
		if (pipe == PIPE_A)
			vlv_dpio_write(dev_priv, pipe, VLV_PLL_DW5(pipe),
					 0x0df40000);
		else
			vlv_dpio_write(dev_priv, pipe, VLV_PLL_DW5(pipe),
					 0x0df70000);
	} else { /* HDMI or VGA */
		/* Use bend source */
		if (pipe == PIPE_A)
			vlv_dpio_write(dev_priv, pipe, VLV_PLL_DW5(pipe),
					 0x0df70000);
		else
			vlv_dpio_write(dev_priv, pipe, VLV_PLL_DW5(pipe),
					 0x0df40000);
	}

	coreclk = vlv_dpio_read(dev_priv, pipe, VLV_PLL_DW7(pipe));
	coreclk = (coreclk & 0x0000ff00) | 0x01c00000;
	if (intel_crtc_has_dp_encoder(crtc->config))
		coreclk |= 0x01000000;
	vlv_dpio_write(dev_priv, pipe, VLV_PLL_DW7(pipe), coreclk);

	vlv_dpio_write(dev_priv, pipe, VLV_PLL_DW11(pipe), 0x87871000);
	mutex_unlock(&dev_priv->sb_lock);
}

static void chv_prepare_pll(struct intel_crtc *crtc,
			    const struct intel_crtc_state *pipe_config)
{
	struct drm_device *dev = crtc->base.dev;
	struct drm_i915_private *dev_priv = to_i915(dev);
	enum pipe pipe = crtc->pipe;
	enum dpio_channel port = vlv_pipe_to_channel(pipe);
	u32 loopfilter, tribuf_calcntr;
	u32 bestn, bestm1, bestm2, bestp1, bestp2, bestm2_frac;
	u32 dpio_val;
	int vco;

	/* Enable Refclk and SSC */
	I915_WRITE(DPLL(pipe),
		   pipe_config->dpll_hw_state.dpll & ~DPLL_VCO_ENABLE);

	/* No need to actually set up the DPLL with DSI */
	if ((pipe_config->dpll_hw_state.dpll & DPLL_VCO_ENABLE) == 0)
		return;

	bestn = pipe_config->dpll.n;
	bestm2_frac = pipe_config->dpll.m2 & 0x3fffff;
	bestm1 = pipe_config->dpll.m1;
	bestm2 = pipe_config->dpll.m2 >> 22;
	bestp1 = pipe_config->dpll.p1;
	bestp2 = pipe_config->dpll.p2;
	vco = pipe_config->dpll.vco;
	dpio_val = 0;
	loopfilter = 0;

	mutex_lock(&dev_priv->sb_lock);

	/* p1 and p2 divider */
	vlv_dpio_write(dev_priv, pipe, CHV_CMN_DW13(port),
			5 << DPIO_CHV_S1_DIV_SHIFT |
			bestp1 << DPIO_CHV_P1_DIV_SHIFT |
			bestp2 << DPIO_CHV_P2_DIV_SHIFT |
			1 << DPIO_CHV_K_DIV_SHIFT);

	/* Feedback post-divider - m2 */
	vlv_dpio_write(dev_priv, pipe, CHV_PLL_DW0(port), bestm2);

	/* Feedback refclk divider - n and m1 */
	vlv_dpio_write(dev_priv, pipe, CHV_PLL_DW1(port),
			DPIO_CHV_M1_DIV_BY_2 |
			1 << DPIO_CHV_N_DIV_SHIFT);

	/* M2 fraction division */
	vlv_dpio_write(dev_priv, pipe, CHV_PLL_DW2(port), bestm2_frac);

	/* M2 fraction division enable */
	dpio_val = vlv_dpio_read(dev_priv, pipe, CHV_PLL_DW3(port));
	dpio_val &= ~(DPIO_CHV_FEEDFWD_GAIN_MASK | DPIO_CHV_FRAC_DIV_EN);
	dpio_val |= (2 << DPIO_CHV_FEEDFWD_GAIN_SHIFT);
	if (bestm2_frac)
		dpio_val |= DPIO_CHV_FRAC_DIV_EN;
	vlv_dpio_write(dev_priv, pipe, CHV_PLL_DW3(port), dpio_val);

	/* Program digital lock detect threshold */
	dpio_val = vlv_dpio_read(dev_priv, pipe, CHV_PLL_DW9(port));
	dpio_val &= ~(DPIO_CHV_INT_LOCK_THRESHOLD_MASK |
					DPIO_CHV_INT_LOCK_THRESHOLD_SEL_COARSE);
	dpio_val |= (0x5 << DPIO_CHV_INT_LOCK_THRESHOLD_SHIFT);
	if (!bestm2_frac)
		dpio_val |= DPIO_CHV_INT_LOCK_THRESHOLD_SEL_COARSE;
	vlv_dpio_write(dev_priv, pipe, CHV_PLL_DW9(port), dpio_val);

	/* Loop filter */
	if (vco == 5400000) {
		loopfilter |= (0x3 << DPIO_CHV_PROP_COEFF_SHIFT);
		loopfilter |= (0x8 << DPIO_CHV_INT_COEFF_SHIFT);
		loopfilter |= (0x1 << DPIO_CHV_GAIN_CTRL_SHIFT);
		tribuf_calcntr = 0x9;
	} else if (vco <= 6200000) {
		loopfilter |= (0x5 << DPIO_CHV_PROP_COEFF_SHIFT);
		loopfilter |= (0xB << DPIO_CHV_INT_COEFF_SHIFT);
		loopfilter |= (0x3 << DPIO_CHV_GAIN_CTRL_SHIFT);
		tribuf_calcntr = 0x9;
	} else if (vco <= 6480000) {
		loopfilter |= (0x4 << DPIO_CHV_PROP_COEFF_SHIFT);
		loopfilter |= (0x9 << DPIO_CHV_INT_COEFF_SHIFT);
		loopfilter |= (0x3 << DPIO_CHV_GAIN_CTRL_SHIFT);
		tribuf_calcntr = 0x8;
	} else {
		/* Not supported. Apply the same limits as in the max case */
		loopfilter |= (0x4 << DPIO_CHV_PROP_COEFF_SHIFT);
		loopfilter |= (0x9 << DPIO_CHV_INT_COEFF_SHIFT);
		loopfilter |= (0x3 << DPIO_CHV_GAIN_CTRL_SHIFT);
		tribuf_calcntr = 0;
	}
	vlv_dpio_write(dev_priv, pipe, CHV_PLL_DW6(port), loopfilter);

	dpio_val = vlv_dpio_read(dev_priv, pipe, CHV_PLL_DW8(port));
	dpio_val &= ~DPIO_CHV_TDC_TARGET_CNT_MASK;
	dpio_val |= (tribuf_calcntr << DPIO_CHV_TDC_TARGET_CNT_SHIFT);
	vlv_dpio_write(dev_priv, pipe, CHV_PLL_DW8(port), dpio_val);

	/* AFC Recal */
	vlv_dpio_write(dev_priv, pipe, CHV_CMN_DW14(port),
			vlv_dpio_read(dev_priv, pipe, CHV_CMN_DW14(port)) |
			DPIO_AFC_RECAL);

	mutex_unlock(&dev_priv->sb_lock);
}

/**
 * vlv_force_pll_on - forcibly enable just the PLL
 * @dev_priv: i915 private structure
 * @pipe: pipe PLL to enable
 * @dpll: PLL configuration
 *
 * Enable the PLL for @pipe using the supplied @dpll config. To be used
 * in cases where we need the PLL enabled even when @pipe is not going to
 * be enabled.
 */
int vlv_force_pll_on(struct drm_i915_private *dev_priv, enum pipe pipe,
		     const struct dpll *dpll)
{
	struct intel_crtc *crtc = intel_get_crtc_for_pipe(dev_priv, pipe);
	struct intel_crtc_state *pipe_config;

	pipe_config = kzalloc(sizeof(*pipe_config), GFP_KERNEL);
	if (!pipe_config)
		return -ENOMEM;

	pipe_config->base.crtc = &crtc->base;
	pipe_config->pixel_multiplier = 1;
	pipe_config->dpll = *dpll;

	if (IS_CHERRYVIEW(dev_priv)) {
		chv_compute_dpll(crtc, pipe_config);
		chv_prepare_pll(crtc, pipe_config);
		chv_enable_pll(crtc, pipe_config);
	} else {
		vlv_compute_dpll(crtc, pipe_config);
		vlv_prepare_pll(crtc, pipe_config);
		vlv_enable_pll(crtc, pipe_config);
	}

	kfree(pipe_config);

	return 0;
}

/**
 * vlv_force_pll_off - forcibly disable just the PLL
 * @dev_priv: i915 private structure
 * @pipe: pipe PLL to disable
 *
 * Disable the PLL for @pipe. To be used in cases where we need
 * the PLL enabled even when @pipe is not going to be enabled.
 */
void vlv_force_pll_off(struct drm_i915_private *dev_priv, enum pipe pipe)
{
	if (IS_CHERRYVIEW(dev_priv))
		chv_disable_pll(dev_priv, pipe);
	else
		vlv_disable_pll(dev_priv, pipe);
}

static void i9xx_compute_dpll(struct intel_crtc *crtc,
			      struct intel_crtc_state *crtc_state,
			      struct dpll *reduced_clock)
{
	struct drm_i915_private *dev_priv = to_i915(crtc->base.dev);
	u32 dpll;
	struct dpll *clock = &crtc_state->dpll;

	i9xx_update_pll_dividers(crtc, crtc_state, reduced_clock);

	dpll = DPLL_VGA_MODE_DIS;

	if (intel_crtc_has_type(crtc_state, INTEL_OUTPUT_LVDS))
		dpll |= DPLLB_MODE_LVDS;
	else
		dpll |= DPLLB_MODE_DAC_SERIAL;

	if (IS_I945G(dev_priv) || IS_I945GM(dev_priv) ||
	    IS_G33(dev_priv) || IS_PINEVIEW(dev_priv)) {
		dpll |= (crtc_state->pixel_multiplier - 1)
			<< SDVO_MULTIPLIER_SHIFT_HIRES;
	}

	if (intel_crtc_has_type(crtc_state, INTEL_OUTPUT_SDVO) ||
	    intel_crtc_has_type(crtc_state, INTEL_OUTPUT_HDMI))
		dpll |= DPLL_SDVO_HIGH_SPEED;

	if (intel_crtc_has_dp_encoder(crtc_state))
		dpll |= DPLL_SDVO_HIGH_SPEED;

	/* compute bitmask from p1 value */
	if (IS_PINEVIEW(dev_priv))
		dpll |= (1 << (clock->p1 - 1)) << DPLL_FPA01_P1_POST_DIV_SHIFT_PINEVIEW;
	else {
		dpll |= (1 << (clock->p1 - 1)) << DPLL_FPA01_P1_POST_DIV_SHIFT;
		if (IS_G4X(dev_priv) && reduced_clock)
			dpll |= (1 << (reduced_clock->p1 - 1)) << DPLL_FPA1_P1_POST_DIV_SHIFT;
	}
	switch (clock->p2) {
	case 5:
		dpll |= DPLL_DAC_SERIAL_P2_CLOCK_DIV_5;
		break;
	case 7:
		dpll |= DPLLB_LVDS_P2_CLOCK_DIV_7;
		break;
	case 10:
		dpll |= DPLL_DAC_SERIAL_P2_CLOCK_DIV_10;
		break;
	case 14:
		dpll |= DPLLB_LVDS_P2_CLOCK_DIV_14;
		break;
	}
	if (INTEL_GEN(dev_priv) >= 4)
		dpll |= (6 << PLL_LOAD_PULSE_PHASE_SHIFT);

	if (crtc_state->sdvo_tv_clock)
		dpll |= PLL_REF_INPUT_TVCLKINBC;
	else if (intel_crtc_has_type(crtc_state, INTEL_OUTPUT_LVDS) &&
		 intel_panel_use_ssc(dev_priv))
		dpll |= PLLB_REF_INPUT_SPREADSPECTRUMIN;
	else
		dpll |= PLL_REF_INPUT_DREFCLK;

	dpll |= DPLL_VCO_ENABLE;
	crtc_state->dpll_hw_state.dpll = dpll;

	if (INTEL_GEN(dev_priv) >= 4) {
		u32 dpll_md = (crtc_state->pixel_multiplier - 1)
			<< DPLL_MD_UDI_MULTIPLIER_SHIFT;
		crtc_state->dpll_hw_state.dpll_md = dpll_md;
	}
}

static void i8xx_compute_dpll(struct intel_crtc *crtc,
			      struct intel_crtc_state *crtc_state,
			      struct dpll *reduced_clock)
{
	struct drm_device *dev = crtc->base.dev;
	struct drm_i915_private *dev_priv = to_i915(dev);
	u32 dpll;
	struct dpll *clock = &crtc_state->dpll;

	i9xx_update_pll_dividers(crtc, crtc_state, reduced_clock);

	dpll = DPLL_VGA_MODE_DIS;

	if (intel_crtc_has_type(crtc_state, INTEL_OUTPUT_LVDS)) {
		dpll |= (1 << (clock->p1 - 1)) << DPLL_FPA01_P1_POST_DIV_SHIFT;
	} else {
		if (clock->p1 == 2)
			dpll |= PLL_P1_DIVIDE_BY_TWO;
		else
			dpll |= (clock->p1 - 2) << DPLL_FPA01_P1_POST_DIV_SHIFT;
		if (clock->p2 == 4)
			dpll |= PLL_P2_DIVIDE_BY_4;
	}

	if (!IS_I830(dev_priv) &&
	    intel_crtc_has_type(crtc_state, INTEL_OUTPUT_DVO))
		dpll |= DPLL_DVO_2X_MODE;

	if (intel_crtc_has_type(crtc_state, INTEL_OUTPUT_LVDS) &&
	    intel_panel_use_ssc(dev_priv))
		dpll |= PLLB_REF_INPUT_SPREADSPECTRUMIN;
	else
		dpll |= PLL_REF_INPUT_DREFCLK;

	dpll |= DPLL_VCO_ENABLE;
	crtc_state->dpll_hw_state.dpll = dpll;
}

static void intel_set_pipe_timings(struct intel_crtc *intel_crtc)
{
	struct drm_i915_private *dev_priv = to_i915(intel_crtc->base.dev);
	enum pipe pipe = intel_crtc->pipe;
	enum transcoder cpu_transcoder = intel_crtc->config->cpu_transcoder;
	const struct drm_display_mode *adjusted_mode = &intel_crtc->config->base.adjusted_mode;
	uint32_t crtc_vtotal, crtc_vblank_end;
	int vsyncshift = 0;

	/* We need to be careful not to changed the adjusted mode, for otherwise
	 * the hw state checker will get angry at the mismatch. */
	crtc_vtotal = adjusted_mode->crtc_vtotal;
	crtc_vblank_end = adjusted_mode->crtc_vblank_end;

	if (adjusted_mode->flags & DRM_MODE_FLAG_INTERLACE) {
		/* the chip adds 2 halflines automatically */
		crtc_vtotal -= 1;
		crtc_vblank_end -= 1;

		if (intel_crtc_has_type(intel_crtc->config, INTEL_OUTPUT_SDVO))
			vsyncshift = (adjusted_mode->crtc_htotal - 1) / 2;
		else
			vsyncshift = adjusted_mode->crtc_hsync_start -
				adjusted_mode->crtc_htotal / 2;
		if (vsyncshift < 0)
			vsyncshift += adjusted_mode->crtc_htotal;
	}

	if (INTEL_GEN(dev_priv) > 3)
		I915_WRITE(VSYNCSHIFT(cpu_transcoder), vsyncshift);

	I915_WRITE(HTOTAL(cpu_transcoder),
		   (adjusted_mode->crtc_hdisplay - 1) |
		   ((adjusted_mode->crtc_htotal - 1) << 16));
	I915_WRITE(HBLANK(cpu_transcoder),
		   (adjusted_mode->crtc_hblank_start - 1) |
		   ((adjusted_mode->crtc_hblank_end - 1) << 16));
	I915_WRITE(HSYNC(cpu_transcoder),
		   (adjusted_mode->crtc_hsync_start - 1) |
		   ((adjusted_mode->crtc_hsync_end - 1) << 16));

	I915_WRITE(VTOTAL(cpu_transcoder),
		   (adjusted_mode->crtc_vdisplay - 1) |
		   ((crtc_vtotal - 1) << 16));
	I915_WRITE(VBLANK(cpu_transcoder),
		   (adjusted_mode->crtc_vblank_start - 1) |
		   ((crtc_vblank_end - 1) << 16));
	I915_WRITE(VSYNC(cpu_transcoder),
		   (adjusted_mode->crtc_vsync_start - 1) |
		   ((adjusted_mode->crtc_vsync_end - 1) << 16));

	/* Workaround: when the EDP input selection is B, the VTOTAL_B must be
	 * programmed with the VTOTAL_EDP value. Same for VTOTAL_C. This is
	 * documented on the DDI_FUNC_CTL register description, EDP Input Select
	 * bits. */
	if (IS_HASWELL(dev_priv) && cpu_transcoder == TRANSCODER_EDP &&
	    (pipe == PIPE_B || pipe == PIPE_C))
		I915_WRITE(VTOTAL(pipe), I915_READ(VTOTAL(cpu_transcoder)));

}

static void intel_set_pipe_src_size(struct intel_crtc *intel_crtc)
{
	struct drm_device *dev = intel_crtc->base.dev;
	struct drm_i915_private *dev_priv = to_i915(dev);
	enum pipe pipe = intel_crtc->pipe;

	/* pipesrc controls the size that is scaled from, which should
	 * always be the user's requested size.
	 */
	I915_WRITE(PIPESRC(pipe),
		   ((intel_crtc->config->pipe_src_w - 1) << 16) |
		   (intel_crtc->config->pipe_src_h - 1));
}

static void intel_get_pipe_timings(struct intel_crtc *crtc,
				   struct intel_crtc_state *pipe_config)
{
	struct drm_device *dev = crtc->base.dev;
	struct drm_i915_private *dev_priv = to_i915(dev);
	enum transcoder cpu_transcoder = pipe_config->cpu_transcoder;
	uint32_t tmp;

	tmp = I915_READ(HTOTAL(cpu_transcoder));
	pipe_config->base.adjusted_mode.crtc_hdisplay = (tmp & 0xffff) + 1;
	pipe_config->base.adjusted_mode.crtc_htotal = ((tmp >> 16) & 0xffff) + 1;
	tmp = I915_READ(HBLANK(cpu_transcoder));
	pipe_config->base.adjusted_mode.crtc_hblank_start = (tmp & 0xffff) + 1;
	pipe_config->base.adjusted_mode.crtc_hblank_end = ((tmp >> 16) & 0xffff) + 1;
	tmp = I915_READ(HSYNC(cpu_transcoder));
	pipe_config->base.adjusted_mode.crtc_hsync_start = (tmp & 0xffff) + 1;
	pipe_config->base.adjusted_mode.crtc_hsync_end = ((tmp >> 16) & 0xffff) + 1;

	tmp = I915_READ(VTOTAL(cpu_transcoder));
	pipe_config->base.adjusted_mode.crtc_vdisplay = (tmp & 0xffff) + 1;
	pipe_config->base.adjusted_mode.crtc_vtotal = ((tmp >> 16) & 0xffff) + 1;
	tmp = I915_READ(VBLANK(cpu_transcoder));
	pipe_config->base.adjusted_mode.crtc_vblank_start = (tmp & 0xffff) + 1;
	pipe_config->base.adjusted_mode.crtc_vblank_end = ((tmp >> 16) & 0xffff) + 1;
	tmp = I915_READ(VSYNC(cpu_transcoder));
	pipe_config->base.adjusted_mode.crtc_vsync_start = (tmp & 0xffff) + 1;
	pipe_config->base.adjusted_mode.crtc_vsync_end = ((tmp >> 16) & 0xffff) + 1;

	if (I915_READ(PIPECONF(cpu_transcoder)) & PIPECONF_INTERLACE_MASK) {
		pipe_config->base.adjusted_mode.flags |= DRM_MODE_FLAG_INTERLACE;
		pipe_config->base.adjusted_mode.crtc_vtotal += 1;
		pipe_config->base.adjusted_mode.crtc_vblank_end += 1;
	}
}

static void intel_get_pipe_src_size(struct intel_crtc *crtc,
				    struct intel_crtc_state *pipe_config)
{
	struct drm_device *dev = crtc->base.dev;
	struct drm_i915_private *dev_priv = to_i915(dev);
	u32 tmp;

	tmp = I915_READ(PIPESRC(crtc->pipe));
	pipe_config->pipe_src_h = (tmp & 0xffff) + 1;
	pipe_config->pipe_src_w = ((tmp >> 16) & 0xffff) + 1;

	pipe_config->base.mode.vdisplay = pipe_config->pipe_src_h;
	pipe_config->base.mode.hdisplay = pipe_config->pipe_src_w;
}

void intel_mode_from_pipe_config(struct drm_display_mode *mode,
				 struct intel_crtc_state *pipe_config)
{
	mode->hdisplay = pipe_config->base.adjusted_mode.crtc_hdisplay;
	mode->htotal = pipe_config->base.adjusted_mode.crtc_htotal;
	mode->hsync_start = pipe_config->base.adjusted_mode.crtc_hsync_start;
	mode->hsync_end = pipe_config->base.adjusted_mode.crtc_hsync_end;

	mode->vdisplay = pipe_config->base.adjusted_mode.crtc_vdisplay;
	mode->vtotal = pipe_config->base.adjusted_mode.crtc_vtotal;
	mode->vsync_start = pipe_config->base.adjusted_mode.crtc_vsync_start;
	mode->vsync_end = pipe_config->base.adjusted_mode.crtc_vsync_end;

	mode->flags = pipe_config->base.adjusted_mode.flags;
	mode->type = DRM_MODE_TYPE_DRIVER;

	mode->clock = pipe_config->base.adjusted_mode.crtc_clock;

	mode->hsync = drm_mode_hsync(mode);
	mode->vrefresh = drm_mode_vrefresh(mode);
	drm_mode_set_name(mode);
}

static void i9xx_set_pipeconf(struct intel_crtc *intel_crtc)
{
	struct drm_i915_private *dev_priv = to_i915(intel_crtc->base.dev);
	uint32_t pipeconf;

	pipeconf = 0;

	/* we keep both pipes enabled on 830 */
	if (IS_I830(dev_priv))
		pipeconf |= I915_READ(PIPECONF(intel_crtc->pipe)) & PIPECONF_ENABLE;

	if (intel_crtc->config->double_wide)
		pipeconf |= PIPECONF_DOUBLE_WIDE;

	/* only g4x and later have fancy bpc/dither controls */
	if (IS_G4X(dev_priv) || IS_VALLEYVIEW(dev_priv) ||
	    IS_CHERRYVIEW(dev_priv)) {
		/* Bspec claims that we can't use dithering for 30bpp pipes. */
		if (intel_crtc->config->dither && intel_crtc->config->pipe_bpp != 30)
			pipeconf |= PIPECONF_DITHER_EN |
				    PIPECONF_DITHER_TYPE_SP;

		switch (intel_crtc->config->pipe_bpp) {
		case 18:
			pipeconf |= PIPECONF_6BPC;
			break;
		case 24:
			pipeconf |= PIPECONF_8BPC;
			break;
		case 30:
			pipeconf |= PIPECONF_10BPC;
			break;
		default:
			/* Case prevented by intel_choose_pipe_bpp_dither. */
			BUG();
		}
	}

	if (HAS_PIPE_CXSR(dev_priv)) {
		if (intel_crtc->lowfreq_avail) {
			DRM_DEBUG_KMS("enabling CxSR downclocking\n");
			pipeconf |= PIPECONF_CXSR_DOWNCLOCK;
		} else {
			DRM_DEBUG_KMS("disabling CxSR downclocking\n");
		}
	}

	if (intel_crtc->config->base.adjusted_mode.flags & DRM_MODE_FLAG_INTERLACE) {
		if (INTEL_GEN(dev_priv) < 4 ||
		    intel_crtc_has_type(intel_crtc->config, INTEL_OUTPUT_SDVO))
			pipeconf |= PIPECONF_INTERLACE_W_FIELD_INDICATION;
		else
			pipeconf |= PIPECONF_INTERLACE_W_SYNC_SHIFT;
	} else
		pipeconf |= PIPECONF_PROGRESSIVE;

	if ((IS_VALLEYVIEW(dev_priv) || IS_CHERRYVIEW(dev_priv)) &&
	     intel_crtc->config->limited_color_range)
		pipeconf |= PIPECONF_COLOR_RANGE_SELECT;

	I915_WRITE(PIPECONF(intel_crtc->pipe), pipeconf);
	POSTING_READ(PIPECONF(intel_crtc->pipe));
}

static int i8xx_crtc_compute_clock(struct intel_crtc *crtc,
				   struct intel_crtc_state *crtc_state)
{
	struct drm_device *dev = crtc->base.dev;
	struct drm_i915_private *dev_priv = to_i915(dev);
	const struct intel_limit *limit;
	int refclk = 48000;

	memset(&crtc_state->dpll_hw_state, 0,
	       sizeof(crtc_state->dpll_hw_state));

	if (intel_crtc_has_type(crtc_state, INTEL_OUTPUT_LVDS)) {
		if (intel_panel_use_ssc(dev_priv)) {
			refclk = dev_priv->vbt.lvds_ssc_freq;
			DRM_DEBUG_KMS("using SSC reference clock of %d kHz\n", refclk);
		}

		limit = &intel_limits_i8xx_lvds;
	} else if (intel_crtc_has_type(crtc_state, INTEL_OUTPUT_DVO)) {
		limit = &intel_limits_i8xx_dvo;
	} else {
		limit = &intel_limits_i8xx_dac;
	}

	if (!crtc_state->clock_set &&
	    !i9xx_find_best_dpll(limit, crtc_state, crtc_state->port_clock,
				 refclk, NULL, &crtc_state->dpll)) {
		DRM_ERROR("Couldn't find PLL settings for mode!\n");
		return -EINVAL;
	}

	i8xx_compute_dpll(crtc, crtc_state, NULL);

	return 0;
}

static int g4x_crtc_compute_clock(struct intel_crtc *crtc,
				  struct intel_crtc_state *crtc_state)
{
	struct drm_device *dev = crtc->base.dev;
	struct drm_i915_private *dev_priv = to_i915(dev);
	const struct intel_limit *limit;
	int refclk = 96000;

	memset(&crtc_state->dpll_hw_state, 0,
	       sizeof(crtc_state->dpll_hw_state));

	if (intel_crtc_has_type(crtc_state, INTEL_OUTPUT_LVDS)) {
		if (intel_panel_use_ssc(dev_priv)) {
			refclk = dev_priv->vbt.lvds_ssc_freq;
			DRM_DEBUG_KMS("using SSC reference clock of %d kHz\n", refclk);
		}

		if (intel_is_dual_link_lvds(dev))
			limit = &intel_limits_g4x_dual_channel_lvds;
		else
			limit = &intel_limits_g4x_single_channel_lvds;
	} else if (intel_crtc_has_type(crtc_state, INTEL_OUTPUT_HDMI) ||
		   intel_crtc_has_type(crtc_state, INTEL_OUTPUT_ANALOG)) {
		limit = &intel_limits_g4x_hdmi;
	} else if (intel_crtc_has_type(crtc_state, INTEL_OUTPUT_SDVO)) {
		limit = &intel_limits_g4x_sdvo;
	} else {
		/* The option is for other outputs */
		limit = &intel_limits_i9xx_sdvo;
	}

	if (!crtc_state->clock_set &&
	    !g4x_find_best_dpll(limit, crtc_state, crtc_state->port_clock,
				refclk, NULL, &crtc_state->dpll)) {
		DRM_ERROR("Couldn't find PLL settings for mode!\n");
		return -EINVAL;
	}

	i9xx_compute_dpll(crtc, crtc_state, NULL);

	return 0;
}

static int pnv_crtc_compute_clock(struct intel_crtc *crtc,
				  struct intel_crtc_state *crtc_state)
{
	struct drm_device *dev = crtc->base.dev;
	struct drm_i915_private *dev_priv = to_i915(dev);
	const struct intel_limit *limit;
	int refclk = 96000;

	memset(&crtc_state->dpll_hw_state, 0,
	       sizeof(crtc_state->dpll_hw_state));

	if (intel_crtc_has_type(crtc_state, INTEL_OUTPUT_LVDS)) {
		if (intel_panel_use_ssc(dev_priv)) {
			refclk = dev_priv->vbt.lvds_ssc_freq;
			DRM_DEBUG_KMS("using SSC reference clock of %d kHz\n", refclk);
		}

		limit = &intel_limits_pineview_lvds;
	} else {
		limit = &intel_limits_pineview_sdvo;
	}

	if (!crtc_state->clock_set &&
	    !pnv_find_best_dpll(limit, crtc_state, crtc_state->port_clock,
				refclk, NULL, &crtc_state->dpll)) {
		DRM_ERROR("Couldn't find PLL settings for mode!\n");
		return -EINVAL;
	}

	i9xx_compute_dpll(crtc, crtc_state, NULL);

	return 0;
}

static int i9xx_crtc_compute_clock(struct intel_crtc *crtc,
				   struct intel_crtc_state *crtc_state)
{
	struct drm_device *dev = crtc->base.dev;
	struct drm_i915_private *dev_priv = to_i915(dev);
	const struct intel_limit *limit;
	int refclk = 96000;

	memset(&crtc_state->dpll_hw_state, 0,
	       sizeof(crtc_state->dpll_hw_state));

	if (intel_crtc_has_type(crtc_state, INTEL_OUTPUT_LVDS)) {
		if (intel_panel_use_ssc(dev_priv)) {
			refclk = dev_priv->vbt.lvds_ssc_freq;
			DRM_DEBUG_KMS("using SSC reference clock of %d kHz\n", refclk);
		}

		limit = &intel_limits_i9xx_lvds;
	} else {
		limit = &intel_limits_i9xx_sdvo;
	}

	if (!crtc_state->clock_set &&
	    !i9xx_find_best_dpll(limit, crtc_state, crtc_state->port_clock,
				 refclk, NULL, &crtc_state->dpll)) {
		DRM_ERROR("Couldn't find PLL settings for mode!\n");
		return -EINVAL;
	}

	i9xx_compute_dpll(crtc, crtc_state, NULL);

	return 0;
}

static int chv_crtc_compute_clock(struct intel_crtc *crtc,
				  struct intel_crtc_state *crtc_state)
{
	int refclk = 100000;
	const struct intel_limit *limit = &intel_limits_chv;

	memset(&crtc_state->dpll_hw_state, 0,
	       sizeof(crtc_state->dpll_hw_state));

	if (!crtc_state->clock_set &&
	    !chv_find_best_dpll(limit, crtc_state, crtc_state->port_clock,
				refclk, NULL, &crtc_state->dpll)) {
		DRM_ERROR("Couldn't find PLL settings for mode!\n");
		return -EINVAL;
	}

	chv_compute_dpll(crtc, crtc_state);

	return 0;
}

static int vlv_crtc_compute_clock(struct intel_crtc *crtc,
				  struct intel_crtc_state *crtc_state)
{
	int refclk = 100000;
	const struct intel_limit *limit = &intel_limits_vlv;

	memset(&crtc_state->dpll_hw_state, 0,
	       sizeof(crtc_state->dpll_hw_state));

	if (!crtc_state->clock_set &&
	    !vlv_find_best_dpll(limit, crtc_state, crtc_state->port_clock,
				refclk, NULL, &crtc_state->dpll)) {
		DRM_ERROR("Couldn't find PLL settings for mode!\n");
		return -EINVAL;
	}

	vlv_compute_dpll(crtc, crtc_state);

	return 0;
}

static void i9xx_get_pfit_config(struct intel_crtc *crtc,
				 struct intel_crtc_state *pipe_config)
{
	struct drm_i915_private *dev_priv = to_i915(crtc->base.dev);
	uint32_t tmp;

	if (INTEL_GEN(dev_priv) <= 3 &&
	    (IS_I830(dev_priv) || !IS_MOBILE(dev_priv)))
		return;

	tmp = I915_READ(PFIT_CONTROL);
	if (!(tmp & PFIT_ENABLE))
		return;

	/* Check whether the pfit is attached to our pipe. */
	if (INTEL_GEN(dev_priv) < 4) {
		if (crtc->pipe != PIPE_B)
			return;
	} else {
		if ((tmp & PFIT_PIPE_MASK) != (crtc->pipe << PFIT_PIPE_SHIFT))
			return;
	}

	pipe_config->gmch_pfit.control = tmp;
	pipe_config->gmch_pfit.pgm_ratios = I915_READ(PFIT_PGM_RATIOS);
}

static void vlv_crtc_clock_get(struct intel_crtc *crtc,
			       struct intel_crtc_state *pipe_config)
{
	struct drm_device *dev = crtc->base.dev;
	struct drm_i915_private *dev_priv = to_i915(dev);
	int pipe = pipe_config->cpu_transcoder;
	struct dpll clock;
	u32 mdiv;
	int refclk = 100000;

	/* In case of DSI, DPLL will not be used */
	if ((pipe_config->dpll_hw_state.dpll & DPLL_VCO_ENABLE) == 0)
		return;

	mutex_lock(&dev_priv->sb_lock);
	mdiv = vlv_dpio_read(dev_priv, pipe, VLV_PLL_DW3(pipe));
	mutex_unlock(&dev_priv->sb_lock);

	clock.m1 = (mdiv >> DPIO_M1DIV_SHIFT) & 7;
	clock.m2 = mdiv & DPIO_M2DIV_MASK;
	clock.n = (mdiv >> DPIO_N_SHIFT) & 0xf;
	clock.p1 = (mdiv >> DPIO_P1_SHIFT) & 7;
	clock.p2 = (mdiv >> DPIO_P2_SHIFT) & 0x1f;

	pipe_config->port_clock = vlv_calc_dpll_params(refclk, &clock);
}

static void
i9xx_get_initial_plane_config(struct intel_crtc *crtc,
			      struct intel_initial_plane_config *plane_config)
{
	struct drm_device *dev = crtc->base.dev;
	struct drm_i915_private *dev_priv = to_i915(dev);
	u32 val, base, offset;
	int pipe = crtc->pipe, plane = crtc->plane;
	int fourcc, pixel_format;
	unsigned int aligned_height;
	struct drm_framebuffer *fb;
	struct intel_framebuffer *intel_fb;

	val = I915_READ(DSPCNTR(plane));
	if (!(val & DISPLAY_PLANE_ENABLE))
		return;

	intel_fb = kzalloc(sizeof(*intel_fb), GFP_KERNEL);
	if (!intel_fb) {
		DRM_DEBUG_KMS("failed to alloc fb\n");
		return;
	}

	fb = &intel_fb->base;

	fb->dev = dev;

	if (INTEL_GEN(dev_priv) >= 4) {
		if (val & DISPPLANE_TILED) {
			plane_config->tiling = I915_TILING_X;
			fb->modifier = I915_FORMAT_MOD_X_TILED;
		}
	}

	pixel_format = val & DISPPLANE_PIXFORMAT_MASK;
	fourcc = i9xx_format_to_fourcc(pixel_format);
	fb->format = drm_format_info(fourcc);

	if (INTEL_GEN(dev_priv) >= 4) {
		if (plane_config->tiling)
			offset = I915_READ(DSPTILEOFF(plane));
		else
			offset = I915_READ(DSPLINOFF(plane));
		base = I915_READ(DSPSURF(plane)) & 0xfffff000;
	} else {
		base = I915_READ(DSPADDR(plane));
	}
	plane_config->base = base;

	val = I915_READ(PIPESRC(pipe));
	fb->width = ((val >> 16) & 0xfff) + 1;
	fb->height = ((val >> 0) & 0xfff) + 1;

	val = I915_READ(DSPSTRIDE(pipe));
	fb->pitches[0] = val & 0xffffffc0;

	aligned_height = intel_fb_align_height(fb, 0, fb->height);

	plane_config->size = fb->pitches[0] * aligned_height;

	DRM_DEBUG_KMS("pipe/plane %c/%d with fb: size=%dx%d@%d, offset=%x, pitch %d, size 0x%x\n",
		      pipe_name(pipe), plane, fb->width, fb->height,
		      fb->format->cpp[0] * 8, base, fb->pitches[0],
		      plane_config->size);

	plane_config->fb = intel_fb;
}

static void chv_crtc_clock_get(struct intel_crtc *crtc,
			       struct intel_crtc_state *pipe_config)
{
	struct drm_device *dev = crtc->base.dev;
	struct drm_i915_private *dev_priv = to_i915(dev);
	int pipe = pipe_config->cpu_transcoder;
	enum dpio_channel port = vlv_pipe_to_channel(pipe);
	struct dpll clock;
	u32 cmn_dw13, pll_dw0, pll_dw1, pll_dw2, pll_dw3;
	int refclk = 100000;

	/* In case of DSI, DPLL will not be used */
	if ((pipe_config->dpll_hw_state.dpll & DPLL_VCO_ENABLE) == 0)
		return;

	mutex_lock(&dev_priv->sb_lock);
	cmn_dw13 = vlv_dpio_read(dev_priv, pipe, CHV_CMN_DW13(port));
	pll_dw0 = vlv_dpio_read(dev_priv, pipe, CHV_PLL_DW0(port));
	pll_dw1 = vlv_dpio_read(dev_priv, pipe, CHV_PLL_DW1(port));
	pll_dw2 = vlv_dpio_read(dev_priv, pipe, CHV_PLL_DW2(port));
	pll_dw3 = vlv_dpio_read(dev_priv, pipe, CHV_PLL_DW3(port));
	mutex_unlock(&dev_priv->sb_lock);

	clock.m1 = (pll_dw1 & 0x7) == DPIO_CHV_M1_DIV_BY_2 ? 2 : 0;
	clock.m2 = (pll_dw0 & 0xff) << 22;
	if (pll_dw3 & DPIO_CHV_FRAC_DIV_EN)
		clock.m2 |= pll_dw2 & 0x3fffff;
	clock.n = (pll_dw1 >> DPIO_CHV_N_DIV_SHIFT) & 0xf;
	clock.p1 = (cmn_dw13 >> DPIO_CHV_P1_DIV_SHIFT) & 0x7;
	clock.p2 = (cmn_dw13 >> DPIO_CHV_P2_DIV_SHIFT) & 0x1f;

	pipe_config->port_clock = chv_calc_dpll_params(refclk, &clock);
}

static bool i9xx_get_pipe_config(struct intel_crtc *crtc,
				 struct intel_crtc_state *pipe_config)
{
	struct drm_i915_private *dev_priv = to_i915(crtc->base.dev);
	enum intel_display_power_domain power_domain;
	uint32_t tmp;
	bool ret;

	power_domain = POWER_DOMAIN_PIPE(crtc->pipe);
	if (!intel_display_power_get_if_enabled(dev_priv, power_domain))
		return false;

	pipe_config->cpu_transcoder = (enum transcoder) crtc->pipe;
	pipe_config->shared_dpll = NULL;

	ret = false;

	tmp = I915_READ(PIPECONF(crtc->pipe));
	if (!(tmp & PIPECONF_ENABLE))
		goto out;

	if (IS_G4X(dev_priv) || IS_VALLEYVIEW(dev_priv) ||
	    IS_CHERRYVIEW(dev_priv)) {
		switch (tmp & PIPECONF_BPC_MASK) {
		case PIPECONF_6BPC:
			pipe_config->pipe_bpp = 18;
			break;
		case PIPECONF_8BPC:
			pipe_config->pipe_bpp = 24;
			break;
		case PIPECONF_10BPC:
			pipe_config->pipe_bpp = 30;
			break;
		default:
			break;
		}
	}

	if ((IS_VALLEYVIEW(dev_priv) || IS_CHERRYVIEW(dev_priv)) &&
	    (tmp & PIPECONF_COLOR_RANGE_SELECT))
		pipe_config->limited_color_range = true;

	if (INTEL_GEN(dev_priv) < 4)
		pipe_config->double_wide = tmp & PIPECONF_DOUBLE_WIDE;

	intel_get_pipe_timings(crtc, pipe_config);
	intel_get_pipe_src_size(crtc, pipe_config);

	i9xx_get_pfit_config(crtc, pipe_config);

	if (INTEL_GEN(dev_priv) >= 4) {
		/* No way to read it out on pipes B and C */
		if (IS_CHERRYVIEW(dev_priv) && crtc->pipe != PIPE_A)
			tmp = dev_priv->chv_dpll_md[crtc->pipe];
		else
			tmp = I915_READ(DPLL_MD(crtc->pipe));
		pipe_config->pixel_multiplier =
			((tmp & DPLL_MD_UDI_MULTIPLIER_MASK)
			 >> DPLL_MD_UDI_MULTIPLIER_SHIFT) + 1;
		pipe_config->dpll_hw_state.dpll_md = tmp;
	} else if (IS_I945G(dev_priv) || IS_I945GM(dev_priv) ||
		   IS_G33(dev_priv) || IS_PINEVIEW(dev_priv)) {
		tmp = I915_READ(DPLL(crtc->pipe));
		pipe_config->pixel_multiplier =
			((tmp & SDVO_MULTIPLIER_MASK)
			 >> SDVO_MULTIPLIER_SHIFT_HIRES) + 1;
	} else {
		/* Note that on i915G/GM the pixel multiplier is in the sdvo
		 * port and will be fixed up in the encoder->get_config
		 * function. */
		pipe_config->pixel_multiplier = 1;
	}
	pipe_config->dpll_hw_state.dpll = I915_READ(DPLL(crtc->pipe));
	if (!IS_VALLEYVIEW(dev_priv) && !IS_CHERRYVIEW(dev_priv)) {
		/*
		 * DPLL_DVO_2X_MODE must be enabled for both DPLLs
		 * on 830. Filter it out here so that we don't
		 * report errors due to that.
		 */
		if (IS_I830(dev_priv))
			pipe_config->dpll_hw_state.dpll &= ~DPLL_DVO_2X_MODE;

		pipe_config->dpll_hw_state.fp0 = I915_READ(FP0(crtc->pipe));
		pipe_config->dpll_hw_state.fp1 = I915_READ(FP1(crtc->pipe));
	} else {
		/* Mask out read-only status bits. */
		pipe_config->dpll_hw_state.dpll &= ~(DPLL_LOCK_VLV |
						     DPLL_PORTC_READY_MASK |
						     DPLL_PORTB_READY_MASK);
	}

	if (IS_CHERRYVIEW(dev_priv))
		chv_crtc_clock_get(crtc, pipe_config);
	else if (IS_VALLEYVIEW(dev_priv))
		vlv_crtc_clock_get(crtc, pipe_config);
	else
		i9xx_crtc_clock_get(crtc, pipe_config);

	/*
	 * Normally the dotclock is filled in by the encoder .get_config()
	 * but in case the pipe is enabled w/o any ports we need a sane
	 * default.
	 */
	pipe_config->base.adjusted_mode.crtc_clock =
		pipe_config->port_clock / pipe_config->pixel_multiplier;

	ret = true;

out:
	intel_display_power_put(dev_priv, power_domain);

	return ret;
}

static void ironlake_init_pch_refclk(struct drm_i915_private *dev_priv)
{
	struct intel_encoder *encoder;
	int i;
	u32 val, final;
	bool has_lvds = false;
	bool has_cpu_edp = false;
	bool has_panel = false;
	bool has_ck505 = false;
	bool can_ssc = false;
	bool using_ssc_source = false;

	/* We need to take the global config into account */
	for_each_intel_encoder(&dev_priv->drm, encoder) {
		switch (encoder->type) {
		case INTEL_OUTPUT_LVDS:
			has_panel = true;
			has_lvds = true;
			break;
		case INTEL_OUTPUT_EDP:
			has_panel = true;
			if (enc_to_dig_port(&encoder->base)->port == PORT_A)
				has_cpu_edp = true;
			break;
		default:
			break;
		}
	}

	if (HAS_PCH_IBX(dev_priv)) {
		has_ck505 = dev_priv->vbt.display_clock_mode;
		can_ssc = has_ck505;
	} else {
		has_ck505 = false;
		can_ssc = true;
	}

	/* Check if any DPLLs are using the SSC source */
	for (i = 0; i < dev_priv->num_shared_dpll; i++) {
		u32 temp = I915_READ(PCH_DPLL(i));

		if (!(temp & DPLL_VCO_ENABLE))
			continue;

		if ((temp & PLL_REF_INPUT_MASK) ==
		    PLLB_REF_INPUT_SPREADSPECTRUMIN) {
			using_ssc_source = true;
			break;
		}
	}

	DRM_DEBUG_KMS("has_panel %d has_lvds %d has_ck505 %d using_ssc_source %d\n",
		      has_panel, has_lvds, has_ck505, using_ssc_source);

	/* Ironlake: try to setup display ref clock before DPLL
	 * enabling. This is only under driver's control after
	 * PCH B stepping, previous chipset stepping should be
	 * ignoring this setting.
	 */
	val = I915_READ(PCH_DREF_CONTROL);

	/* As we must carefully and slowly disable/enable each source in turn,
	 * compute the final state we want first and check if we need to
	 * make any changes at all.
	 */
	final = val;
	final &= ~DREF_NONSPREAD_SOURCE_MASK;
	if (has_ck505)
		final |= DREF_NONSPREAD_CK505_ENABLE;
	else
		final |= DREF_NONSPREAD_SOURCE_ENABLE;

	final &= ~DREF_SSC_SOURCE_MASK;
	final &= ~DREF_CPU_SOURCE_OUTPUT_MASK;
	final &= ~DREF_SSC1_ENABLE;

	if (has_panel) {
		final |= DREF_SSC_SOURCE_ENABLE;

		if (intel_panel_use_ssc(dev_priv) && can_ssc)
			final |= DREF_SSC1_ENABLE;

		if (has_cpu_edp) {
			if (intel_panel_use_ssc(dev_priv) && can_ssc)
				final |= DREF_CPU_SOURCE_OUTPUT_DOWNSPREAD;
			else
				final |= DREF_CPU_SOURCE_OUTPUT_NONSPREAD;
		} else
			final |= DREF_CPU_SOURCE_OUTPUT_DISABLE;
	} else if (using_ssc_source) {
		final |= DREF_SSC_SOURCE_ENABLE;
		final |= DREF_SSC1_ENABLE;
	}

	if (final == val)
		return;

	/* Always enable nonspread source */
	val &= ~DREF_NONSPREAD_SOURCE_MASK;

	if (has_ck505)
		val |= DREF_NONSPREAD_CK505_ENABLE;
	else
		val |= DREF_NONSPREAD_SOURCE_ENABLE;

	if (has_panel) {
		val &= ~DREF_SSC_SOURCE_MASK;
		val |= DREF_SSC_SOURCE_ENABLE;

		/* SSC must be turned on before enabling the CPU output  */
		if (intel_panel_use_ssc(dev_priv) && can_ssc) {
			DRM_DEBUG_KMS("Using SSC on panel\n");
			val |= DREF_SSC1_ENABLE;
		} else
			val &= ~DREF_SSC1_ENABLE;

		/* Get SSC going before enabling the outputs */
		I915_WRITE(PCH_DREF_CONTROL, val);
		POSTING_READ(PCH_DREF_CONTROL);
		udelay(200);

		val &= ~DREF_CPU_SOURCE_OUTPUT_MASK;

		/* Enable CPU source on CPU attached eDP */
		if (has_cpu_edp) {
			if (intel_panel_use_ssc(dev_priv) && can_ssc) {
				DRM_DEBUG_KMS("Using SSC on eDP\n");
				val |= DREF_CPU_SOURCE_OUTPUT_DOWNSPREAD;
			} else
				val |= DREF_CPU_SOURCE_OUTPUT_NONSPREAD;
		} else
			val |= DREF_CPU_SOURCE_OUTPUT_DISABLE;

		I915_WRITE(PCH_DREF_CONTROL, val);
		POSTING_READ(PCH_DREF_CONTROL);
		udelay(200);
	} else {
		DRM_DEBUG_KMS("Disabling CPU source output\n");

		val &= ~DREF_CPU_SOURCE_OUTPUT_MASK;

		/* Turn off CPU output */
		val |= DREF_CPU_SOURCE_OUTPUT_DISABLE;

		I915_WRITE(PCH_DREF_CONTROL, val);
		POSTING_READ(PCH_DREF_CONTROL);
		udelay(200);

		if (!using_ssc_source) {
			DRM_DEBUG_KMS("Disabling SSC source\n");

			/* Turn off the SSC source */
			val &= ~DREF_SSC_SOURCE_MASK;
			val |= DREF_SSC_SOURCE_DISABLE;

			/* Turn off SSC1 */
			val &= ~DREF_SSC1_ENABLE;

			I915_WRITE(PCH_DREF_CONTROL, val);
			POSTING_READ(PCH_DREF_CONTROL);
			udelay(200);
		}
	}

	BUG_ON(val != final);
}

static void lpt_reset_fdi_mphy(struct drm_i915_private *dev_priv)
{
	uint32_t tmp;

	tmp = I915_READ(SOUTH_CHICKEN2);
	tmp |= FDI_MPHY_IOSFSB_RESET_CTL;
	I915_WRITE(SOUTH_CHICKEN2, tmp);

	if (wait_for_us(I915_READ(SOUTH_CHICKEN2) &
			FDI_MPHY_IOSFSB_RESET_STATUS, 100))
		DRM_ERROR("FDI mPHY reset assert timeout\n");

	tmp = I915_READ(SOUTH_CHICKEN2);
	tmp &= ~FDI_MPHY_IOSFSB_RESET_CTL;
	I915_WRITE(SOUTH_CHICKEN2, tmp);

	if (wait_for_us((I915_READ(SOUTH_CHICKEN2) &
			 FDI_MPHY_IOSFSB_RESET_STATUS) == 0, 100))
		DRM_ERROR("FDI mPHY reset de-assert timeout\n");
}

/* WaMPhyProgramming:hsw */
static void lpt_program_fdi_mphy(struct drm_i915_private *dev_priv)
{
	uint32_t tmp;

	tmp = intel_sbi_read(dev_priv, 0x8008, SBI_MPHY);
	tmp &= ~(0xFF << 24);
	tmp |= (0x12 << 24);
	intel_sbi_write(dev_priv, 0x8008, tmp, SBI_MPHY);

	tmp = intel_sbi_read(dev_priv, 0x2008, SBI_MPHY);
	tmp |= (1 << 11);
	intel_sbi_write(dev_priv, 0x2008, tmp, SBI_MPHY);

	tmp = intel_sbi_read(dev_priv, 0x2108, SBI_MPHY);
	tmp |= (1 << 11);
	intel_sbi_write(dev_priv, 0x2108, tmp, SBI_MPHY);

	tmp = intel_sbi_read(dev_priv, 0x206C, SBI_MPHY);
	tmp |= (1 << 24) | (1 << 21) | (1 << 18);
	intel_sbi_write(dev_priv, 0x206C, tmp, SBI_MPHY);

	tmp = intel_sbi_read(dev_priv, 0x216C, SBI_MPHY);
	tmp |= (1 << 24) | (1 << 21) | (1 << 18);
	intel_sbi_write(dev_priv, 0x216C, tmp, SBI_MPHY);

	tmp = intel_sbi_read(dev_priv, 0x2080, SBI_MPHY);
	tmp &= ~(7 << 13);
	tmp |= (5 << 13);
	intel_sbi_write(dev_priv, 0x2080, tmp, SBI_MPHY);

	tmp = intel_sbi_read(dev_priv, 0x2180, SBI_MPHY);
	tmp &= ~(7 << 13);
	tmp |= (5 << 13);
	intel_sbi_write(dev_priv, 0x2180, tmp, SBI_MPHY);

	tmp = intel_sbi_read(dev_priv, 0x208C, SBI_MPHY);
	tmp &= ~0xFF;
	tmp |= 0x1C;
	intel_sbi_write(dev_priv, 0x208C, tmp, SBI_MPHY);

	tmp = intel_sbi_read(dev_priv, 0x218C, SBI_MPHY);
	tmp &= ~0xFF;
	tmp |= 0x1C;
	intel_sbi_write(dev_priv, 0x218C, tmp, SBI_MPHY);

	tmp = intel_sbi_read(dev_priv, 0x2098, SBI_MPHY);
	tmp &= ~(0xFF << 16);
	tmp |= (0x1C << 16);
	intel_sbi_write(dev_priv, 0x2098, tmp, SBI_MPHY);

	tmp = intel_sbi_read(dev_priv, 0x2198, SBI_MPHY);
	tmp &= ~(0xFF << 16);
	tmp |= (0x1C << 16);
	intel_sbi_write(dev_priv, 0x2198, tmp, SBI_MPHY);

	tmp = intel_sbi_read(dev_priv, 0x20C4, SBI_MPHY);
	tmp |= (1 << 27);
	intel_sbi_write(dev_priv, 0x20C4, tmp, SBI_MPHY);

	tmp = intel_sbi_read(dev_priv, 0x21C4, SBI_MPHY);
	tmp |= (1 << 27);
	intel_sbi_write(dev_priv, 0x21C4, tmp, SBI_MPHY);

	tmp = intel_sbi_read(dev_priv, 0x20EC, SBI_MPHY);
	tmp &= ~(0xF << 28);
	tmp |= (4 << 28);
	intel_sbi_write(dev_priv, 0x20EC, tmp, SBI_MPHY);

	tmp = intel_sbi_read(dev_priv, 0x21EC, SBI_MPHY);
	tmp &= ~(0xF << 28);
	tmp |= (4 << 28);
	intel_sbi_write(dev_priv, 0x21EC, tmp, SBI_MPHY);
}

/* Implements 3 different sequences from BSpec chapter "Display iCLK
 * Programming" based on the parameters passed:
 * - Sequence to enable CLKOUT_DP
 * - Sequence to enable CLKOUT_DP without spread
 * - Sequence to enable CLKOUT_DP for FDI usage and configure PCH FDI I/O
 */
static void lpt_enable_clkout_dp(struct drm_i915_private *dev_priv,
				 bool with_spread, bool with_fdi)
{
	uint32_t reg, tmp;

	if (WARN(with_fdi && !with_spread, "FDI requires downspread\n"))
		with_spread = true;
	if (WARN(HAS_PCH_LPT_LP(dev_priv) &&
	    with_fdi, "LP PCH doesn't have FDI\n"))
		with_fdi = false;

	mutex_lock(&dev_priv->sb_lock);

	tmp = intel_sbi_read(dev_priv, SBI_SSCCTL, SBI_ICLK);
	tmp &= ~SBI_SSCCTL_DISABLE;
	tmp |= SBI_SSCCTL_PATHALT;
	intel_sbi_write(dev_priv, SBI_SSCCTL, tmp, SBI_ICLK);

	udelay(24);

	if (with_spread) {
		tmp = intel_sbi_read(dev_priv, SBI_SSCCTL, SBI_ICLK);
		tmp &= ~SBI_SSCCTL_PATHALT;
		intel_sbi_write(dev_priv, SBI_SSCCTL, tmp, SBI_ICLK);

		if (with_fdi) {
			lpt_reset_fdi_mphy(dev_priv);
			lpt_program_fdi_mphy(dev_priv);
		}
	}

	reg = HAS_PCH_LPT_LP(dev_priv) ? SBI_GEN0 : SBI_DBUFF0;
	tmp = intel_sbi_read(dev_priv, reg, SBI_ICLK);
	tmp |= SBI_GEN0_CFG_BUFFENABLE_DISABLE;
	intel_sbi_write(dev_priv, reg, tmp, SBI_ICLK);

	mutex_unlock(&dev_priv->sb_lock);
}

/* Sequence to disable CLKOUT_DP */
static void lpt_disable_clkout_dp(struct drm_i915_private *dev_priv)
{
	uint32_t reg, tmp;

	mutex_lock(&dev_priv->sb_lock);

	reg = HAS_PCH_LPT_LP(dev_priv) ? SBI_GEN0 : SBI_DBUFF0;
	tmp = intel_sbi_read(dev_priv, reg, SBI_ICLK);
	tmp &= ~SBI_GEN0_CFG_BUFFENABLE_DISABLE;
	intel_sbi_write(dev_priv, reg, tmp, SBI_ICLK);

	tmp = intel_sbi_read(dev_priv, SBI_SSCCTL, SBI_ICLK);
	if (!(tmp & SBI_SSCCTL_DISABLE)) {
		if (!(tmp & SBI_SSCCTL_PATHALT)) {
			tmp |= SBI_SSCCTL_PATHALT;
			intel_sbi_write(dev_priv, SBI_SSCCTL, tmp, SBI_ICLK);
			udelay(32);
		}
		tmp |= SBI_SSCCTL_DISABLE;
		intel_sbi_write(dev_priv, SBI_SSCCTL, tmp, SBI_ICLK);
	}

	mutex_unlock(&dev_priv->sb_lock);
}

#define BEND_IDX(steps) ((50 + (steps)) / 5)

static const uint16_t sscdivintphase[] = {
	[BEND_IDX( 50)] = 0x3B23,
	[BEND_IDX( 45)] = 0x3B23,
	[BEND_IDX( 40)] = 0x3C23,
	[BEND_IDX( 35)] = 0x3C23,
	[BEND_IDX( 30)] = 0x3D23,
	[BEND_IDX( 25)] = 0x3D23,
	[BEND_IDX( 20)] = 0x3E23,
	[BEND_IDX( 15)] = 0x3E23,
	[BEND_IDX( 10)] = 0x3F23,
	[BEND_IDX(  5)] = 0x3F23,
	[BEND_IDX(  0)] = 0x0025,
	[BEND_IDX( -5)] = 0x0025,
	[BEND_IDX(-10)] = 0x0125,
	[BEND_IDX(-15)] = 0x0125,
	[BEND_IDX(-20)] = 0x0225,
	[BEND_IDX(-25)] = 0x0225,
	[BEND_IDX(-30)] = 0x0325,
	[BEND_IDX(-35)] = 0x0325,
	[BEND_IDX(-40)] = 0x0425,
	[BEND_IDX(-45)] = 0x0425,
	[BEND_IDX(-50)] = 0x0525,
};

/*
 * Bend CLKOUT_DP
 * steps -50 to 50 inclusive, in steps of 5
 * < 0 slow down the clock, > 0 speed up the clock, 0 == no bend (135MHz)
 * change in clock period = -(steps / 10) * 5.787 ps
 */
static void lpt_bend_clkout_dp(struct drm_i915_private *dev_priv, int steps)
{
	uint32_t tmp;
	int idx = BEND_IDX(steps);

	if (WARN_ON(steps % 5 != 0))
		return;

	if (WARN_ON(idx >= ARRAY_SIZE(sscdivintphase)))
		return;

	mutex_lock(&dev_priv->sb_lock);

	if (steps % 10 != 0)
		tmp = 0xAAAAAAAB;
	else
		tmp = 0x00000000;
	intel_sbi_write(dev_priv, SBI_SSCDITHPHASE, tmp, SBI_ICLK);

	tmp = intel_sbi_read(dev_priv, SBI_SSCDIVINTPHASE, SBI_ICLK);
	tmp &= 0xffff0000;
	tmp |= sscdivintphase[idx];
	intel_sbi_write(dev_priv, SBI_SSCDIVINTPHASE, tmp, SBI_ICLK);

	mutex_unlock(&dev_priv->sb_lock);
}

#undef BEND_IDX

static void lpt_init_pch_refclk(struct drm_i915_private *dev_priv)
{
	struct intel_encoder *encoder;
	bool has_vga = false;

	for_each_intel_encoder(&dev_priv->drm, encoder) {
		switch (encoder->type) {
		case INTEL_OUTPUT_ANALOG:
			has_vga = true;
			break;
		default:
			break;
		}
	}

	if (has_vga) {
		lpt_bend_clkout_dp(dev_priv, 0);
		lpt_enable_clkout_dp(dev_priv, true, true);
	} else {
		lpt_disable_clkout_dp(dev_priv);
	}
}

/*
 * Initialize reference clocks when the driver loads
 */
void intel_init_pch_refclk(struct drm_i915_private *dev_priv)
{
	if (HAS_PCH_IBX(dev_priv) || HAS_PCH_CPT(dev_priv))
		ironlake_init_pch_refclk(dev_priv);
	else if (HAS_PCH_LPT(dev_priv))
		lpt_init_pch_refclk(dev_priv);
}

static void ironlake_set_pipeconf(struct drm_crtc *crtc)
{
	struct drm_i915_private *dev_priv = to_i915(crtc->dev);
	struct intel_crtc *intel_crtc = to_intel_crtc(crtc);
	int pipe = intel_crtc->pipe;
	uint32_t val;

	val = 0;

	switch (intel_crtc->config->pipe_bpp) {
	case 18:
		val |= PIPECONF_6BPC;
		break;
	case 24:
		val |= PIPECONF_8BPC;
		break;
	case 30:
		val |= PIPECONF_10BPC;
		break;
	case 36:
		val |= PIPECONF_12BPC;
		break;
	default:
		/* Case prevented by intel_choose_pipe_bpp_dither. */
		BUG();
	}

	if (intel_crtc->config->dither)
		val |= (PIPECONF_DITHER_EN | PIPECONF_DITHER_TYPE_SP);

	if (intel_crtc->config->base.adjusted_mode.flags & DRM_MODE_FLAG_INTERLACE)
		val |= PIPECONF_INTERLACED_ILK;
	else
		val |= PIPECONF_PROGRESSIVE;

	if (intel_crtc->config->limited_color_range)
		val |= PIPECONF_COLOR_RANGE_SELECT;

	I915_WRITE(PIPECONF(pipe), val);
	POSTING_READ(PIPECONF(pipe));
}

static void haswell_set_pipeconf(struct drm_crtc *crtc)
{
	struct drm_i915_private *dev_priv = to_i915(crtc->dev);
	struct intel_crtc *intel_crtc = to_intel_crtc(crtc);
	enum transcoder cpu_transcoder = intel_crtc->config->cpu_transcoder;
	u32 val = 0;

	if (IS_HASWELL(dev_priv) && intel_crtc->config->dither)
		val |= (PIPECONF_DITHER_EN | PIPECONF_DITHER_TYPE_SP);

	if (intel_crtc->config->base.adjusted_mode.flags & DRM_MODE_FLAG_INTERLACE)
		val |= PIPECONF_INTERLACED_ILK;
	else
		val |= PIPECONF_PROGRESSIVE;

	I915_WRITE(PIPECONF(cpu_transcoder), val);
	POSTING_READ(PIPECONF(cpu_transcoder));
}

static void haswell_set_pipemisc(struct drm_crtc *crtc)
{
	struct drm_i915_private *dev_priv = to_i915(crtc->dev);
	struct intel_crtc *intel_crtc = to_intel_crtc(crtc);
	struct intel_crtc_state *config = intel_crtc->config;

	if (IS_BROADWELL(dev_priv) || INTEL_INFO(dev_priv)->gen >= 9) {
		u32 val = 0;

		switch (intel_crtc->config->pipe_bpp) {
		case 18:
			val |= PIPEMISC_DITHER_6_BPC;
			break;
		case 24:
			val |= PIPEMISC_DITHER_8_BPC;
			break;
		case 30:
			val |= PIPEMISC_DITHER_10_BPC;
			break;
		case 36:
			val |= PIPEMISC_DITHER_12_BPC;
			break;
		default:
			/* Case prevented by pipe_config_set_bpp. */
			BUG();
		}

		if (intel_crtc->config->dither)
			val |= PIPEMISC_DITHER_ENABLE | PIPEMISC_DITHER_TYPE_SP;

		if (config->ycbcr420) {
			val |= PIPEMISC_OUTPUT_COLORSPACE_YUV |
				PIPEMISC_YUV420_ENABLE |
				PIPEMISC_YUV420_MODE_FULL_BLEND;
		}

		I915_WRITE(PIPEMISC(intel_crtc->pipe), val);
	}
}

int ironlake_get_lanes_required(int target_clock, int link_bw, int bpp)
{
	/*
	 * Account for spread spectrum to avoid
	 * oversubscribing the link. Max center spread
	 * is 2.5%; use 5% for safety's sake.
	 */
	u32 bps = target_clock * bpp * 21 / 20;
	return DIV_ROUND_UP(bps, link_bw * 8);
}

static bool ironlake_needs_fb_cb_tune(struct dpll *dpll, int factor)
{
	return i9xx_dpll_compute_m(dpll) < factor * dpll->n;
}

static void ironlake_compute_dpll(struct intel_crtc *intel_crtc,
				  struct intel_crtc_state *crtc_state,
				  struct dpll *reduced_clock)
{
	struct drm_crtc *crtc = &intel_crtc->base;
	struct drm_device *dev = crtc->dev;
	struct drm_i915_private *dev_priv = to_i915(dev);
	u32 dpll, fp, fp2;
	int factor;

	/* Enable autotuning of the PLL clock (if permissible) */
	factor = 21;
	if (intel_crtc_has_type(crtc_state, INTEL_OUTPUT_LVDS)) {
		if ((intel_panel_use_ssc(dev_priv) &&
		     dev_priv->vbt.lvds_ssc_freq == 100000) ||
		    (HAS_PCH_IBX(dev_priv) && intel_is_dual_link_lvds(dev)))
			factor = 25;
	} else if (crtc_state->sdvo_tv_clock)
		factor = 20;

	fp = i9xx_dpll_compute_fp(&crtc_state->dpll);

	if (ironlake_needs_fb_cb_tune(&crtc_state->dpll, factor))
		fp |= FP_CB_TUNE;

	if (reduced_clock) {
		fp2 = i9xx_dpll_compute_fp(reduced_clock);

		if (reduced_clock->m < factor * reduced_clock->n)
			fp2 |= FP_CB_TUNE;
	} else {
		fp2 = fp;
	}

	dpll = 0;

	if (intel_crtc_has_type(crtc_state, INTEL_OUTPUT_LVDS))
		dpll |= DPLLB_MODE_LVDS;
	else
		dpll |= DPLLB_MODE_DAC_SERIAL;

	dpll |= (crtc_state->pixel_multiplier - 1)
		<< PLL_REF_SDVO_HDMI_MULTIPLIER_SHIFT;

	if (intel_crtc_has_type(crtc_state, INTEL_OUTPUT_SDVO) ||
	    intel_crtc_has_type(crtc_state, INTEL_OUTPUT_HDMI))
		dpll |= DPLL_SDVO_HIGH_SPEED;

	if (intel_crtc_has_dp_encoder(crtc_state))
		dpll |= DPLL_SDVO_HIGH_SPEED;

	/*
	 * The high speed IO clock is only really required for
	 * SDVO/HDMI/DP, but we also enable it for CRT to make it
	 * possible to share the DPLL between CRT and HDMI. Enabling
	 * the clock needlessly does no real harm, except use up a
	 * bit of power potentially.
	 *
	 * We'll limit this to IVB with 3 pipes, since it has only two
	 * DPLLs and so DPLL sharing is the only way to get three pipes
	 * driving PCH ports at the same time. On SNB we could do this,
	 * and potentially avoid enabling the second DPLL, but it's not
	 * clear if it''s a win or loss power wise. No point in doing
	 * this on ILK at all since it has a fixed DPLL<->pipe mapping.
	 */
	if (INTEL_INFO(dev_priv)->num_pipes == 3 &&
	    intel_crtc_has_type(crtc_state, INTEL_OUTPUT_ANALOG))
		dpll |= DPLL_SDVO_HIGH_SPEED;

	/* compute bitmask from p1 value */
	dpll |= (1 << (crtc_state->dpll.p1 - 1)) << DPLL_FPA01_P1_POST_DIV_SHIFT;
	/* also FPA1 */
	dpll |= (1 << (crtc_state->dpll.p1 - 1)) << DPLL_FPA1_P1_POST_DIV_SHIFT;

	switch (crtc_state->dpll.p2) {
	case 5:
		dpll |= DPLL_DAC_SERIAL_P2_CLOCK_DIV_5;
		break;
	case 7:
		dpll |= DPLLB_LVDS_P2_CLOCK_DIV_7;
		break;
	case 10:
		dpll |= DPLL_DAC_SERIAL_P2_CLOCK_DIV_10;
		break;
	case 14:
		dpll |= DPLLB_LVDS_P2_CLOCK_DIV_14;
		break;
	}

	if (intel_crtc_has_type(crtc_state, INTEL_OUTPUT_LVDS) &&
	    intel_panel_use_ssc(dev_priv))
		dpll |= PLLB_REF_INPUT_SPREADSPECTRUMIN;
	else
		dpll |= PLL_REF_INPUT_DREFCLK;

	dpll |= DPLL_VCO_ENABLE;

	crtc_state->dpll_hw_state.dpll = dpll;
	crtc_state->dpll_hw_state.fp0 = fp;
	crtc_state->dpll_hw_state.fp1 = fp2;
}

static int ironlake_crtc_compute_clock(struct intel_crtc *crtc,
				       struct intel_crtc_state *crtc_state)
{
	struct drm_device *dev = crtc->base.dev;
	struct drm_i915_private *dev_priv = to_i915(dev);
	const struct intel_limit *limit;
	int refclk = 120000;

	memset(&crtc_state->dpll_hw_state, 0,
	       sizeof(crtc_state->dpll_hw_state));

	crtc->lowfreq_avail = false;

	/* CPU eDP is the only output that doesn't need a PCH PLL of its own. */
	if (!crtc_state->has_pch_encoder)
		return 0;

	if (intel_crtc_has_type(crtc_state, INTEL_OUTPUT_LVDS)) {
		if (intel_panel_use_ssc(dev_priv)) {
			DRM_DEBUG_KMS("using SSC reference clock of %d kHz\n",
				      dev_priv->vbt.lvds_ssc_freq);
			refclk = dev_priv->vbt.lvds_ssc_freq;
		}

		if (intel_is_dual_link_lvds(dev)) {
			if (refclk == 100000)
				limit = &intel_limits_ironlake_dual_lvds_100m;
			else
				limit = &intel_limits_ironlake_dual_lvds;
		} else {
			if (refclk == 100000)
				limit = &intel_limits_ironlake_single_lvds_100m;
			else
				limit = &intel_limits_ironlake_single_lvds;
		}
	} else {
		limit = &intel_limits_ironlake_dac;
	}

	if (!crtc_state->clock_set &&
	    !g4x_find_best_dpll(limit, crtc_state, crtc_state->port_clock,
				refclk, NULL, &crtc_state->dpll)) {
		DRM_ERROR("Couldn't find PLL settings for mode!\n");
		return -EINVAL;
	}

	ironlake_compute_dpll(crtc, crtc_state, NULL);

	if (!intel_get_shared_dpll(crtc, crtc_state, NULL)) {
		DRM_DEBUG_DRIVER("failed to find PLL for pipe %c\n",
				 pipe_name(crtc->pipe));
		return -EINVAL;
	}

	return 0;
}

static void intel_pch_transcoder_get_m_n(struct intel_crtc *crtc,
					 struct intel_link_m_n *m_n)
{
	struct drm_device *dev = crtc->base.dev;
	struct drm_i915_private *dev_priv = to_i915(dev);
	enum pipe pipe = crtc->pipe;

	m_n->link_m = I915_READ(PCH_TRANS_LINK_M1(pipe));
	m_n->link_n = I915_READ(PCH_TRANS_LINK_N1(pipe));
	m_n->gmch_m = I915_READ(PCH_TRANS_DATA_M1(pipe))
		& ~TU_SIZE_MASK;
	m_n->gmch_n = I915_READ(PCH_TRANS_DATA_N1(pipe));
	m_n->tu = ((I915_READ(PCH_TRANS_DATA_M1(pipe))
		    & TU_SIZE_MASK) >> TU_SIZE_SHIFT) + 1;
}

static void intel_cpu_transcoder_get_m_n(struct intel_crtc *crtc,
					 enum transcoder transcoder,
					 struct intel_link_m_n *m_n,
					 struct intel_link_m_n *m2_n2)
{
	struct drm_i915_private *dev_priv = to_i915(crtc->base.dev);
	enum pipe pipe = crtc->pipe;

	if (INTEL_GEN(dev_priv) >= 5) {
		m_n->link_m = I915_READ(PIPE_LINK_M1(transcoder));
		m_n->link_n = I915_READ(PIPE_LINK_N1(transcoder));
		m_n->gmch_m = I915_READ(PIPE_DATA_M1(transcoder))
			& ~TU_SIZE_MASK;
		m_n->gmch_n = I915_READ(PIPE_DATA_N1(transcoder));
		m_n->tu = ((I915_READ(PIPE_DATA_M1(transcoder))
			    & TU_SIZE_MASK) >> TU_SIZE_SHIFT) + 1;
		/* Read M2_N2 registers only for gen < 8 (M2_N2 available for
		 * gen < 8) and if DRRS is supported (to make sure the
		 * registers are not unnecessarily read).
		 */
		if (m2_n2 && INTEL_GEN(dev_priv) < 8 &&
			crtc->config->has_drrs) {
			m2_n2->link_m = I915_READ(PIPE_LINK_M2(transcoder));
			m2_n2->link_n =	I915_READ(PIPE_LINK_N2(transcoder));
			m2_n2->gmch_m =	I915_READ(PIPE_DATA_M2(transcoder))
					& ~TU_SIZE_MASK;
			m2_n2->gmch_n =	I915_READ(PIPE_DATA_N2(transcoder));
			m2_n2->tu = ((I915_READ(PIPE_DATA_M2(transcoder))
					& TU_SIZE_MASK) >> TU_SIZE_SHIFT) + 1;
		}
	} else {
		m_n->link_m = I915_READ(PIPE_LINK_M_G4X(pipe));
		m_n->link_n = I915_READ(PIPE_LINK_N_G4X(pipe));
		m_n->gmch_m = I915_READ(PIPE_DATA_M_G4X(pipe))
			& ~TU_SIZE_MASK;
		m_n->gmch_n = I915_READ(PIPE_DATA_N_G4X(pipe));
		m_n->tu = ((I915_READ(PIPE_DATA_M_G4X(pipe))
			    & TU_SIZE_MASK) >> TU_SIZE_SHIFT) + 1;
	}
}

void intel_dp_get_m_n(struct intel_crtc *crtc,
		      struct intel_crtc_state *pipe_config)
{
	if (pipe_config->has_pch_encoder)
		intel_pch_transcoder_get_m_n(crtc, &pipe_config->dp_m_n);
	else
		intel_cpu_transcoder_get_m_n(crtc, pipe_config->cpu_transcoder,
					     &pipe_config->dp_m_n,
					     &pipe_config->dp_m2_n2);
}

static void ironlake_get_fdi_m_n_config(struct intel_crtc *crtc,
					struct intel_crtc_state *pipe_config)
{
	intel_cpu_transcoder_get_m_n(crtc, pipe_config->cpu_transcoder,
				     &pipe_config->fdi_m_n, NULL);
}

static void skylake_get_pfit_config(struct intel_crtc *crtc,
				    struct intel_crtc_state *pipe_config)
{
	struct drm_device *dev = crtc->base.dev;
	struct drm_i915_private *dev_priv = to_i915(dev);
	struct intel_crtc_scaler_state *scaler_state = &pipe_config->scaler_state;
	uint32_t ps_ctrl = 0;
	int id = -1;
	int i;

	/* find scaler attached to this pipe */
	for (i = 0; i < crtc->num_scalers; i++) {
		ps_ctrl = I915_READ(SKL_PS_CTRL(crtc->pipe, i));
		if (ps_ctrl & PS_SCALER_EN && !(ps_ctrl & PS_PLANE_SEL_MASK)) {
			id = i;
			pipe_config->pch_pfit.enabled = true;
			pipe_config->pch_pfit.pos = I915_READ(SKL_PS_WIN_POS(crtc->pipe, i));
			pipe_config->pch_pfit.size = I915_READ(SKL_PS_WIN_SZ(crtc->pipe, i));
			break;
		}
	}

	scaler_state->scaler_id = id;
	if (id >= 0) {
		scaler_state->scaler_users |= (1 << SKL_CRTC_INDEX);
	} else {
		scaler_state->scaler_users &= ~(1 << SKL_CRTC_INDEX);
	}
}

static void
skylake_get_initial_plane_config(struct intel_crtc *crtc,
				 struct intel_initial_plane_config *plane_config)
{
	struct drm_device *dev = crtc->base.dev;
	struct drm_i915_private *dev_priv = to_i915(dev);
	u32 val, base, offset, stride_mult, tiling;
	int pipe = crtc->pipe;
	int fourcc, pixel_format;
	unsigned int aligned_height;
	struct drm_framebuffer *fb;
	struct intel_framebuffer *intel_fb;

	intel_fb = kzalloc(sizeof(*intel_fb), GFP_KERNEL);
	if (!intel_fb) {
		DRM_DEBUG_KMS("failed to alloc fb\n");
		return;
	}

	fb = &intel_fb->base;

	fb->dev = dev;

	val = I915_READ(PLANE_CTL(pipe, 0));
	if (!(val & PLANE_CTL_ENABLE))
		goto error;

	pixel_format = val & PLANE_CTL_FORMAT_MASK;
	fourcc = skl_format_to_fourcc(pixel_format,
				      val & PLANE_CTL_ORDER_RGBX,
				      val & PLANE_CTL_ALPHA_MASK);
	fb->format = drm_format_info(fourcc);

	tiling = val & PLANE_CTL_TILED_MASK;
	switch (tiling) {
	case PLANE_CTL_TILED_LINEAR:
		fb->modifier = DRM_FORMAT_MOD_LINEAR;
		break;
	case PLANE_CTL_TILED_X:
		plane_config->tiling = I915_TILING_X;
		fb->modifier = I915_FORMAT_MOD_X_TILED;
		break;
	case PLANE_CTL_TILED_Y:
		if (val & PLANE_CTL_DECOMPRESSION_ENABLE)
			fb->modifier = I915_FORMAT_MOD_Y_TILED_CCS;
		else
			fb->modifier = I915_FORMAT_MOD_Y_TILED;
		break;
	case PLANE_CTL_TILED_YF:
		if (val & PLANE_CTL_DECOMPRESSION_ENABLE)
			fb->modifier = I915_FORMAT_MOD_Yf_TILED_CCS;
		else
			fb->modifier = I915_FORMAT_MOD_Yf_TILED;
		break;
	default:
		MISSING_CASE(tiling);
		goto error;
	}

	base = I915_READ(PLANE_SURF(pipe, 0)) & 0xfffff000;
	plane_config->base = base;

	offset = I915_READ(PLANE_OFFSET(pipe, 0));

	val = I915_READ(PLANE_SIZE(pipe, 0));
	fb->height = ((val >> 16) & 0xfff) + 1;
	fb->width = ((val >> 0) & 0x1fff) + 1;

	val = I915_READ(PLANE_STRIDE(pipe, 0));
	stride_mult = intel_fb_stride_alignment(fb, 0);
	fb->pitches[0] = (val & 0x3ff) * stride_mult;

	aligned_height = intel_fb_align_height(fb, 0, fb->height);

	plane_config->size = fb->pitches[0] * aligned_height;

	DRM_DEBUG_KMS("pipe %c with fb: size=%dx%d@%d, offset=%x, pitch %d, size 0x%x\n",
		      pipe_name(pipe), fb->width, fb->height,
		      fb->format->cpp[0] * 8, base, fb->pitches[0],
		      plane_config->size);

	plane_config->fb = intel_fb;
	return;

error:
	kfree(intel_fb);
}

static void ironlake_get_pfit_config(struct intel_crtc *crtc,
				     struct intel_crtc_state *pipe_config)
{
	struct drm_device *dev = crtc->base.dev;
	struct drm_i915_private *dev_priv = to_i915(dev);
	uint32_t tmp;

	tmp = I915_READ(PF_CTL(crtc->pipe));

	if (tmp & PF_ENABLE) {
		pipe_config->pch_pfit.enabled = true;
		pipe_config->pch_pfit.pos = I915_READ(PF_WIN_POS(crtc->pipe));
		pipe_config->pch_pfit.size = I915_READ(PF_WIN_SZ(crtc->pipe));

		/* We currently do not free assignements of panel fitters on
		 * ivb/hsw (since we don't use the higher upscaling modes which
		 * differentiates them) so just WARN about this case for now. */
		if (IS_GEN7(dev_priv)) {
			WARN_ON((tmp & PF_PIPE_SEL_MASK_IVB) !=
				PF_PIPE_SEL_IVB(crtc->pipe));
		}
	}
}

static void
ironlake_get_initial_plane_config(struct intel_crtc *crtc,
				  struct intel_initial_plane_config *plane_config)
{
	struct drm_device *dev = crtc->base.dev;
	struct drm_i915_private *dev_priv = to_i915(dev);
	u32 val, base, offset;
	int pipe = crtc->pipe;
	int fourcc, pixel_format;
	unsigned int aligned_height;
	struct drm_framebuffer *fb;
	struct intel_framebuffer *intel_fb;

	val = I915_READ(DSPCNTR(pipe));
	if (!(val & DISPLAY_PLANE_ENABLE))
		return;

	intel_fb = kzalloc(sizeof(*intel_fb), GFP_KERNEL);
	if (!intel_fb) {
		DRM_DEBUG_KMS("failed to alloc fb\n");
		return;
	}

	fb = &intel_fb->base;

	fb->dev = dev;

	if (INTEL_GEN(dev_priv) >= 4) {
		if (val & DISPPLANE_TILED) {
			plane_config->tiling = I915_TILING_X;
			fb->modifier = I915_FORMAT_MOD_X_TILED;
		}
	}

	pixel_format = val & DISPPLANE_PIXFORMAT_MASK;
	fourcc = i9xx_format_to_fourcc(pixel_format);
	fb->format = drm_format_info(fourcc);

	base = I915_READ(DSPSURF(pipe)) & 0xfffff000;
	if (IS_HASWELL(dev_priv) || IS_BROADWELL(dev_priv)) {
		offset = I915_READ(DSPOFFSET(pipe));
	} else {
		if (plane_config->tiling)
			offset = I915_READ(DSPTILEOFF(pipe));
		else
			offset = I915_READ(DSPLINOFF(pipe));
	}
	plane_config->base = base;

	val = I915_READ(PIPESRC(pipe));
	fb->width = ((val >> 16) & 0xfff) + 1;
	fb->height = ((val >> 0) & 0xfff) + 1;

	val = I915_READ(DSPSTRIDE(pipe));
	fb->pitches[0] = val & 0xffffffc0;

	aligned_height = intel_fb_align_height(fb, 0, fb->height);

	plane_config->size = fb->pitches[0] * aligned_height;

	DRM_DEBUG_KMS("pipe %c with fb: size=%dx%d@%d, offset=%x, pitch %d, size 0x%x\n",
		      pipe_name(pipe), fb->width, fb->height,
		      fb->format->cpp[0] * 8, base, fb->pitches[0],
		      plane_config->size);

	plane_config->fb = intel_fb;
}

static bool ironlake_get_pipe_config(struct intel_crtc *crtc,
				     struct intel_crtc_state *pipe_config)
{
	struct drm_device *dev = crtc->base.dev;
	struct drm_i915_private *dev_priv = to_i915(dev);
	enum intel_display_power_domain power_domain;
	uint32_t tmp;
	bool ret;

	power_domain = POWER_DOMAIN_PIPE(crtc->pipe);
	if (!intel_display_power_get_if_enabled(dev_priv, power_domain))
		return false;

	pipe_config->cpu_transcoder = (enum transcoder) crtc->pipe;
	pipe_config->shared_dpll = NULL;

	ret = false;
	tmp = I915_READ(PIPECONF(crtc->pipe));
	if (!(tmp & PIPECONF_ENABLE))
		goto out;

	switch (tmp & PIPECONF_BPC_MASK) {
	case PIPECONF_6BPC:
		pipe_config->pipe_bpp = 18;
		break;
	case PIPECONF_8BPC:
		pipe_config->pipe_bpp = 24;
		break;
	case PIPECONF_10BPC:
		pipe_config->pipe_bpp = 30;
		break;
	case PIPECONF_12BPC:
		pipe_config->pipe_bpp = 36;
		break;
	default:
		break;
	}

	if (tmp & PIPECONF_COLOR_RANGE_SELECT)
		pipe_config->limited_color_range = true;

	if (I915_READ(PCH_TRANSCONF(crtc->pipe)) & TRANS_ENABLE) {
		struct intel_shared_dpll *pll;
		enum intel_dpll_id pll_id;

		pipe_config->has_pch_encoder = true;

		tmp = I915_READ(FDI_RX_CTL(crtc->pipe));
		pipe_config->fdi_lanes = ((FDI_DP_PORT_WIDTH_MASK & tmp) >>
					  FDI_DP_PORT_WIDTH_SHIFT) + 1;

		ironlake_get_fdi_m_n_config(crtc, pipe_config);

		if (HAS_PCH_IBX(dev_priv)) {
			/*
			 * The pipe->pch transcoder and pch transcoder->pll
			 * mapping is fixed.
			 */
			pll_id = (enum intel_dpll_id) crtc->pipe;
		} else {
			tmp = I915_READ(PCH_DPLL_SEL);
			if (tmp & TRANS_DPLLB_SEL(crtc->pipe))
				pll_id = DPLL_ID_PCH_PLL_B;
			else
				pll_id= DPLL_ID_PCH_PLL_A;
		}

		pipe_config->shared_dpll =
			intel_get_shared_dpll_by_id(dev_priv, pll_id);
		pll = pipe_config->shared_dpll;

		WARN_ON(!pll->funcs.get_hw_state(dev_priv, pll,
						 &pipe_config->dpll_hw_state));

		tmp = pipe_config->dpll_hw_state.dpll;
		pipe_config->pixel_multiplier =
			((tmp & PLL_REF_SDVO_HDMI_MULTIPLIER_MASK)
			 >> PLL_REF_SDVO_HDMI_MULTIPLIER_SHIFT) + 1;

		ironlake_pch_clock_get(crtc, pipe_config);
	} else {
		pipe_config->pixel_multiplier = 1;
	}

	intel_get_pipe_timings(crtc, pipe_config);
	intel_get_pipe_src_size(crtc, pipe_config);

	ironlake_get_pfit_config(crtc, pipe_config);

	ret = true;

out:
	intel_display_power_put(dev_priv, power_domain);

	return ret;
}

static void assert_can_disable_lcpll(struct drm_i915_private *dev_priv)
{
	struct drm_device *dev = &dev_priv->drm;
	struct intel_crtc *crtc;

	for_each_intel_crtc(dev, crtc)
		I915_STATE_WARN(crtc->active, "CRTC for pipe %c enabled\n",
		     pipe_name(crtc->pipe));

	I915_STATE_WARN(I915_READ(HSW_PWR_WELL_CTL_DRIVER(HSW_DISP_PW_GLOBAL)),
			"Display power well on\n");
	I915_STATE_WARN(I915_READ(SPLL_CTL) & SPLL_PLL_ENABLE, "SPLL enabled\n");
	I915_STATE_WARN(I915_READ(WRPLL_CTL(0)) & WRPLL_PLL_ENABLE, "WRPLL1 enabled\n");
	I915_STATE_WARN(I915_READ(WRPLL_CTL(1)) & WRPLL_PLL_ENABLE, "WRPLL2 enabled\n");
	I915_STATE_WARN(I915_READ(PP_STATUS(0)) & PP_ON, "Panel power on\n");
	I915_STATE_WARN(I915_READ(BLC_PWM_CPU_CTL2) & BLM_PWM_ENABLE,
	     "CPU PWM1 enabled\n");
	if (IS_HASWELL(dev_priv))
		I915_STATE_WARN(I915_READ(HSW_BLC_PWM2_CTL) & BLM_PWM_ENABLE,
		     "CPU PWM2 enabled\n");
	I915_STATE_WARN(I915_READ(BLC_PWM_PCH_CTL1) & BLM_PCH_PWM_ENABLE,
	     "PCH PWM1 enabled\n");
	I915_STATE_WARN(I915_READ(UTIL_PIN_CTL) & UTIL_PIN_ENABLE,
	     "Utility pin enabled\n");
	I915_STATE_WARN(I915_READ(PCH_GTC_CTL) & PCH_GTC_ENABLE, "PCH GTC enabled\n");

	/*
	 * In theory we can still leave IRQs enabled, as long as only the HPD
	 * interrupts remain enabled. We used to check for that, but since it's
	 * gen-specific and since we only disable LCPLL after we fully disable
	 * the interrupts, the check below should be enough.
	 */
	I915_STATE_WARN(intel_irqs_enabled(dev_priv), "IRQs enabled\n");
}

static uint32_t hsw_read_dcomp(struct drm_i915_private *dev_priv)
{
	if (IS_HASWELL(dev_priv))
		return I915_READ(D_COMP_HSW);
	else
		return I915_READ(D_COMP_BDW);
}

static void hsw_write_dcomp(struct drm_i915_private *dev_priv, uint32_t val)
{
	if (IS_HASWELL(dev_priv)) {
		mutex_lock(&dev_priv->rps.hw_lock);
		if (sandybridge_pcode_write(dev_priv, GEN6_PCODE_WRITE_D_COMP,
					    val))
			DRM_DEBUG_KMS("Failed to write to D_COMP\n");
		mutex_unlock(&dev_priv->rps.hw_lock);
	} else {
		I915_WRITE(D_COMP_BDW, val);
		POSTING_READ(D_COMP_BDW);
	}
}

/*
 * This function implements pieces of two sequences from BSpec:
 * - Sequence for display software to disable LCPLL
 * - Sequence for display software to allow package C8+
 * The steps implemented here are just the steps that actually touch the LCPLL
 * register. Callers should take care of disabling all the display engine
 * functions, doing the mode unset, fixing interrupts, etc.
 */
static void hsw_disable_lcpll(struct drm_i915_private *dev_priv,
			      bool switch_to_fclk, bool allow_power_down)
{
	uint32_t val;

	assert_can_disable_lcpll(dev_priv);

	val = I915_READ(LCPLL_CTL);

	if (switch_to_fclk) {
		val |= LCPLL_CD_SOURCE_FCLK;
		I915_WRITE(LCPLL_CTL, val);

		if (wait_for_us(I915_READ(LCPLL_CTL) &
				LCPLL_CD_SOURCE_FCLK_DONE, 1))
			DRM_ERROR("Switching to FCLK failed\n");

		val = I915_READ(LCPLL_CTL);
	}

	val |= LCPLL_PLL_DISABLE;
	I915_WRITE(LCPLL_CTL, val);
	POSTING_READ(LCPLL_CTL);

	if (intel_wait_for_register(dev_priv, LCPLL_CTL, LCPLL_PLL_LOCK, 0, 1))
		DRM_ERROR("LCPLL still locked\n");

	val = hsw_read_dcomp(dev_priv);
	val |= D_COMP_COMP_DISABLE;
	hsw_write_dcomp(dev_priv, val);
	ndelay(100);

	if (wait_for((hsw_read_dcomp(dev_priv) & D_COMP_RCOMP_IN_PROGRESS) == 0,
		     1))
		DRM_ERROR("D_COMP RCOMP still in progress\n");

	if (allow_power_down) {
		val = I915_READ(LCPLL_CTL);
		val |= LCPLL_POWER_DOWN_ALLOW;
		I915_WRITE(LCPLL_CTL, val);
		POSTING_READ(LCPLL_CTL);
	}
}

/*
 * Fully restores LCPLL, disallowing power down and switching back to LCPLL
 * source.
 */
static void hsw_restore_lcpll(struct drm_i915_private *dev_priv)
{
	uint32_t val;

	val = I915_READ(LCPLL_CTL);

	if ((val & (LCPLL_PLL_LOCK | LCPLL_PLL_DISABLE | LCPLL_CD_SOURCE_FCLK |
		    LCPLL_POWER_DOWN_ALLOW)) == LCPLL_PLL_LOCK)
		return;

	/*
	 * Make sure we're not on PC8 state before disabling PC8, otherwise
	 * we'll hang the machine. To prevent PC8 state, just enable force_wake.
	 */
	intel_uncore_forcewake_get(dev_priv, FORCEWAKE_ALL);

	if (val & LCPLL_POWER_DOWN_ALLOW) {
		val &= ~LCPLL_POWER_DOWN_ALLOW;
		I915_WRITE(LCPLL_CTL, val);
		POSTING_READ(LCPLL_CTL);
	}

	val = hsw_read_dcomp(dev_priv);
	val |= D_COMP_COMP_FORCE;
	val &= ~D_COMP_COMP_DISABLE;
	hsw_write_dcomp(dev_priv, val);

	val = I915_READ(LCPLL_CTL);
	val &= ~LCPLL_PLL_DISABLE;
	I915_WRITE(LCPLL_CTL, val);

	if (intel_wait_for_register(dev_priv,
				    LCPLL_CTL, LCPLL_PLL_LOCK, LCPLL_PLL_LOCK,
				    5))
		DRM_ERROR("LCPLL not locked yet\n");

	if (val & LCPLL_CD_SOURCE_FCLK) {
		val = I915_READ(LCPLL_CTL);
		val &= ~LCPLL_CD_SOURCE_FCLK;
		I915_WRITE(LCPLL_CTL, val);

		if (wait_for_us((I915_READ(LCPLL_CTL) &
				 LCPLL_CD_SOURCE_FCLK_DONE) == 0, 1))
			DRM_ERROR("Switching back to LCPLL failed\n");
	}

	intel_uncore_forcewake_put(dev_priv, FORCEWAKE_ALL);
	intel_update_cdclk(dev_priv);
}

/*
 * Package states C8 and deeper are really deep PC states that can only be
 * reached when all the devices on the system allow it, so even if the graphics
 * device allows PC8+, it doesn't mean the system will actually get to these
 * states. Our driver only allows PC8+ when going into runtime PM.
 *
 * The requirements for PC8+ are that all the outputs are disabled, the power
 * well is disabled and most interrupts are disabled, and these are also
 * requirements for runtime PM. When these conditions are met, we manually do
 * the other conditions: disable the interrupts, clocks and switch LCPLL refclk
 * to Fclk. If we're in PC8+ and we get an non-hotplug interrupt, we can hard
 * hang the machine.
 *
 * When we really reach PC8 or deeper states (not just when we allow it) we lose
 * the state of some registers, so when we come back from PC8+ we need to
 * restore this state. We don't get into PC8+ if we're not in RC6, so we don't
 * need to take care of the registers kept by RC6. Notice that this happens even
 * if we don't put the device in PCI D3 state (which is what currently happens
 * because of the runtime PM support).
 *
 * For more, read "Display Sequences for Package C8" on the hardware
 * documentation.
 */
void hsw_enable_pc8(struct drm_i915_private *dev_priv)
{
	uint32_t val;

	DRM_DEBUG_KMS("Enabling package C8+\n");

	if (HAS_PCH_LPT_LP(dev_priv)) {
		val = I915_READ(SOUTH_DSPCLK_GATE_D);
		val &= ~PCH_LP_PARTITION_LEVEL_DISABLE;
		I915_WRITE(SOUTH_DSPCLK_GATE_D, val);
	}

	lpt_disable_clkout_dp(dev_priv);
	hsw_disable_lcpll(dev_priv, true, true);
}

void hsw_disable_pc8(struct drm_i915_private *dev_priv)
{
	uint32_t val;

	DRM_DEBUG_KMS("Disabling package C8+\n");

	hsw_restore_lcpll(dev_priv);
	lpt_init_pch_refclk(dev_priv);

	if (HAS_PCH_LPT_LP(dev_priv)) {
		val = I915_READ(SOUTH_DSPCLK_GATE_D);
		val |= PCH_LP_PARTITION_LEVEL_DISABLE;
		I915_WRITE(SOUTH_DSPCLK_GATE_D, val);
	}
}

static int haswell_crtc_compute_clock(struct intel_crtc *crtc,
				      struct intel_crtc_state *crtc_state)
{
	if (!intel_crtc_has_type(crtc_state, INTEL_OUTPUT_DSI)) {
		struct intel_encoder *encoder =
			intel_ddi_get_crtc_new_encoder(crtc_state);

		if (!intel_get_shared_dpll(crtc, crtc_state, encoder)) {
			DRM_DEBUG_DRIVER("failed to find PLL for pipe %c\n",
					 pipe_name(crtc->pipe));
			return -EINVAL;
		}
	}

	crtc->lowfreq_avail = false;

	return 0;
}

static void cannonlake_get_ddi_pll(struct drm_i915_private *dev_priv,
				   enum port port,
				   struct intel_crtc_state *pipe_config)
{
	enum intel_dpll_id id;
	u32 temp;

	temp = I915_READ(DPCLKA_CFGCR0) & DPCLKA_CFGCR0_DDI_CLK_SEL_MASK(port);
	id = temp >> (port * 2);

	if (WARN_ON(id < SKL_DPLL0 || id > SKL_DPLL2))
		return;

	pipe_config->shared_dpll = intel_get_shared_dpll_by_id(dev_priv, id);
}

static void bxt_get_ddi_pll(struct drm_i915_private *dev_priv,
				enum port port,
				struct intel_crtc_state *pipe_config)
{
	enum intel_dpll_id id;

	switch (port) {
	case PORT_A:
		id = DPLL_ID_SKL_DPLL0;
		break;
	case PORT_B:
		id = DPLL_ID_SKL_DPLL1;
		break;
	case PORT_C:
		id = DPLL_ID_SKL_DPLL2;
		break;
	default:
		DRM_ERROR("Incorrect port type\n");
		return;
	}

	pipe_config->shared_dpll = intel_get_shared_dpll_by_id(dev_priv, id);
}

static void skylake_get_ddi_pll(struct drm_i915_private *dev_priv,
				enum port port,
				struct intel_crtc_state *pipe_config)
{
	enum intel_dpll_id id;
	u32 temp;

	temp = I915_READ(DPLL_CTRL2) & DPLL_CTRL2_DDI_CLK_SEL_MASK(port);
	id = temp >> (port * 3 + 1);

	if (WARN_ON(id < SKL_DPLL0 || id > SKL_DPLL3))
		return;

	pipe_config->shared_dpll = intel_get_shared_dpll_by_id(dev_priv, id);
}

static void haswell_get_ddi_pll(struct drm_i915_private *dev_priv,
				enum port port,
				struct intel_crtc_state *pipe_config)
{
	enum intel_dpll_id id;
	uint32_t ddi_pll_sel = I915_READ(PORT_CLK_SEL(port));

	switch (ddi_pll_sel) {
	case PORT_CLK_SEL_WRPLL1:
		id = DPLL_ID_WRPLL1;
		break;
	case PORT_CLK_SEL_WRPLL2:
		id = DPLL_ID_WRPLL2;
		break;
	case PORT_CLK_SEL_SPLL:
		id = DPLL_ID_SPLL;
		break;
	case PORT_CLK_SEL_LCPLL_810:
		id = DPLL_ID_LCPLL_810;
		break;
	case PORT_CLK_SEL_LCPLL_1350:
		id = DPLL_ID_LCPLL_1350;
		break;
	case PORT_CLK_SEL_LCPLL_2700:
		id = DPLL_ID_LCPLL_2700;
		break;
	default:
		MISSING_CASE(ddi_pll_sel);
		/* fall through */
	case PORT_CLK_SEL_NONE:
		return;
	}

	pipe_config->shared_dpll = intel_get_shared_dpll_by_id(dev_priv, id);
}

static bool hsw_get_transcoder_state(struct intel_crtc *crtc,
				     struct intel_crtc_state *pipe_config,
				     u64 *power_domain_mask)
{
	struct drm_device *dev = crtc->base.dev;
	struct drm_i915_private *dev_priv = to_i915(dev);
	enum intel_display_power_domain power_domain;
	u32 tmp;

	/*
	 * The pipe->transcoder mapping is fixed with the exception of the eDP
	 * transcoder handled below.
	 */
	pipe_config->cpu_transcoder = (enum transcoder) crtc->pipe;

	/*
	 * XXX: Do intel_display_power_get_if_enabled before reading this (for
	 * consistency and less surprising code; it's in always on power).
	 */
	tmp = I915_READ(TRANS_DDI_FUNC_CTL(TRANSCODER_EDP));
	if (tmp & TRANS_DDI_FUNC_ENABLE) {
		enum pipe trans_edp_pipe;
		switch (tmp & TRANS_DDI_EDP_INPUT_MASK) {
		default:
			WARN(1, "unknown pipe linked to edp transcoder\n");
		case TRANS_DDI_EDP_INPUT_A_ONOFF:
		case TRANS_DDI_EDP_INPUT_A_ON:
			trans_edp_pipe = PIPE_A;
			break;
		case TRANS_DDI_EDP_INPUT_B_ONOFF:
			trans_edp_pipe = PIPE_B;
			break;
		case TRANS_DDI_EDP_INPUT_C_ONOFF:
			trans_edp_pipe = PIPE_C;
			break;
		}

		if (trans_edp_pipe == crtc->pipe)
			pipe_config->cpu_transcoder = TRANSCODER_EDP;
	}

	power_domain = POWER_DOMAIN_TRANSCODER(pipe_config->cpu_transcoder);
	if (!intel_display_power_get_if_enabled(dev_priv, power_domain))
		return false;
	*power_domain_mask |= BIT_ULL(power_domain);

	tmp = I915_READ(PIPECONF(pipe_config->cpu_transcoder));

	return tmp & PIPECONF_ENABLE;
}

static bool bxt_get_dsi_transcoder_state(struct intel_crtc *crtc,
					 struct intel_crtc_state *pipe_config,
					 u64 *power_domain_mask)
{
	struct drm_device *dev = crtc->base.dev;
	struct drm_i915_private *dev_priv = to_i915(dev);
	enum intel_display_power_domain power_domain;
	enum port port;
	enum transcoder cpu_transcoder;
	u32 tmp;

	for_each_port_masked(port, BIT(PORT_A) | BIT(PORT_C)) {
		if (port == PORT_A)
			cpu_transcoder = TRANSCODER_DSI_A;
		else
			cpu_transcoder = TRANSCODER_DSI_C;

		power_domain = POWER_DOMAIN_TRANSCODER(cpu_transcoder);
		if (!intel_display_power_get_if_enabled(dev_priv, power_domain))
			continue;
		*power_domain_mask |= BIT_ULL(power_domain);

		/*
		 * The PLL needs to be enabled with a valid divider
		 * configuration, otherwise accessing DSI registers will hang
		 * the machine. See BSpec North Display Engine
		 * registers/MIPI[BXT]. We can break out here early, since we
		 * need the same DSI PLL to be enabled for both DSI ports.
		 */
		if (!intel_dsi_pll_is_enabled(dev_priv))
			break;

		/* XXX: this works for video mode only */
		tmp = I915_READ(BXT_MIPI_PORT_CTRL(port));
		if (!(tmp & DPI_ENABLE))
			continue;

		tmp = I915_READ(MIPI_CTRL(port));
		if ((tmp & BXT_PIPE_SELECT_MASK) != BXT_PIPE_SELECT(crtc->pipe))
			continue;

		pipe_config->cpu_transcoder = cpu_transcoder;
		break;
	}

	return transcoder_is_dsi(pipe_config->cpu_transcoder);
}

static void haswell_get_ddi_port_state(struct intel_crtc *crtc,
				       struct intel_crtc_state *pipe_config)
{
	struct drm_i915_private *dev_priv = to_i915(crtc->base.dev);
	struct intel_shared_dpll *pll;
	enum port port;
	uint32_t tmp;

	tmp = I915_READ(TRANS_DDI_FUNC_CTL(pipe_config->cpu_transcoder));

	port = (tmp & TRANS_DDI_PORT_MASK) >> TRANS_DDI_PORT_SHIFT;

	if (IS_CANNONLAKE(dev_priv))
		cannonlake_get_ddi_pll(dev_priv, port, pipe_config);
	else if (IS_GEN9_BC(dev_priv))
		skylake_get_ddi_pll(dev_priv, port, pipe_config);
	else if (IS_GEN9_LP(dev_priv))
		bxt_get_ddi_pll(dev_priv, port, pipe_config);
	else
		haswell_get_ddi_pll(dev_priv, port, pipe_config);

	pll = pipe_config->shared_dpll;
	if (pll) {
		WARN_ON(!pll->funcs.get_hw_state(dev_priv, pll,
						 &pipe_config->dpll_hw_state));
	}

	/*
	 * Haswell has only FDI/PCH transcoder A. It is which is connected to
	 * DDI E. So just check whether this pipe is wired to DDI E and whether
	 * the PCH transcoder is on.
	 */
	if (INTEL_GEN(dev_priv) < 9 &&
	    (port == PORT_E) && I915_READ(LPT_TRANSCONF) & TRANS_ENABLE) {
		pipe_config->has_pch_encoder = true;

		tmp = I915_READ(FDI_RX_CTL(PIPE_A));
		pipe_config->fdi_lanes = ((FDI_DP_PORT_WIDTH_MASK & tmp) >>
					  FDI_DP_PORT_WIDTH_SHIFT) + 1;

		ironlake_get_fdi_m_n_config(crtc, pipe_config);
	}
}

static bool haswell_get_pipe_config(struct intel_crtc *crtc,
				    struct intel_crtc_state *pipe_config)
{
	struct drm_i915_private *dev_priv = to_i915(crtc->base.dev);
	enum intel_display_power_domain power_domain;
	u64 power_domain_mask;
	bool active;

<<<<<<< HEAD
	if (INTEL_GEN(dev_priv) >= 9) {
		intel_crtc_init_scalers(crtc, pipe_config);

		pipe_config->scaler_state.scaler_id = -1;
		pipe_config->scaler_state.scaler_users &= ~(1 << SKL_CRTC_INDEX);
	}
=======
	intel_crtc_init_scalers(crtc, pipe_config);
>>>>>>> bb176f67

	power_domain = POWER_DOMAIN_PIPE(crtc->pipe);
	if (!intel_display_power_get_if_enabled(dev_priv, power_domain))
		return false;
	power_domain_mask = BIT_ULL(power_domain);

	pipe_config->shared_dpll = NULL;

	active = hsw_get_transcoder_state(crtc, pipe_config, &power_domain_mask);

	if (IS_GEN9_LP(dev_priv) &&
	    bxt_get_dsi_transcoder_state(crtc, pipe_config, &power_domain_mask)) {
		WARN_ON(active);
		active = true;
	}

	if (!active)
		goto out;

	if (!transcoder_is_dsi(pipe_config->cpu_transcoder)) {
		haswell_get_ddi_port_state(crtc, pipe_config);
		intel_get_pipe_timings(crtc, pipe_config);
	}

	intel_get_pipe_src_size(crtc, pipe_config);

	pipe_config->gamma_mode =
		I915_READ(GAMMA_MODE(crtc->pipe)) & GAMMA_MODE_MODE_MASK;

<<<<<<< HEAD
=======
	if (IS_BROADWELL(dev_priv) || dev_priv->info.gen >= 9) {
		u32 tmp = I915_READ(PIPEMISC(crtc->pipe));
		bool clrspace_yuv = tmp & PIPEMISC_OUTPUT_COLORSPACE_YUV;

		if (IS_GEMINILAKE(dev_priv) || dev_priv->info.gen >= 10) {
			bool blend_mode_420 = tmp &
					      PIPEMISC_YUV420_MODE_FULL_BLEND;

			pipe_config->ycbcr420 = tmp & PIPEMISC_YUV420_ENABLE;
			if (pipe_config->ycbcr420 != clrspace_yuv ||
			    pipe_config->ycbcr420 != blend_mode_420)
				DRM_DEBUG_KMS("Bad 4:2:0 mode (%08x)\n", tmp);
		} else if (clrspace_yuv) {
			DRM_DEBUG_KMS("YCbCr 4:2:0 Unsupported\n");
		}
	}

>>>>>>> bb176f67
	power_domain = POWER_DOMAIN_PIPE_PANEL_FITTER(crtc->pipe);
	if (intel_display_power_get_if_enabled(dev_priv, power_domain)) {
		power_domain_mask |= BIT_ULL(power_domain);
		if (INTEL_GEN(dev_priv) >= 9)
			skylake_get_pfit_config(crtc, pipe_config);
		else
			ironlake_get_pfit_config(crtc, pipe_config);
	}

	if (IS_HASWELL(dev_priv))
		pipe_config->ips_enabled = hsw_crtc_supports_ips(crtc) &&
			(I915_READ(IPS_CTL) & IPS_ENABLE);

	if (pipe_config->cpu_transcoder != TRANSCODER_EDP &&
	    !transcoder_is_dsi(pipe_config->cpu_transcoder)) {
		pipe_config->pixel_multiplier =
			I915_READ(PIPE_MULT(pipe_config->cpu_transcoder)) + 1;
	} else {
		pipe_config->pixel_multiplier = 1;
	}

out:
	for_each_power_domain(power_domain, power_domain_mask)
		intel_display_power_put(dev_priv, power_domain);

	return active;
}

static u32 intel_cursor_base(const struct intel_plane_state *plane_state)
{
	struct drm_i915_private *dev_priv =
		to_i915(plane_state->base.plane->dev);
	const struct drm_framebuffer *fb = plane_state->base.fb;
	const struct drm_i915_gem_object *obj = intel_fb_obj(fb);
	u32 base;

	if (INTEL_INFO(dev_priv)->cursor_needs_physical)
		base = obj->phys_handle->busaddr;
	else
		base = intel_plane_ggtt_offset(plane_state);

	base += plane_state->main.offset;

	/* ILK+ do this automagically */
	if (HAS_GMCH_DISPLAY(dev_priv) &&
	    plane_state->base.rotation & DRM_MODE_ROTATE_180)
		base += (plane_state->base.crtc_h *
			 plane_state->base.crtc_w - 1) * fb->format->cpp[0];

	return base;
}

static u32 intel_cursor_position(const struct intel_plane_state *plane_state)
{
	int x = plane_state->base.crtc_x;
	int y = plane_state->base.crtc_y;
	u32 pos = 0;

	if (x < 0) {
		pos |= CURSOR_POS_SIGN << CURSOR_X_SHIFT;
		x = -x;
	}
	pos |= x << CURSOR_X_SHIFT;

	if (y < 0) {
		pos |= CURSOR_POS_SIGN << CURSOR_Y_SHIFT;
		y = -y;
	}
	pos |= y << CURSOR_Y_SHIFT;

	return pos;
}

static bool intel_cursor_size_ok(const struct intel_plane_state *plane_state)
{
	const struct drm_mode_config *config =
		&plane_state->base.plane->dev->mode_config;
	int width = plane_state->base.crtc_w;
	int height = plane_state->base.crtc_h;

	return width > 0 && width <= config->cursor_width &&
		height > 0 && height <= config->cursor_height;
}

static int intel_check_cursor(struct intel_crtc_state *crtc_state,
			      struct intel_plane_state *plane_state)
{
	const struct drm_framebuffer *fb = plane_state->base.fb;
	int src_x, src_y;
	u32 offset;
	int ret;

	ret = drm_plane_helper_check_state(&plane_state->base,
					   &plane_state->clip,
					   DRM_PLANE_HELPER_NO_SCALING,
					   DRM_PLANE_HELPER_NO_SCALING,
					   true, true);
	if (ret)
		return ret;

	if (!fb)
		return 0;

	if (fb->modifier != DRM_FORMAT_MOD_LINEAR) {
		DRM_DEBUG_KMS("cursor cannot be tiled\n");
		return -EINVAL;
	}

	src_x = plane_state->base.src_x >> 16;
	src_y = plane_state->base.src_y >> 16;

	intel_add_fb_offsets(&src_x, &src_y, plane_state, 0);
	offset = intel_compute_tile_offset(&src_x, &src_y, plane_state, 0);

	if (src_x != 0 || src_y != 0) {
		DRM_DEBUG_KMS("Arbitrary cursor panning not supported\n");
		return -EINVAL;
	}

	plane_state->main.offset = offset;

	return 0;
}

static u32 i845_cursor_ctl(const struct intel_crtc_state *crtc_state,
			   const struct intel_plane_state *plane_state)
{
	const struct drm_framebuffer *fb = plane_state->base.fb;

	return CURSOR_ENABLE |
		CURSOR_GAMMA_ENABLE |
		CURSOR_FORMAT_ARGB |
		CURSOR_STRIDE(fb->pitches[0]);
}

static bool i845_cursor_size_ok(const struct intel_plane_state *plane_state)
{
	int width = plane_state->base.crtc_w;

	/*
	 * 845g/865g are only limited by the width of their cursors,
	 * the height is arbitrary up to the precision of the register.
	 */
	return intel_cursor_size_ok(plane_state) && IS_ALIGNED(width, 64);
}

static int i845_check_cursor(struct intel_plane *plane,
			     struct intel_crtc_state *crtc_state,
			     struct intel_plane_state *plane_state)
{
	const struct drm_framebuffer *fb = plane_state->base.fb;
	int ret;

	ret = intel_check_cursor(crtc_state, plane_state);
	if (ret)
		return ret;

	/* if we want to turn off the cursor ignore width and height */
	if (!fb)
		return 0;

	/* Check for which cursor types we support */
	if (!i845_cursor_size_ok(plane_state)) {
		DRM_DEBUG("Cursor dimension %dx%d not supported\n",
			  plane_state->base.crtc_w,
			  plane_state->base.crtc_h);
		return -EINVAL;
	}

	switch (fb->pitches[0]) {
	case 256:
	case 512:
	case 1024:
	case 2048:
		break;
	default:
		DRM_DEBUG_KMS("Invalid cursor stride (%u)\n",
			      fb->pitches[0]);
		return -EINVAL;
	}

	plane_state->ctl = i845_cursor_ctl(crtc_state, plane_state);

	return 0;
}

static void i845_update_cursor(struct intel_plane *plane,
			       const struct intel_crtc_state *crtc_state,
			       const struct intel_plane_state *plane_state)
{
	struct drm_i915_private *dev_priv = to_i915(plane->base.dev);
	u32 cntl = 0, base = 0, pos = 0, size = 0;
	unsigned long irqflags;

	if (plane_state && plane_state->base.visible) {
		unsigned int width = plane_state->base.crtc_w;
		unsigned int height = plane_state->base.crtc_h;

		cntl = plane_state->ctl;
		size = (height << 12) | width;

		base = intel_cursor_base(plane_state);
		pos = intel_cursor_position(plane_state);
	}

	spin_lock_irqsave(&dev_priv->uncore.lock, irqflags);

	/* On these chipsets we can only modify the base/size/stride
	 * whilst the cursor is disabled.
	 */
	if (plane->cursor.base != base ||
	    plane->cursor.size != size ||
	    plane->cursor.cntl != cntl) {
		I915_WRITE_FW(CURCNTR(PIPE_A), 0);
		I915_WRITE_FW(CURBASE(PIPE_A), base);
		I915_WRITE_FW(CURSIZE, size);
		I915_WRITE_FW(CURPOS(PIPE_A), pos);
		I915_WRITE_FW(CURCNTR(PIPE_A), cntl);

		plane->cursor.base = base;
		plane->cursor.size = size;
		plane->cursor.cntl = cntl;
	} else {
		I915_WRITE_FW(CURPOS(PIPE_A), pos);
	}

	POSTING_READ_FW(CURCNTR(PIPE_A));

	spin_unlock_irqrestore(&dev_priv->uncore.lock, irqflags);
}

static void i845_disable_cursor(struct intel_plane *plane,
				struct intel_crtc *crtc)
{
	i845_update_cursor(plane, NULL, NULL);
}

static u32 i9xx_cursor_ctl(const struct intel_crtc_state *crtc_state,
			   const struct intel_plane_state *plane_state)
{
	struct drm_i915_private *dev_priv =
		to_i915(plane_state->base.plane->dev);
	struct intel_crtc *crtc = to_intel_crtc(crtc_state->base.crtc);
	u32 cntl;

	cntl = MCURSOR_GAMMA_ENABLE;

	if (HAS_DDI(dev_priv))
		cntl |= CURSOR_PIPE_CSC_ENABLE;

	cntl |= MCURSOR_PIPE_SELECT(crtc->pipe);

	switch (plane_state->base.crtc_w) {
	case 64:
		cntl |= CURSOR_MODE_64_ARGB_AX;
		break;
	case 128:
		cntl |= CURSOR_MODE_128_ARGB_AX;
		break;
	case 256:
		cntl |= CURSOR_MODE_256_ARGB_AX;
		break;
	default:
		MISSING_CASE(plane_state->base.crtc_w);
		return 0;
	}

	if (plane_state->base.rotation & DRM_MODE_ROTATE_180)
		cntl |= CURSOR_ROTATE_180;

	return cntl;
}

static bool i9xx_cursor_size_ok(const struct intel_plane_state *plane_state)
{
	struct drm_i915_private *dev_priv =
		to_i915(plane_state->base.plane->dev);
	int width = plane_state->base.crtc_w;
	int height = plane_state->base.crtc_h;

	if (!intel_cursor_size_ok(plane_state))
		return false;

	/* Cursor width is limited to a few power-of-two sizes */
	switch (width) {
	case 256:
	case 128:
	case 64:
		break;
	default:
		return false;
	}

	/*
	 * IVB+ have CUR_FBC_CTL which allows an arbitrary cursor
	 * height from 8 lines up to the cursor width, when the
	 * cursor is not rotated. Everything else requires square
	 * cursors.
	 */
	if (HAS_CUR_FBC(dev_priv) &&
	    plane_state->base.rotation & DRM_MODE_ROTATE_0) {
		if (height < 8 || height > width)
			return false;
	} else {
		if (height != width)
			return false;
	}

	return true;
}

static int i9xx_check_cursor(struct intel_plane *plane,
			     struct intel_crtc_state *crtc_state,
			     struct intel_plane_state *plane_state)
{
	struct drm_i915_private *dev_priv = to_i915(plane->base.dev);
	const struct drm_framebuffer *fb = plane_state->base.fb;
	enum pipe pipe = plane->pipe;
	int ret;

	ret = intel_check_cursor(crtc_state, plane_state);
	if (ret)
		return ret;

	/* if we want to turn off the cursor ignore width and height */
	if (!fb)
		return 0;

	/* Check for which cursor types we support */
	if (!i9xx_cursor_size_ok(plane_state)) {
		DRM_DEBUG("Cursor dimension %dx%d not supported\n",
			  plane_state->base.crtc_w,
			  plane_state->base.crtc_h);
		return -EINVAL;
	}

	if (fb->pitches[0] != plane_state->base.crtc_w * fb->format->cpp[0]) {
		DRM_DEBUG_KMS("Invalid cursor stride (%u) (cursor width %d)\n",
			      fb->pitches[0], plane_state->base.crtc_w);
		return -EINVAL;
	}

	/*
	 * There's something wrong with the cursor on CHV pipe C.
	 * If it straddles the left edge of the screen then
	 * moving it away from the edge or disabling it often
	 * results in a pipe underrun, and often that can lead to
	 * dead pipe (constant underrun reported, and it scans
	 * out just a solid color). To recover from that, the
	 * display power well must be turned off and on again.
	 * Refuse the put the cursor into that compromised position.
	 */
	if (IS_CHERRYVIEW(dev_priv) && pipe == PIPE_C &&
	    plane_state->base.visible && plane_state->base.crtc_x < 0) {
		DRM_DEBUG_KMS("CHV cursor C not allowed to straddle the left screen edge\n");
		return -EINVAL;
	}

	plane_state->ctl = i9xx_cursor_ctl(crtc_state, plane_state);

	return 0;
}

static void i9xx_update_cursor(struct intel_plane *plane,
			       const struct intel_crtc_state *crtc_state,
			       const struct intel_plane_state *plane_state)
{
	struct drm_i915_private *dev_priv = to_i915(plane->base.dev);
	enum pipe pipe = plane->pipe;
	u32 cntl = 0, base = 0, pos = 0, fbc_ctl = 0;
	unsigned long irqflags;

	if (plane_state && plane_state->base.visible) {
		cntl = plane_state->ctl;

		if (plane_state->base.crtc_h != plane_state->base.crtc_w)
			fbc_ctl = CUR_FBC_CTL_EN | (plane_state->base.crtc_h - 1);

		base = intel_cursor_base(plane_state);
		pos = intel_cursor_position(plane_state);
	}

	spin_lock_irqsave(&dev_priv->uncore.lock, irqflags);

	/*
	 * On some platforms writing CURCNTR first will also
	 * cause CURPOS to be armed by the CURBASE write.
	 * Without the CURCNTR write the CURPOS write would
	 * arm itself. Thus we always start the full update
	 * with a CURCNTR write.
	 *
	 * On other platforms CURPOS always requires the
	 * CURBASE write to arm the update. Additonally
	 * a write to any of the cursor register will cancel
	 * an already armed cursor update. Thus leaving out
	 * the CURBASE write after CURPOS could lead to a
	 * cursor that doesn't appear to move, or even change
	 * shape. Thus we always write CURBASE.
	 *
	 * CURCNTR and CUR_FBC_CTL are always
	 * armed by the CURBASE write only.
	 */
	if (plane->cursor.base != base ||
	    plane->cursor.size != fbc_ctl ||
	    plane->cursor.cntl != cntl) {
		I915_WRITE_FW(CURCNTR(pipe), cntl);
		if (HAS_CUR_FBC(dev_priv))
			I915_WRITE_FW(CUR_FBC_CTL(pipe), fbc_ctl);
		I915_WRITE_FW(CURPOS(pipe), pos);
		I915_WRITE_FW(CURBASE(pipe), base);

		plane->cursor.base = base;
		plane->cursor.size = fbc_ctl;
		plane->cursor.cntl = cntl;
	} else {
		I915_WRITE_FW(CURPOS(pipe), pos);
		I915_WRITE_FW(CURBASE(pipe), base);
	}

	POSTING_READ_FW(CURBASE(pipe));

	spin_unlock_irqrestore(&dev_priv->uncore.lock, irqflags);
}

static void i9xx_disable_cursor(struct intel_plane *plane,
				struct intel_crtc *crtc)
{
	i9xx_update_cursor(plane, NULL, NULL);
}


/* VESA 640x480x72Hz mode to set on the pipe */
static struct drm_display_mode load_detect_mode = {
	DRM_MODE("640x480", DRM_MODE_TYPE_DEFAULT, 31500, 640, 664,
		 704, 832, 0, 480, 489, 491, 520, 0, DRM_MODE_FLAG_NHSYNC | DRM_MODE_FLAG_NVSYNC),
};

struct drm_framebuffer *
intel_framebuffer_create(struct drm_i915_gem_object *obj,
			 struct drm_mode_fb_cmd2 *mode_cmd)
{
	struct intel_framebuffer *intel_fb;
	int ret;

	intel_fb = kzalloc(sizeof(*intel_fb), GFP_KERNEL);
	if (!intel_fb)
		return ERR_PTR(-ENOMEM);

	ret = intel_framebuffer_init(intel_fb, obj, mode_cmd);
	if (ret)
		goto err;

	return &intel_fb->base;

err:
	kfree(intel_fb);
	return ERR_PTR(ret);
}

static u32
intel_framebuffer_pitch_for_width(int width, int bpp)
{
	u32 pitch = DIV_ROUND_UP(width * bpp, 8);
	return ALIGN(pitch, 64);
}

static u32
intel_framebuffer_size_for_mode(struct drm_display_mode *mode, int bpp)
{
	u32 pitch = intel_framebuffer_pitch_for_width(mode->hdisplay, bpp);
	return PAGE_ALIGN(pitch * mode->vdisplay);
}

static struct drm_framebuffer *
intel_framebuffer_create_for_mode(struct drm_device *dev,
				  struct drm_display_mode *mode,
				  int depth, int bpp)
{
	struct drm_framebuffer *fb;
	struct drm_i915_gem_object *obj;
	struct drm_mode_fb_cmd2 mode_cmd = { 0 };

	obj = i915_gem_object_create(to_i915(dev),
				    intel_framebuffer_size_for_mode(mode, bpp));
	if (IS_ERR(obj))
		return ERR_CAST(obj);

	mode_cmd.width = mode->hdisplay;
	mode_cmd.height = mode->vdisplay;
	mode_cmd.pitches[0] = intel_framebuffer_pitch_for_width(mode_cmd.width,
								bpp);
	mode_cmd.pixel_format = drm_mode_legacy_fb_format(bpp, depth);

	fb = intel_framebuffer_create(obj, &mode_cmd);
	if (IS_ERR(fb))
		i915_gem_object_put(obj);

	return fb;
}

static struct drm_framebuffer *
mode_fits_in_fbdev(struct drm_device *dev,
		   struct drm_display_mode *mode)
{
#ifdef CONFIG_DRM_FBDEV_EMULATION
	struct drm_i915_private *dev_priv = to_i915(dev);
	struct drm_i915_gem_object *obj;
	struct drm_framebuffer *fb;

	if (!dev_priv->fbdev)
		return NULL;

	if (!dev_priv->fbdev->fb)
		return NULL;

	obj = dev_priv->fbdev->fb->obj;
	BUG_ON(!obj);

	fb = &dev_priv->fbdev->fb->base;
	if (fb->pitches[0] < intel_framebuffer_pitch_for_width(mode->hdisplay,
							       fb->format->cpp[0] * 8))
		return NULL;

	if (obj->base.size < mode->vdisplay * fb->pitches[0])
		return NULL;

	drm_framebuffer_reference(fb);
	return fb;
#else
	return NULL;
#endif
}

static int intel_modeset_setup_plane_state(struct drm_atomic_state *state,
					   struct drm_crtc *crtc,
					   struct drm_display_mode *mode,
					   struct drm_framebuffer *fb,
					   int x, int y)
{
	struct drm_plane_state *plane_state;
	int hdisplay, vdisplay;
	int ret;

	plane_state = drm_atomic_get_plane_state(state, crtc->primary);
	if (IS_ERR(plane_state))
		return PTR_ERR(plane_state);

	if (mode)
		drm_mode_get_hv_timing(mode, &hdisplay, &vdisplay);
	else
		hdisplay = vdisplay = 0;

	ret = drm_atomic_set_crtc_for_plane(plane_state, fb ? crtc : NULL);
	if (ret)
		return ret;
	drm_atomic_set_fb_for_plane(plane_state, fb);
	plane_state->crtc_x = 0;
	plane_state->crtc_y = 0;
	plane_state->crtc_w = hdisplay;
	plane_state->crtc_h = vdisplay;
	plane_state->src_x = x << 16;
	plane_state->src_y = y << 16;
	plane_state->src_w = hdisplay << 16;
	plane_state->src_h = vdisplay << 16;

	return 0;
}

int intel_get_load_detect_pipe(struct drm_connector *connector,
			       struct drm_display_mode *mode,
			       struct intel_load_detect_pipe *old,
			       struct drm_modeset_acquire_ctx *ctx)
{
	struct intel_crtc *intel_crtc;
	struct intel_encoder *intel_encoder =
		intel_attached_encoder(connector);
	struct drm_crtc *possible_crtc;
	struct drm_encoder *encoder = &intel_encoder->base;
	struct drm_crtc *crtc = NULL;
	struct drm_device *dev = encoder->dev;
	struct drm_i915_private *dev_priv = to_i915(dev);
	struct drm_framebuffer *fb;
	struct drm_mode_config *config = &dev->mode_config;
	struct drm_atomic_state *state = NULL, *restore_state = NULL;
	struct drm_connector_state *connector_state;
	struct intel_crtc_state *crtc_state;
	int ret, i = -1;

	DRM_DEBUG_KMS("[CONNECTOR:%d:%s], [ENCODER:%d:%s]\n",
		      connector->base.id, connector->name,
		      encoder->base.id, encoder->name);

	old->restore_state = NULL;

	WARN_ON(!drm_modeset_is_locked(&config->connection_mutex));

	/*
	 * Algorithm gets a little messy:
	 *
	 *   - if the connector already has an assigned crtc, use it (but make
	 *     sure it's on first)
	 *
	 *   - try to find the first unused crtc that can drive this connector,
	 *     and use that if we find one
	 */

	/* See if we already have a CRTC for this connector */
	if (connector->state->crtc) {
		crtc = connector->state->crtc;

		ret = drm_modeset_lock(&crtc->mutex, ctx);
		if (ret)
			goto fail;

		/* Make sure the crtc and connector are running */
		goto found;
	}

	/* Find an unused one (if possible) */
	for_each_crtc(dev, possible_crtc) {
		i++;
		if (!(encoder->possible_crtcs & (1 << i)))
			continue;

		ret = drm_modeset_lock(&possible_crtc->mutex, ctx);
		if (ret)
			goto fail;

		if (possible_crtc->state->enable) {
			drm_modeset_unlock(&possible_crtc->mutex);
			continue;
		}

		crtc = possible_crtc;
		break;
	}

	/*
	 * If we didn't find an unused CRTC, don't use any.
	 */
	if (!crtc) {
		DRM_DEBUG_KMS("no pipe available for load-detect\n");
		ret = -ENODEV;
		goto fail;
	}

found:
	intel_crtc = to_intel_crtc(crtc);

	ret = drm_modeset_lock(&crtc->primary->mutex, ctx);
	if (ret)
		goto fail;

	state = drm_atomic_state_alloc(dev);
	restore_state = drm_atomic_state_alloc(dev);
	if (!state || !restore_state) {
		ret = -ENOMEM;
		goto fail;
	}

	state->acquire_ctx = ctx;
	restore_state->acquire_ctx = ctx;

	connector_state = drm_atomic_get_connector_state(state, connector);
	if (IS_ERR(connector_state)) {
		ret = PTR_ERR(connector_state);
		goto fail;
	}

	ret = drm_atomic_set_crtc_for_connector(connector_state, crtc);
	if (ret)
		goto fail;

	crtc_state = intel_atomic_get_crtc_state(state, intel_crtc);
	if (IS_ERR(crtc_state)) {
		ret = PTR_ERR(crtc_state);
		goto fail;
	}

	crtc_state->base.active = crtc_state->base.enable = true;

	if (!mode)
		mode = &load_detect_mode;

	/* We need a framebuffer large enough to accommodate all accesses
	 * that the plane may generate whilst we perform load detection.
	 * We can not rely on the fbcon either being present (we get called
	 * during its initialisation to detect all boot displays, or it may
	 * not even exist) or that it is large enough to satisfy the
	 * requested mode.
	 */
	fb = mode_fits_in_fbdev(dev, mode);
	if (fb == NULL) {
		DRM_DEBUG_KMS("creating tmp fb for load-detection\n");
		fb = intel_framebuffer_create_for_mode(dev, mode, 24, 32);
	} else
		DRM_DEBUG_KMS("reusing fbdev for load-detection framebuffer\n");
	if (IS_ERR(fb)) {
		DRM_DEBUG_KMS("failed to allocate framebuffer for load-detection\n");
		ret = PTR_ERR(fb);
		goto fail;
	}

	ret = intel_modeset_setup_plane_state(state, crtc, mode, fb, 0, 0);
	if (ret)
		goto fail;

	drm_framebuffer_unreference(fb);

	ret = drm_atomic_set_mode_for_crtc(&crtc_state->base, mode);
	if (ret)
		goto fail;

	ret = PTR_ERR_OR_ZERO(drm_atomic_get_connector_state(restore_state, connector));
	if (!ret)
		ret = PTR_ERR_OR_ZERO(drm_atomic_get_crtc_state(restore_state, crtc));
	if (!ret)
		ret = PTR_ERR_OR_ZERO(drm_atomic_get_plane_state(restore_state, crtc->primary));
	if (ret) {
		DRM_DEBUG_KMS("Failed to create a copy of old state to restore: %i\n", ret);
		goto fail;
	}

	ret = drm_atomic_commit(state);
	if (ret) {
		DRM_DEBUG_KMS("failed to set mode on load-detect pipe\n");
		goto fail;
	}

	old->restore_state = restore_state;
	drm_atomic_state_put(state);

	/* let the connector get through one full cycle before testing */
	intel_wait_for_vblank(dev_priv, intel_crtc->pipe);
	return true;

fail:
	if (state) {
		drm_atomic_state_put(state);
		state = NULL;
	}
	if (restore_state) {
		drm_atomic_state_put(restore_state);
		restore_state = NULL;
	}

	if (ret == -EDEADLK)
		return ret;

	return false;
}

void intel_release_load_detect_pipe(struct drm_connector *connector,
				    struct intel_load_detect_pipe *old,
				    struct drm_modeset_acquire_ctx *ctx)
{
	struct intel_encoder *intel_encoder =
		intel_attached_encoder(connector);
	struct drm_encoder *encoder = &intel_encoder->base;
	struct drm_atomic_state *state = old->restore_state;
	int ret;

	DRM_DEBUG_KMS("[CONNECTOR:%d:%s], [ENCODER:%d:%s]\n",
		      connector->base.id, connector->name,
		      encoder->base.id, encoder->name);

	if (!state)
		return;

	ret = drm_atomic_helper_commit_duplicated_state(state, ctx);
	if (ret)
		DRM_DEBUG_KMS("Couldn't release load detect pipe: %i\n", ret);
	drm_atomic_state_put(state);
}

static int i9xx_pll_refclk(struct drm_device *dev,
			   const struct intel_crtc_state *pipe_config)
{
	struct drm_i915_private *dev_priv = to_i915(dev);
	u32 dpll = pipe_config->dpll_hw_state.dpll;

	if ((dpll & PLL_REF_INPUT_MASK) == PLLB_REF_INPUT_SPREADSPECTRUMIN)
		return dev_priv->vbt.lvds_ssc_freq;
	else if (HAS_PCH_SPLIT(dev_priv))
		return 120000;
	else if (!IS_GEN2(dev_priv))
		return 96000;
	else
		return 48000;
}

/* Returns the clock of the currently programmed mode of the given pipe. */
static void i9xx_crtc_clock_get(struct intel_crtc *crtc,
				struct intel_crtc_state *pipe_config)
{
	struct drm_device *dev = crtc->base.dev;
	struct drm_i915_private *dev_priv = to_i915(dev);
	int pipe = pipe_config->cpu_transcoder;
	u32 dpll = pipe_config->dpll_hw_state.dpll;
	u32 fp;
	struct dpll clock;
	int port_clock;
	int refclk = i9xx_pll_refclk(dev, pipe_config);

	if ((dpll & DISPLAY_RATE_SELECT_FPA1) == 0)
		fp = pipe_config->dpll_hw_state.fp0;
	else
		fp = pipe_config->dpll_hw_state.fp1;

	clock.m1 = (fp & FP_M1_DIV_MASK) >> FP_M1_DIV_SHIFT;
	if (IS_PINEVIEW(dev_priv)) {
		clock.n = ffs((fp & FP_N_PINEVIEW_DIV_MASK) >> FP_N_DIV_SHIFT) - 1;
		clock.m2 = (fp & FP_M2_PINEVIEW_DIV_MASK) >> FP_M2_DIV_SHIFT;
	} else {
		clock.n = (fp & FP_N_DIV_MASK) >> FP_N_DIV_SHIFT;
		clock.m2 = (fp & FP_M2_DIV_MASK) >> FP_M2_DIV_SHIFT;
	}

	if (!IS_GEN2(dev_priv)) {
		if (IS_PINEVIEW(dev_priv))
			clock.p1 = ffs((dpll & DPLL_FPA01_P1_POST_DIV_MASK_PINEVIEW) >>
				DPLL_FPA01_P1_POST_DIV_SHIFT_PINEVIEW);
		else
			clock.p1 = ffs((dpll & DPLL_FPA01_P1_POST_DIV_MASK) >>
			       DPLL_FPA01_P1_POST_DIV_SHIFT);

		switch (dpll & DPLL_MODE_MASK) {
		case DPLLB_MODE_DAC_SERIAL:
			clock.p2 = dpll & DPLL_DAC_SERIAL_P2_CLOCK_DIV_5 ?
				5 : 10;
			break;
		case DPLLB_MODE_LVDS:
			clock.p2 = dpll & DPLLB_LVDS_P2_CLOCK_DIV_7 ?
				7 : 14;
			break;
		default:
			DRM_DEBUG_KMS("Unknown DPLL mode %08x in programmed "
				  "mode\n", (int)(dpll & DPLL_MODE_MASK));
			return;
		}

		if (IS_PINEVIEW(dev_priv))
			port_clock = pnv_calc_dpll_params(refclk, &clock);
		else
			port_clock = i9xx_calc_dpll_params(refclk, &clock);
	} else {
		u32 lvds = IS_I830(dev_priv) ? 0 : I915_READ(LVDS);
		bool is_lvds = (pipe == 1) && (lvds & LVDS_PORT_EN);

		if (is_lvds) {
			clock.p1 = ffs((dpll & DPLL_FPA01_P1_POST_DIV_MASK_I830_LVDS) >>
				       DPLL_FPA01_P1_POST_DIV_SHIFT);

			if (lvds & LVDS_CLKB_POWER_UP)
				clock.p2 = 7;
			else
				clock.p2 = 14;
		} else {
			if (dpll & PLL_P1_DIVIDE_BY_TWO)
				clock.p1 = 2;
			else {
				clock.p1 = ((dpll & DPLL_FPA01_P1_POST_DIV_MASK_I830) >>
					    DPLL_FPA01_P1_POST_DIV_SHIFT) + 2;
			}
			if (dpll & PLL_P2_DIVIDE_BY_4)
				clock.p2 = 4;
			else
				clock.p2 = 2;
		}

		port_clock = i9xx_calc_dpll_params(refclk, &clock);
	}

	/*
	 * This value includes pixel_multiplier. We will use
	 * port_clock to compute adjusted_mode.crtc_clock in the
	 * encoder's get_config() function.
	 */
	pipe_config->port_clock = port_clock;
}

int intel_dotclock_calculate(int link_freq,
			     const struct intel_link_m_n *m_n)
{
	/*
	 * The calculation for the data clock is:
	 * pixel_clock = ((m/n)*(link_clock * nr_lanes))/bpp
	 * But we want to avoid losing precison if possible, so:
	 * pixel_clock = ((m * link_clock * nr_lanes)/(n*bpp))
	 *
	 * and the link clock is simpler:
	 * link_clock = (m * link_clock) / n
	 */

	if (!m_n->link_n)
		return 0;

	return div_u64((u64)m_n->link_m * link_freq, m_n->link_n);
}

static void ironlake_pch_clock_get(struct intel_crtc *crtc,
				   struct intel_crtc_state *pipe_config)
{
	struct drm_i915_private *dev_priv = to_i915(crtc->base.dev);

	/* read out port_clock from the DPLL */
	i9xx_crtc_clock_get(crtc, pipe_config);

	/*
	 * In case there is an active pipe without active ports,
	 * we may need some idea for the dotclock anyway.
	 * Calculate one based on the FDI configuration.
	 */
	pipe_config->base.adjusted_mode.crtc_clock =
		intel_dotclock_calculate(intel_fdi_link_freq(dev_priv, pipe_config),
					 &pipe_config->fdi_m_n);
}

/** Returns the currently programmed mode of the given pipe. */
struct drm_display_mode *intel_crtc_mode_get(struct drm_device *dev,
					     struct drm_crtc *crtc)
{
	struct drm_i915_private *dev_priv = to_i915(dev);
	struct intel_crtc *intel_crtc = to_intel_crtc(crtc);
	enum transcoder cpu_transcoder;
	struct drm_display_mode *mode;
	struct intel_crtc_state *pipe_config;
	u32 htot, hsync, vtot, vsync;
	enum pipe pipe = intel_crtc->pipe;

	mode = kzalloc(sizeof(*mode), GFP_KERNEL);
	if (!mode)
		return NULL;

	pipe_config = kzalloc(sizeof(*pipe_config), GFP_KERNEL);
	if (!pipe_config) {
		kfree(mode);
		return NULL;
	}

	/*
	 * Construct a pipe_config sufficient for getting the clock info
	 * back out of crtc_clock_get.
	 *
	 * Note, if LVDS ever uses a non-1 pixel multiplier, we'll need
	 * to use a real value here instead.
	 */
	pipe_config->cpu_transcoder = (enum transcoder) pipe;
	pipe_config->pixel_multiplier = 1;
	pipe_config->dpll_hw_state.dpll = I915_READ(DPLL(pipe));
	pipe_config->dpll_hw_state.fp0 = I915_READ(FP0(pipe));
	pipe_config->dpll_hw_state.fp1 = I915_READ(FP1(pipe));
	i9xx_crtc_clock_get(intel_crtc, pipe_config);

	mode->clock = pipe_config->port_clock / pipe_config->pixel_multiplier;

	cpu_transcoder = pipe_config->cpu_transcoder;
	htot = I915_READ(HTOTAL(cpu_transcoder));
	hsync = I915_READ(HSYNC(cpu_transcoder));
	vtot = I915_READ(VTOTAL(cpu_transcoder));
	vsync = I915_READ(VSYNC(cpu_transcoder));

	mode->hdisplay = (htot & 0xffff) + 1;
	mode->htotal = ((htot & 0xffff0000) >> 16) + 1;
	mode->hsync_start = (hsync & 0xffff) + 1;
	mode->hsync_end = ((hsync & 0xffff0000) >> 16) + 1;
	mode->vdisplay = (vtot & 0xffff) + 1;
	mode->vtotal = ((vtot & 0xffff0000) >> 16) + 1;
	mode->vsync_start = (vsync & 0xffff) + 1;
	mode->vsync_end = ((vsync & 0xffff0000) >> 16) + 1;

	drm_mode_set_name(mode);

	kfree(pipe_config);

	return mode;
}

static void intel_crtc_destroy(struct drm_crtc *crtc)
{
	struct intel_crtc *intel_crtc = to_intel_crtc(crtc);

	drm_crtc_cleanup(crtc);
	kfree(intel_crtc);
}

/**
 * intel_wm_need_update - Check whether watermarks need updating
 * @plane: drm plane
 * @state: new plane state
 *
 * Check current plane state versus the new one to determine whether
 * watermarks need to be recalculated.
 *
 * Returns true or false.
 */
static bool intel_wm_need_update(struct drm_plane *plane,
				 struct drm_plane_state *state)
{
	struct intel_plane_state *new = to_intel_plane_state(state);
	struct intel_plane_state *cur = to_intel_plane_state(plane->state);

	/* Update watermarks on tiling or size changes. */
	if (new->base.visible != cur->base.visible)
		return true;

	if (!cur->base.fb || !new->base.fb)
		return false;

	if (cur->base.fb->modifier != new->base.fb->modifier ||
	    cur->base.rotation != new->base.rotation ||
	    drm_rect_width(&new->base.src) != drm_rect_width(&cur->base.src) ||
	    drm_rect_height(&new->base.src) != drm_rect_height(&cur->base.src) ||
	    drm_rect_width(&new->base.dst) != drm_rect_width(&cur->base.dst) ||
	    drm_rect_height(&new->base.dst) != drm_rect_height(&cur->base.dst))
		return true;

	return false;
}

static bool needs_scaling(struct intel_plane_state *state)
{
	int src_w = drm_rect_width(&state->base.src) >> 16;
	int src_h = drm_rect_height(&state->base.src) >> 16;
	int dst_w = drm_rect_width(&state->base.dst);
	int dst_h = drm_rect_height(&state->base.dst);

	return (src_w != dst_w || src_h != dst_h);
}

int intel_plane_atomic_calc_changes(struct drm_crtc_state *crtc_state,
				    struct drm_plane_state *plane_state)
{
	struct intel_crtc_state *pipe_config = to_intel_crtc_state(crtc_state);
	struct drm_crtc *crtc = crtc_state->crtc;
	struct intel_crtc *intel_crtc = to_intel_crtc(crtc);
	struct intel_plane *plane = to_intel_plane(plane_state->plane);
	struct drm_device *dev = crtc->dev;
	struct drm_i915_private *dev_priv = to_i915(dev);
	struct intel_plane_state *old_plane_state =
		to_intel_plane_state(plane->base.state);
	bool mode_changed = needs_modeset(crtc_state);
	bool was_crtc_enabled = crtc->state->active;
	bool is_crtc_enabled = crtc_state->active;
	bool turn_off, turn_on, visible, was_visible;
	struct drm_framebuffer *fb = plane_state->fb;
	int ret;

	if (INTEL_GEN(dev_priv) >= 9 && plane->id != PLANE_CURSOR) {
		ret = skl_update_scaler_plane(
			to_intel_crtc_state(crtc_state),
			to_intel_plane_state(plane_state));
		if (ret)
			return ret;
	}

	was_visible = old_plane_state->base.visible;
	visible = plane_state->visible;

	if (!was_crtc_enabled && WARN_ON(was_visible))
		was_visible = false;

	/*
	 * Visibility is calculated as if the crtc was on, but
	 * after scaler setup everything depends on it being off
	 * when the crtc isn't active.
	 *
	 * FIXME this is wrong for watermarks. Watermarks should also
	 * be computed as if the pipe would be active. Perhaps move
	 * per-plane wm computation to the .check_plane() hook, and
	 * only combine the results from all planes in the current place?
	 */
	if (!is_crtc_enabled) {
		plane_state->visible = visible = false;
		to_intel_crtc_state(crtc_state)->active_planes &= ~BIT(plane->id);
	}

	if (!was_visible && !visible)
		return 0;

	if (fb != old_plane_state->base.fb)
		pipe_config->fb_changed = true;

	turn_off = was_visible && (!visible || mode_changed);
	turn_on = visible && (!was_visible || mode_changed);

	DRM_DEBUG_ATOMIC("[CRTC:%d:%s] has [PLANE:%d:%s] with fb %i\n",
			 intel_crtc->base.base.id, intel_crtc->base.name,
			 plane->base.base.id, plane->base.name,
			 fb ? fb->base.id : -1);

	DRM_DEBUG_ATOMIC("[PLANE:%d:%s] visible %i -> %i, off %i, on %i, ms %i\n",
			 plane->base.base.id, plane->base.name,
			 was_visible, visible,
			 turn_off, turn_on, mode_changed);

	if (turn_on) {
		if (INTEL_GEN(dev_priv) < 5 && !IS_G4X(dev_priv))
			pipe_config->update_wm_pre = true;

		/* must disable cxsr around plane enable/disable */
		if (plane->id != PLANE_CURSOR)
			pipe_config->disable_cxsr = true;
	} else if (turn_off) {
		if (INTEL_GEN(dev_priv) < 5 && !IS_G4X(dev_priv))
			pipe_config->update_wm_post = true;

		/* must disable cxsr around plane enable/disable */
		if (plane->id != PLANE_CURSOR)
			pipe_config->disable_cxsr = true;
	} else if (intel_wm_need_update(&plane->base, plane_state)) {
		if (INTEL_GEN(dev_priv) < 5 && !IS_G4X(dev_priv)) {
			/* FIXME bollocks */
			pipe_config->update_wm_pre = true;
			pipe_config->update_wm_post = true;
		}
	}

	if (visible || was_visible)
		pipe_config->fb_bits |= plane->frontbuffer_bit;

	/*
	 * WaCxSRDisabledForSpriteScaling:ivb
	 *
	 * cstate->update_wm was already set above, so this flag will
	 * take effect when we commit and program watermarks.
	 */
	if (plane->id == PLANE_SPRITE0 && IS_IVYBRIDGE(dev_priv) &&
	    needs_scaling(to_intel_plane_state(plane_state)) &&
	    !needs_scaling(old_plane_state))
		pipe_config->disable_lp_wm = true;

	return 0;
}

static bool encoders_cloneable(const struct intel_encoder *a,
			       const struct intel_encoder *b)
{
	/* masks could be asymmetric, so check both ways */
	return a == b || (a->cloneable & (1 << b->type) &&
			  b->cloneable & (1 << a->type));
}

static bool check_single_encoder_cloning(struct drm_atomic_state *state,
					 struct intel_crtc *crtc,
					 struct intel_encoder *encoder)
{
	struct intel_encoder *source_encoder;
	struct drm_connector *connector;
	struct drm_connector_state *connector_state;
	int i;

	for_each_new_connector_in_state(state, connector, connector_state, i) {
		if (connector_state->crtc != &crtc->base)
			continue;

		source_encoder =
			to_intel_encoder(connector_state->best_encoder);
		if (!encoders_cloneable(encoder, source_encoder))
			return false;
	}

	return true;
}

static int intel_crtc_atomic_check(struct drm_crtc *crtc,
				   struct drm_crtc_state *crtc_state)
{
	struct drm_device *dev = crtc->dev;
	struct drm_i915_private *dev_priv = to_i915(dev);
	struct intel_crtc *intel_crtc = to_intel_crtc(crtc);
	struct intel_crtc_state *pipe_config =
		to_intel_crtc_state(crtc_state);
	struct drm_atomic_state *state = crtc_state->state;
	int ret;
	bool mode_changed = needs_modeset(crtc_state);

	if (mode_changed && !crtc_state->active)
		pipe_config->update_wm_post = true;

	if (mode_changed && crtc_state->enable &&
	    dev_priv->display.crtc_compute_clock &&
	    !WARN_ON(pipe_config->shared_dpll)) {
		ret = dev_priv->display.crtc_compute_clock(intel_crtc,
							   pipe_config);
		if (ret)
			return ret;
	}

	if (crtc_state->color_mgmt_changed) {
		ret = intel_color_check(crtc, crtc_state);
		if (ret)
			return ret;

		/*
		 * Changing color management on Intel hardware is
		 * handled as part of planes update.
		 */
		crtc_state->planes_changed = true;
	}

	ret = 0;
	if (dev_priv->display.compute_pipe_wm) {
		ret = dev_priv->display.compute_pipe_wm(pipe_config);
		if (ret) {
			DRM_DEBUG_KMS("Target pipe watermarks are invalid\n");
			return ret;
		}
	}

	if (dev_priv->display.compute_intermediate_wm &&
	    !to_intel_atomic_state(state)->skip_intermediate_wm) {
		if (WARN_ON(!dev_priv->display.compute_pipe_wm))
			return 0;

		/*
		 * Calculate 'intermediate' watermarks that satisfy both the
		 * old state and the new state.  We can program these
		 * immediately.
		 */
		ret = dev_priv->display.compute_intermediate_wm(dev,
								intel_crtc,
								pipe_config);
		if (ret) {
			DRM_DEBUG_KMS("No valid intermediate pipe watermarks are possible\n");
			return ret;
		}
	} else if (dev_priv->display.compute_intermediate_wm) {
		if (HAS_PCH_SPLIT(dev_priv) && INTEL_GEN(dev_priv) < 9)
			pipe_config->wm.ilk.intermediate = pipe_config->wm.ilk.optimal;
	}

	if (INTEL_GEN(dev_priv) >= 9) {
		if (mode_changed)
			ret = skl_update_scaler_crtc(pipe_config);

		if (!ret)
			ret = skl_check_pipe_max_pixel_rate(intel_crtc,
							    pipe_config);
		if (!ret)
			ret = intel_atomic_setup_scalers(dev_priv, intel_crtc,
							 pipe_config);
	}

	return ret;
}

static const struct drm_crtc_helper_funcs intel_helper_funcs = {
	.atomic_begin = intel_begin_crtc_commit,
	.atomic_flush = intel_finish_crtc_commit,
	.atomic_check = intel_crtc_atomic_check,
};

static void intel_modeset_update_connector_atomic_state(struct drm_device *dev)
{
	struct intel_connector *connector;
	struct drm_connector_list_iter conn_iter;

	drm_connector_list_iter_begin(dev, &conn_iter);
	for_each_intel_connector_iter(connector, &conn_iter) {
		if (connector->base.state->crtc)
			drm_connector_unreference(&connector->base);

		if (connector->base.encoder) {
			connector->base.state->best_encoder =
				connector->base.encoder;
			connector->base.state->crtc =
				connector->base.encoder->crtc;

			drm_connector_reference(&connector->base);
		} else {
			connector->base.state->best_encoder = NULL;
			connector->base.state->crtc = NULL;
		}
	}
	drm_connector_list_iter_end(&conn_iter);
}

static void
connected_sink_compute_bpp(struct intel_connector *connector,
			   struct intel_crtc_state *pipe_config)
{
	const struct drm_display_info *info = &connector->base.display_info;
	int bpp = pipe_config->pipe_bpp;

	DRM_DEBUG_KMS("[CONNECTOR:%d:%s] checking for sink bpp constrains\n",
		      connector->base.base.id,
		      connector->base.name);

	/* Don't use an invalid EDID bpc value */
	if (info->bpc != 0 && info->bpc * 3 < bpp) {
		DRM_DEBUG_KMS("clamping display bpp (was %d) to EDID reported max of %d\n",
			      bpp, info->bpc * 3);
		pipe_config->pipe_bpp = info->bpc * 3;
	}

	/* Clamp bpp to 8 on screens without EDID 1.4 */
	if (info->bpc == 0 && bpp > 24) {
		DRM_DEBUG_KMS("clamping display bpp (was %d) to default limit of 24\n",
			      bpp);
		pipe_config->pipe_bpp = 24;
	}
}

static int
compute_baseline_pipe_bpp(struct intel_crtc *crtc,
			  struct intel_crtc_state *pipe_config)
{
	struct drm_i915_private *dev_priv = to_i915(crtc->base.dev);
	struct drm_atomic_state *state;
	struct drm_connector *connector;
	struct drm_connector_state *connector_state;
	int bpp, i;

	if ((IS_G4X(dev_priv) || IS_VALLEYVIEW(dev_priv) ||
	    IS_CHERRYVIEW(dev_priv)))
		bpp = 10*3;
	else if (INTEL_GEN(dev_priv) >= 5)
		bpp = 12*3;
	else
		bpp = 8*3;


	pipe_config->pipe_bpp = bpp;

	state = pipe_config->base.state;

	/* Clamp display bpp to EDID value */
	for_each_new_connector_in_state(state, connector, connector_state, i) {
		if (connector_state->crtc != &crtc->base)
			continue;

		connected_sink_compute_bpp(to_intel_connector(connector),
					   pipe_config);
	}

	return bpp;
}

static void intel_dump_crtc_timings(const struct drm_display_mode *mode)
{
	DRM_DEBUG_KMS("crtc timings: %d %d %d %d %d %d %d %d %d, "
			"type: 0x%x flags: 0x%x\n",
		mode->crtc_clock,
		mode->crtc_hdisplay, mode->crtc_hsync_start,
		mode->crtc_hsync_end, mode->crtc_htotal,
		mode->crtc_vdisplay, mode->crtc_vsync_start,
		mode->crtc_vsync_end, mode->crtc_vtotal, mode->type, mode->flags);
}

static inline void
intel_dump_m_n_config(struct intel_crtc_state *pipe_config, char *id,
		      unsigned int lane_count, struct intel_link_m_n *m_n)
{
	DRM_DEBUG_KMS("%s: lanes: %i; gmch_m: %u, gmch_n: %u, link_m: %u, link_n: %u, tu: %u\n",
		      id, lane_count,
		      m_n->gmch_m, m_n->gmch_n,
		      m_n->link_m, m_n->link_n, m_n->tu);
}

static void intel_dump_pipe_config(struct intel_crtc *crtc,
				   struct intel_crtc_state *pipe_config,
				   const char *context)
{
	struct drm_device *dev = crtc->base.dev;
	struct drm_i915_private *dev_priv = to_i915(dev);
	struct drm_plane *plane;
	struct intel_plane *intel_plane;
	struct intel_plane_state *state;
	struct drm_framebuffer *fb;

	DRM_DEBUG_KMS("[CRTC:%d:%s]%s\n",
		      crtc->base.base.id, crtc->base.name, context);

	DRM_DEBUG_KMS("cpu_transcoder: %s, pipe bpp: %i, dithering: %i\n",
		      transcoder_name(pipe_config->cpu_transcoder),
		      pipe_config->pipe_bpp, pipe_config->dither);

	if (pipe_config->has_pch_encoder)
		intel_dump_m_n_config(pipe_config, "fdi",
				      pipe_config->fdi_lanes,
				      &pipe_config->fdi_m_n);

	if (pipe_config->ycbcr420)
		DRM_DEBUG_KMS("YCbCr 4:2:0 output enabled\n");

	if (intel_crtc_has_dp_encoder(pipe_config)) {
		intel_dump_m_n_config(pipe_config, "dp m_n",
				pipe_config->lane_count, &pipe_config->dp_m_n);
		if (pipe_config->has_drrs)
			intel_dump_m_n_config(pipe_config, "dp m2_n2",
					      pipe_config->lane_count,
					      &pipe_config->dp_m2_n2);
	}

	DRM_DEBUG_KMS("audio: %i, infoframes: %i\n",
		      pipe_config->has_audio, pipe_config->has_infoframe);

	DRM_DEBUG_KMS("requested mode:\n");
	drm_mode_debug_printmodeline(&pipe_config->base.mode);
	DRM_DEBUG_KMS("adjusted mode:\n");
	drm_mode_debug_printmodeline(&pipe_config->base.adjusted_mode);
	intel_dump_crtc_timings(&pipe_config->base.adjusted_mode);
	DRM_DEBUG_KMS("port clock: %d, pipe src size: %dx%d, pixel rate %d\n",
		      pipe_config->port_clock,
		      pipe_config->pipe_src_w, pipe_config->pipe_src_h,
		      pipe_config->pixel_rate);

	if (INTEL_GEN(dev_priv) >= 9)
		DRM_DEBUG_KMS("num_scalers: %d, scaler_users: 0x%x, scaler_id: %d\n",
			      crtc->num_scalers,
			      pipe_config->scaler_state.scaler_users,
		              pipe_config->scaler_state.scaler_id);

	if (HAS_GMCH_DISPLAY(dev_priv))
		DRM_DEBUG_KMS("gmch pfit: control: 0x%08x, ratios: 0x%08x, lvds border: 0x%08x\n",
			      pipe_config->gmch_pfit.control,
			      pipe_config->gmch_pfit.pgm_ratios,
			      pipe_config->gmch_pfit.lvds_border_bits);
	else
		DRM_DEBUG_KMS("pch pfit: pos: 0x%08x, size: 0x%08x, %s\n",
			      pipe_config->pch_pfit.pos,
			      pipe_config->pch_pfit.size,
		              enableddisabled(pipe_config->pch_pfit.enabled));

	DRM_DEBUG_KMS("ips: %i, double wide: %i\n",
		      pipe_config->ips_enabled, pipe_config->double_wide);

	intel_dpll_dump_hw_state(dev_priv, &pipe_config->dpll_hw_state);

	DRM_DEBUG_KMS("planes on this crtc\n");
	list_for_each_entry(plane, &dev->mode_config.plane_list, head) {
		struct drm_format_name_buf format_name;
		intel_plane = to_intel_plane(plane);
		if (intel_plane->pipe != crtc->pipe)
			continue;

		state = to_intel_plane_state(plane->state);
		fb = state->base.fb;
		if (!fb) {
			DRM_DEBUG_KMS("[PLANE:%d:%s] disabled, scaler_id = %d\n",
				      plane->base.id, plane->name, state->scaler_id);
			continue;
		}

		DRM_DEBUG_KMS("[PLANE:%d:%s] FB:%d, fb = %ux%u format = %s\n",
			      plane->base.id, plane->name,
			      fb->base.id, fb->width, fb->height,
			      drm_get_format_name(fb->format->format, &format_name));
		if (INTEL_GEN(dev_priv) >= 9)
			DRM_DEBUG_KMS("\tscaler:%d src %dx%d+%d+%d dst %dx%d+%d+%d\n",
				      state->scaler_id,
				      state->base.src.x1 >> 16,
				      state->base.src.y1 >> 16,
				      drm_rect_width(&state->base.src) >> 16,
				      drm_rect_height(&state->base.src) >> 16,
				      state->base.dst.x1, state->base.dst.y1,
				      drm_rect_width(&state->base.dst),
				      drm_rect_height(&state->base.dst));
	}
}

static bool check_digital_port_conflicts(struct drm_atomic_state *state)
{
	struct drm_device *dev = state->dev;
	struct drm_connector *connector;
	struct drm_connector_list_iter conn_iter;
	unsigned int used_ports = 0;
	unsigned int used_mst_ports = 0;

	/*
	 * Walk the connector list instead of the encoder
	 * list to detect the problem on ddi platforms
	 * where there's just one encoder per digital port.
	 */
	drm_connector_list_iter_begin(dev, &conn_iter);
	drm_for_each_connector_iter(connector, &conn_iter) {
		struct drm_connector_state *connector_state;
		struct intel_encoder *encoder;

		connector_state = drm_atomic_get_existing_connector_state(state, connector);
		if (!connector_state)
			connector_state = connector->state;

		if (!connector_state->best_encoder)
			continue;

		encoder = to_intel_encoder(connector_state->best_encoder);

		WARN_ON(!connector_state->crtc);

		switch (encoder->type) {
			unsigned int port_mask;
		case INTEL_OUTPUT_UNKNOWN:
			if (WARN_ON(!HAS_DDI(to_i915(dev))))
				break;
		case INTEL_OUTPUT_DP:
		case INTEL_OUTPUT_HDMI:
		case INTEL_OUTPUT_EDP:
			port_mask = 1 << enc_to_dig_port(&encoder->base)->port;

			/* the same port mustn't appear more than once */
			if (used_ports & port_mask)
				return false;

			used_ports |= port_mask;
			break;
		case INTEL_OUTPUT_DP_MST:
			used_mst_ports |=
				1 << enc_to_mst(&encoder->base)->primary->port;
			break;
		default:
			break;
		}
	}
	drm_connector_list_iter_end(&conn_iter);

	/* can't mix MST and SST/HDMI on the same port */
	if (used_ports & used_mst_ports)
		return false;

	return true;
}

static void
clear_intel_crtc_state(struct intel_crtc_state *crtc_state)
{
	struct drm_i915_private *dev_priv =
		to_i915(crtc_state->base.crtc->dev);
	struct intel_crtc_scaler_state scaler_state;
	struct intel_dpll_hw_state dpll_hw_state;
	struct intel_shared_dpll *shared_dpll;
	struct intel_crtc_wm_state wm_state;
	bool force_thru;

	/* FIXME: before the switch to atomic started, a new pipe_config was
	 * kzalloc'd. Code that depends on any field being zero should be
	 * fixed, so that the crtc_state can be safely duplicated. For now,
	 * only fields that are know to not cause problems are preserved. */

	scaler_state = crtc_state->scaler_state;
	shared_dpll = crtc_state->shared_dpll;
	dpll_hw_state = crtc_state->dpll_hw_state;
	force_thru = crtc_state->pch_pfit.force_thru;
	if (IS_G4X(dev_priv) ||
	    IS_VALLEYVIEW(dev_priv) || IS_CHERRYVIEW(dev_priv))
		wm_state = crtc_state->wm;

	/* Keep base drm_crtc_state intact, only clear our extended struct */
	BUILD_BUG_ON(offsetof(struct intel_crtc_state, base));
	memset(&crtc_state->base + 1, 0,
	       sizeof(*crtc_state) - sizeof(crtc_state->base));

	crtc_state->scaler_state = scaler_state;
	crtc_state->shared_dpll = shared_dpll;
	crtc_state->dpll_hw_state = dpll_hw_state;
	crtc_state->pch_pfit.force_thru = force_thru;
	if (IS_G4X(dev_priv) ||
	    IS_VALLEYVIEW(dev_priv) || IS_CHERRYVIEW(dev_priv))
		crtc_state->wm = wm_state;
}

static int
intel_modeset_pipe_config(struct drm_crtc *crtc,
			  struct intel_crtc_state *pipe_config)
{
	struct drm_atomic_state *state = pipe_config->base.state;
	struct intel_encoder *encoder;
	struct drm_connector *connector;
	struct drm_connector_state *connector_state;
	int base_bpp, ret = -EINVAL;
	int i;
	bool retry = true;

	clear_intel_crtc_state(pipe_config);

	pipe_config->cpu_transcoder =
		(enum transcoder) to_intel_crtc(crtc)->pipe;

	/*
	 * Sanitize sync polarity flags based on requested ones. If neither
	 * positive or negative polarity is requested, treat this as meaning
	 * negative polarity.
	 */
	if (!(pipe_config->base.adjusted_mode.flags &
	      (DRM_MODE_FLAG_PHSYNC | DRM_MODE_FLAG_NHSYNC)))
		pipe_config->base.adjusted_mode.flags |= DRM_MODE_FLAG_NHSYNC;

	if (!(pipe_config->base.adjusted_mode.flags &
	      (DRM_MODE_FLAG_PVSYNC | DRM_MODE_FLAG_NVSYNC)))
		pipe_config->base.adjusted_mode.flags |= DRM_MODE_FLAG_NVSYNC;

	base_bpp = compute_baseline_pipe_bpp(to_intel_crtc(crtc),
					     pipe_config);
	if (base_bpp < 0)
		goto fail;

	/*
	 * Determine the real pipe dimensions. Note that stereo modes can
	 * increase the actual pipe size due to the frame doubling and
	 * insertion of additional space for blanks between the frame. This
	 * is stored in the crtc timings. We use the requested mode to do this
	 * computation to clearly distinguish it from the adjusted mode, which
	 * can be changed by the connectors in the below retry loop.
	 */
	drm_mode_get_hv_timing(&pipe_config->base.mode,
			       &pipe_config->pipe_src_w,
			       &pipe_config->pipe_src_h);

	for_each_new_connector_in_state(state, connector, connector_state, i) {
		if (connector_state->crtc != crtc)
			continue;

		encoder = to_intel_encoder(connector_state->best_encoder);

		if (!check_single_encoder_cloning(state, to_intel_crtc(crtc), encoder)) {
			DRM_DEBUG_KMS("rejecting invalid cloning configuration\n");
			goto fail;
		}

		/*
		 * Determine output_types before calling the .compute_config()
		 * hooks so that the hooks can use this information safely.
		 */
		pipe_config->output_types |= 1 << encoder->type;
	}

encoder_retry:
	/* Ensure the port clock defaults are reset when retrying. */
	pipe_config->port_clock = 0;
	pipe_config->pixel_multiplier = 1;

	/* Fill in default crtc timings, allow encoders to overwrite them. */
	drm_mode_set_crtcinfo(&pipe_config->base.adjusted_mode,
			      CRTC_STEREO_DOUBLE);

	/* Pass our mode to the connectors and the CRTC to give them a chance to
	 * adjust it according to limitations or connector properties, and also
	 * a chance to reject the mode entirely.
	 */
	for_each_new_connector_in_state(state, connector, connector_state, i) {
		if (connector_state->crtc != crtc)
			continue;

		encoder = to_intel_encoder(connector_state->best_encoder);

		if (!(encoder->compute_config(encoder, pipe_config, connector_state))) {
			DRM_DEBUG_KMS("Encoder config failure\n");
			goto fail;
		}
	}

	/* Set default port clock if not overwritten by the encoder. Needs to be
	 * done afterwards in case the encoder adjusts the mode. */
	if (!pipe_config->port_clock)
		pipe_config->port_clock = pipe_config->base.adjusted_mode.crtc_clock
			* pipe_config->pixel_multiplier;

	ret = intel_crtc_compute_config(to_intel_crtc(crtc), pipe_config);
	if (ret < 0) {
		DRM_DEBUG_KMS("CRTC fixup failed\n");
		goto fail;
	}

	if (ret == RETRY) {
		if (WARN(!retry, "loop in pipe configuration computation\n")) {
			ret = -EINVAL;
			goto fail;
		}

		DRM_DEBUG_KMS("CRTC bw constrained, retrying\n");
		retry = false;
		goto encoder_retry;
	}

	/* Dithering seems to not pass-through bits correctly when it should, so
	 * only enable it on 6bpc panels and when its not a compliance
	 * test requesting 6bpc video pattern.
	 */
	pipe_config->dither = (pipe_config->pipe_bpp == 6*3) &&
		!pipe_config->dither_force_disable;
	DRM_DEBUG_KMS("hw max bpp: %i, pipe bpp: %i, dithering: %i\n",
		      base_bpp, pipe_config->pipe_bpp, pipe_config->dither);

fail:
	return ret;
}

static void
intel_modeset_update_crtc_state(struct drm_atomic_state *state)
{
	struct drm_crtc *crtc;
	struct drm_crtc_state *new_crtc_state;
	int i;

	/* Double check state. */
	for_each_new_crtc_in_state(state, crtc, new_crtc_state, i) {
		to_intel_crtc(crtc)->config = to_intel_crtc_state(new_crtc_state);

		/*
		 * Update legacy state to satisfy fbc code. This can
		 * be removed when fbc uses the atomic state.
		 */
		if (drm_atomic_get_existing_plane_state(state, crtc->primary)) {
			struct drm_plane_state *plane_state = crtc->primary->state;

			crtc->primary->fb = plane_state->fb;
			crtc->x = plane_state->src_x >> 16;
			crtc->y = plane_state->src_y >> 16;
		}
	}
}

static bool intel_fuzzy_clock_check(int clock1, int clock2)
{
	int diff;

	if (clock1 == clock2)
		return true;

	if (!clock1 || !clock2)
		return false;

	diff = abs(clock1 - clock2);

	if (((((diff + clock1 + clock2) * 100)) / (clock1 + clock2)) < 105)
		return true;

	return false;
}

static bool
intel_compare_m_n(unsigned int m, unsigned int n,
		  unsigned int m2, unsigned int n2,
		  bool exact)
{
	if (m == m2 && n == n2)
		return true;

	if (exact || !m || !n || !m2 || !n2)
		return false;

	BUILD_BUG_ON(DATA_LINK_M_N_MASK > INT_MAX);

	if (n > n2) {
		while (n > n2) {
			m2 <<= 1;
			n2 <<= 1;
		}
	} else if (n < n2) {
		while (n < n2) {
			m <<= 1;
			n <<= 1;
		}
	}

	if (n != n2)
		return false;

	return intel_fuzzy_clock_check(m, m2);
}

static bool
intel_compare_link_m_n(const struct intel_link_m_n *m_n,
		       struct intel_link_m_n *m2_n2,
		       bool adjust)
{
	if (m_n->tu == m2_n2->tu &&
	    intel_compare_m_n(m_n->gmch_m, m_n->gmch_n,
			      m2_n2->gmch_m, m2_n2->gmch_n, !adjust) &&
	    intel_compare_m_n(m_n->link_m, m_n->link_n,
			      m2_n2->link_m, m2_n2->link_n, !adjust)) {
		if (adjust)
			*m2_n2 = *m_n;

		return true;
	}

	return false;
}

static void __printf(3, 4)
pipe_config_err(bool adjust, const char *name, const char *format, ...)
{
	char *level;
	unsigned int category;
	struct va_format vaf;
	va_list args;

	if (adjust) {
		level = KERN_DEBUG;
		category = DRM_UT_KMS;
	} else {
		level = KERN_ERR;
		category = DRM_UT_NONE;
	}

	va_start(args, format);
	vaf.fmt = format;
	vaf.va = &args;

	drm_printk(level, category, "mismatch in %s %pV", name, &vaf);

	va_end(args);
}

static bool
intel_pipe_config_compare(struct drm_i915_private *dev_priv,
			  struct intel_crtc_state *current_config,
			  struct intel_crtc_state *pipe_config,
			  bool adjust)
{
	bool ret = true;

#define PIPE_CONF_CHECK_X(name)	\
	if (current_config->name != pipe_config->name) { \
		pipe_config_err(adjust, __stringify(name), \
			  "(expected 0x%08x, found 0x%08x)\n", \
			  current_config->name, \
			  pipe_config->name); \
		ret = false; \
	}

#define PIPE_CONF_CHECK_I(name)	\
	if (current_config->name != pipe_config->name) { \
		pipe_config_err(adjust, __stringify(name), \
			  "(expected %i, found %i)\n", \
			  current_config->name, \
			  pipe_config->name); \
		ret = false; \
	}

#define PIPE_CONF_CHECK_P(name)	\
	if (current_config->name != pipe_config->name) { \
		pipe_config_err(adjust, __stringify(name), \
			  "(expected %p, found %p)\n", \
			  current_config->name, \
			  pipe_config->name); \
		ret = false; \
	}

#define PIPE_CONF_CHECK_M_N(name) \
	if (!intel_compare_link_m_n(&current_config->name, \
				    &pipe_config->name,\
				    adjust)) { \
		pipe_config_err(adjust, __stringify(name), \
			  "(expected tu %i gmch %i/%i link %i/%i, " \
			  "found tu %i, gmch %i/%i link %i/%i)\n", \
			  current_config->name.tu, \
			  current_config->name.gmch_m, \
			  current_config->name.gmch_n, \
			  current_config->name.link_m, \
			  current_config->name.link_n, \
			  pipe_config->name.tu, \
			  pipe_config->name.gmch_m, \
			  pipe_config->name.gmch_n, \
			  pipe_config->name.link_m, \
			  pipe_config->name.link_n); \
		ret = false; \
	}

/* This is required for BDW+ where there is only one set of registers for
 * switching between high and low RR.
 * This macro can be used whenever a comparison has to be made between one
 * hw state and multiple sw state variables.
 */
#define PIPE_CONF_CHECK_M_N_ALT(name, alt_name) \
	if (!intel_compare_link_m_n(&current_config->name, \
				    &pipe_config->name, adjust) && \
	    !intel_compare_link_m_n(&current_config->alt_name, \
				    &pipe_config->name, adjust)) { \
		pipe_config_err(adjust, __stringify(name), \
			  "(expected tu %i gmch %i/%i link %i/%i, " \
			  "or tu %i gmch %i/%i link %i/%i, " \
			  "found tu %i, gmch %i/%i link %i/%i)\n", \
			  current_config->name.tu, \
			  current_config->name.gmch_m, \
			  current_config->name.gmch_n, \
			  current_config->name.link_m, \
			  current_config->name.link_n, \
			  current_config->alt_name.tu, \
			  current_config->alt_name.gmch_m, \
			  current_config->alt_name.gmch_n, \
			  current_config->alt_name.link_m, \
			  current_config->alt_name.link_n, \
			  pipe_config->name.tu, \
			  pipe_config->name.gmch_m, \
			  pipe_config->name.gmch_n, \
			  pipe_config->name.link_m, \
			  pipe_config->name.link_n); \
		ret = false; \
	}

#define PIPE_CONF_CHECK_FLAGS(name, mask)	\
	if ((current_config->name ^ pipe_config->name) & (mask)) { \
		pipe_config_err(adjust, __stringify(name), \
			  "(%x) (expected %i, found %i)\n", \
			  (mask), \
			  current_config->name & (mask), \
			  pipe_config->name & (mask)); \
		ret = false; \
	}

#define PIPE_CONF_CHECK_CLOCK_FUZZY(name) \
	if (!intel_fuzzy_clock_check(current_config->name, pipe_config->name)) { \
		pipe_config_err(adjust, __stringify(name), \
			  "(expected %i, found %i)\n", \
			  current_config->name, \
			  pipe_config->name); \
		ret = false; \
	}

#define PIPE_CONF_QUIRK(quirk)	\
	((current_config->quirks | pipe_config->quirks) & (quirk))

	PIPE_CONF_CHECK_I(cpu_transcoder);

	PIPE_CONF_CHECK_I(has_pch_encoder);
	PIPE_CONF_CHECK_I(fdi_lanes);
	PIPE_CONF_CHECK_M_N(fdi_m_n);

	PIPE_CONF_CHECK_I(lane_count);
	PIPE_CONF_CHECK_X(lane_lat_optim_mask);

	if (INTEL_GEN(dev_priv) < 8) {
		PIPE_CONF_CHECK_M_N(dp_m_n);

		if (current_config->has_drrs)
			PIPE_CONF_CHECK_M_N(dp_m2_n2);
	} else
		PIPE_CONF_CHECK_M_N_ALT(dp_m_n, dp_m2_n2);

	PIPE_CONF_CHECK_X(output_types);

	PIPE_CONF_CHECK_I(base.adjusted_mode.crtc_hdisplay);
	PIPE_CONF_CHECK_I(base.adjusted_mode.crtc_htotal);
	PIPE_CONF_CHECK_I(base.adjusted_mode.crtc_hblank_start);
	PIPE_CONF_CHECK_I(base.adjusted_mode.crtc_hblank_end);
	PIPE_CONF_CHECK_I(base.adjusted_mode.crtc_hsync_start);
	PIPE_CONF_CHECK_I(base.adjusted_mode.crtc_hsync_end);

	PIPE_CONF_CHECK_I(base.adjusted_mode.crtc_vdisplay);
	PIPE_CONF_CHECK_I(base.adjusted_mode.crtc_vtotal);
	PIPE_CONF_CHECK_I(base.adjusted_mode.crtc_vblank_start);
	PIPE_CONF_CHECK_I(base.adjusted_mode.crtc_vblank_end);
	PIPE_CONF_CHECK_I(base.adjusted_mode.crtc_vsync_start);
	PIPE_CONF_CHECK_I(base.adjusted_mode.crtc_vsync_end);

	PIPE_CONF_CHECK_I(pixel_multiplier);
	PIPE_CONF_CHECK_I(has_hdmi_sink);
	if ((INTEL_GEN(dev_priv) < 8 && !IS_HASWELL(dev_priv)) ||
	    IS_VALLEYVIEW(dev_priv) || IS_CHERRYVIEW(dev_priv))
		PIPE_CONF_CHECK_I(limited_color_range);

	PIPE_CONF_CHECK_I(hdmi_scrambling);
	PIPE_CONF_CHECK_I(hdmi_high_tmds_clock_ratio);
	PIPE_CONF_CHECK_I(has_infoframe);
	PIPE_CONF_CHECK_I(ycbcr420);

	PIPE_CONF_CHECK_I(has_audio);

	PIPE_CONF_CHECK_FLAGS(base.adjusted_mode.flags,
			      DRM_MODE_FLAG_INTERLACE);

	if (!PIPE_CONF_QUIRK(PIPE_CONFIG_QUIRK_MODE_SYNC_FLAGS)) {
		PIPE_CONF_CHECK_FLAGS(base.adjusted_mode.flags,
				      DRM_MODE_FLAG_PHSYNC);
		PIPE_CONF_CHECK_FLAGS(base.adjusted_mode.flags,
				      DRM_MODE_FLAG_NHSYNC);
		PIPE_CONF_CHECK_FLAGS(base.adjusted_mode.flags,
				      DRM_MODE_FLAG_PVSYNC);
		PIPE_CONF_CHECK_FLAGS(base.adjusted_mode.flags,
				      DRM_MODE_FLAG_NVSYNC);
	}

	PIPE_CONF_CHECK_X(gmch_pfit.control);
	/* pfit ratios are autocomputed by the hw on gen4+ */
	if (INTEL_GEN(dev_priv) < 4)
		PIPE_CONF_CHECK_X(gmch_pfit.pgm_ratios);
	PIPE_CONF_CHECK_X(gmch_pfit.lvds_border_bits);

	if (!adjust) {
		PIPE_CONF_CHECK_I(pipe_src_w);
		PIPE_CONF_CHECK_I(pipe_src_h);

		PIPE_CONF_CHECK_I(pch_pfit.enabled);
		if (current_config->pch_pfit.enabled) {
			PIPE_CONF_CHECK_X(pch_pfit.pos);
			PIPE_CONF_CHECK_X(pch_pfit.size);
		}

		PIPE_CONF_CHECK_I(scaler_state.scaler_id);
		PIPE_CONF_CHECK_CLOCK_FUZZY(pixel_rate);
	}

	/* BDW+ don't expose a synchronous way to read the state */
	if (IS_HASWELL(dev_priv))
		PIPE_CONF_CHECK_I(ips_enabled);

	PIPE_CONF_CHECK_I(double_wide);

	PIPE_CONF_CHECK_P(shared_dpll);
	PIPE_CONF_CHECK_X(dpll_hw_state.dpll);
	PIPE_CONF_CHECK_X(dpll_hw_state.dpll_md);
	PIPE_CONF_CHECK_X(dpll_hw_state.fp0);
	PIPE_CONF_CHECK_X(dpll_hw_state.fp1);
	PIPE_CONF_CHECK_X(dpll_hw_state.wrpll);
	PIPE_CONF_CHECK_X(dpll_hw_state.spll);
	PIPE_CONF_CHECK_X(dpll_hw_state.ctrl1);
	PIPE_CONF_CHECK_X(dpll_hw_state.cfgcr1);
	PIPE_CONF_CHECK_X(dpll_hw_state.cfgcr2);

	PIPE_CONF_CHECK_X(dsi_pll.ctrl);
	PIPE_CONF_CHECK_X(dsi_pll.div);

	if (IS_G4X(dev_priv) || INTEL_GEN(dev_priv) >= 5)
		PIPE_CONF_CHECK_I(pipe_bpp);

	PIPE_CONF_CHECK_CLOCK_FUZZY(base.adjusted_mode.crtc_clock);
	PIPE_CONF_CHECK_CLOCK_FUZZY(port_clock);

#undef PIPE_CONF_CHECK_X
#undef PIPE_CONF_CHECK_I
#undef PIPE_CONF_CHECK_P
#undef PIPE_CONF_CHECK_FLAGS
#undef PIPE_CONF_CHECK_CLOCK_FUZZY
#undef PIPE_CONF_QUIRK

	return ret;
}

static void intel_pipe_config_sanity_check(struct drm_i915_private *dev_priv,
					   const struct intel_crtc_state *pipe_config)
{
	if (pipe_config->has_pch_encoder) {
		int fdi_dotclock = intel_dotclock_calculate(intel_fdi_link_freq(dev_priv, pipe_config),
							    &pipe_config->fdi_m_n);
		int dotclock = pipe_config->base.adjusted_mode.crtc_clock;

		/*
		 * FDI already provided one idea for the dotclock.
		 * Yell if the encoder disagrees.
		 */
		WARN(!intel_fuzzy_clock_check(fdi_dotclock, dotclock),
		     "FDI dotclock and encoder dotclock mismatch, fdi: %i, encoder: %i\n",
		     fdi_dotclock, dotclock);
	}
}

static void verify_wm_state(struct drm_crtc *crtc,
			    struct drm_crtc_state *new_state)
{
	struct drm_i915_private *dev_priv = to_i915(crtc->dev);
	struct skl_ddb_allocation hw_ddb, *sw_ddb;
	struct skl_pipe_wm hw_wm, *sw_wm;
	struct skl_plane_wm *hw_plane_wm, *sw_plane_wm;
	struct skl_ddb_entry *hw_ddb_entry, *sw_ddb_entry;
	struct intel_crtc *intel_crtc = to_intel_crtc(crtc);
	const enum pipe pipe = intel_crtc->pipe;
	int plane, level, max_level = ilk_wm_max_level(dev_priv);

	if (INTEL_GEN(dev_priv) < 9 || !new_state->active)
		return;

	skl_pipe_wm_get_hw_state(crtc, &hw_wm);
	sw_wm = &to_intel_crtc_state(new_state)->wm.skl.optimal;

	skl_ddb_get_hw_state(dev_priv, &hw_ddb);
	sw_ddb = &dev_priv->wm.skl_hw.ddb;

	/* planes */
	for_each_universal_plane(dev_priv, pipe, plane) {
		hw_plane_wm = &hw_wm.planes[plane];
		sw_plane_wm = &sw_wm->planes[plane];

		/* Watermarks */
		for (level = 0; level <= max_level; level++) {
			if (skl_wm_level_equals(&hw_plane_wm->wm[level],
						&sw_plane_wm->wm[level]))
				continue;

			DRM_ERROR("mismatch in WM pipe %c plane %d level %d (expected e=%d b=%u l=%u, got e=%d b=%u l=%u)\n",
				  pipe_name(pipe), plane + 1, level,
				  sw_plane_wm->wm[level].plane_en,
				  sw_plane_wm->wm[level].plane_res_b,
				  sw_plane_wm->wm[level].plane_res_l,
				  hw_plane_wm->wm[level].plane_en,
				  hw_plane_wm->wm[level].plane_res_b,
				  hw_plane_wm->wm[level].plane_res_l);
		}

		if (!skl_wm_level_equals(&hw_plane_wm->trans_wm,
					 &sw_plane_wm->trans_wm)) {
			DRM_ERROR("mismatch in trans WM pipe %c plane %d (expected e=%d b=%u l=%u, got e=%d b=%u l=%u)\n",
				  pipe_name(pipe), plane + 1,
				  sw_plane_wm->trans_wm.plane_en,
				  sw_plane_wm->trans_wm.plane_res_b,
				  sw_plane_wm->trans_wm.plane_res_l,
				  hw_plane_wm->trans_wm.plane_en,
				  hw_plane_wm->trans_wm.plane_res_b,
				  hw_plane_wm->trans_wm.plane_res_l);
		}

		/* DDB */
		hw_ddb_entry = &hw_ddb.plane[pipe][plane];
		sw_ddb_entry = &sw_ddb->plane[pipe][plane];

		if (!skl_ddb_entry_equal(hw_ddb_entry, sw_ddb_entry)) {
			DRM_ERROR("mismatch in DDB state pipe %c plane %d (expected (%u,%u), found (%u,%u))\n",
				  pipe_name(pipe), plane + 1,
				  sw_ddb_entry->start, sw_ddb_entry->end,
				  hw_ddb_entry->start, hw_ddb_entry->end);
		}
	}

	/*
	 * cursor
	 * If the cursor plane isn't active, we may not have updated it's ddb
	 * allocation. In that case since the ddb allocation will be updated
	 * once the plane becomes visible, we can skip this check
	 */
	if (1) {
		hw_plane_wm = &hw_wm.planes[PLANE_CURSOR];
		sw_plane_wm = &sw_wm->planes[PLANE_CURSOR];

		/* Watermarks */
		for (level = 0; level <= max_level; level++) {
			if (skl_wm_level_equals(&hw_plane_wm->wm[level],
						&sw_plane_wm->wm[level]))
				continue;

			DRM_ERROR("mismatch in WM pipe %c cursor level %d (expected e=%d b=%u l=%u, got e=%d b=%u l=%u)\n",
				  pipe_name(pipe), level,
				  sw_plane_wm->wm[level].plane_en,
				  sw_plane_wm->wm[level].plane_res_b,
				  sw_plane_wm->wm[level].plane_res_l,
				  hw_plane_wm->wm[level].plane_en,
				  hw_plane_wm->wm[level].plane_res_b,
				  hw_plane_wm->wm[level].plane_res_l);
		}

		if (!skl_wm_level_equals(&hw_plane_wm->trans_wm,
					 &sw_plane_wm->trans_wm)) {
			DRM_ERROR("mismatch in trans WM pipe %c cursor (expected e=%d b=%u l=%u, got e=%d b=%u l=%u)\n",
				  pipe_name(pipe),
				  sw_plane_wm->trans_wm.plane_en,
				  sw_plane_wm->trans_wm.plane_res_b,
				  sw_plane_wm->trans_wm.plane_res_l,
				  hw_plane_wm->trans_wm.plane_en,
				  hw_plane_wm->trans_wm.plane_res_b,
				  hw_plane_wm->trans_wm.plane_res_l);
		}

		/* DDB */
		hw_ddb_entry = &hw_ddb.plane[pipe][PLANE_CURSOR];
		sw_ddb_entry = &sw_ddb->plane[pipe][PLANE_CURSOR];

		if (!skl_ddb_entry_equal(hw_ddb_entry, sw_ddb_entry)) {
			DRM_ERROR("mismatch in DDB state pipe %c cursor (expected (%u,%u), found (%u,%u))\n",
				  pipe_name(pipe),
				  sw_ddb_entry->start, sw_ddb_entry->end,
				  hw_ddb_entry->start, hw_ddb_entry->end);
		}
	}
}

static void
verify_connector_state(struct drm_device *dev,
		       struct drm_atomic_state *state,
		       struct drm_crtc *crtc)
{
	struct drm_connector *connector;
	struct drm_connector_state *new_conn_state;
	int i;

	for_each_new_connector_in_state(state, connector, new_conn_state, i) {
		struct drm_encoder *encoder = connector->encoder;
		struct drm_crtc_state *crtc_state = NULL;

		if (new_conn_state->crtc != crtc)
			continue;

		if (crtc)
			crtc_state = drm_atomic_get_new_crtc_state(state, new_conn_state->crtc);

		intel_connector_verify_state(crtc_state, new_conn_state);

		I915_STATE_WARN(new_conn_state->best_encoder != encoder,
		     "connector's atomic encoder doesn't match legacy encoder\n");
	}
}

static void
verify_encoder_state(struct drm_device *dev, struct drm_atomic_state *state)
{
	struct intel_encoder *encoder;
	struct drm_connector *connector;
	struct drm_connector_state *old_conn_state, *new_conn_state;
	int i;

	for_each_intel_encoder(dev, encoder) {
		bool enabled = false, found = false;
		enum pipe pipe;

		DRM_DEBUG_KMS("[ENCODER:%d:%s]\n",
			      encoder->base.base.id,
			      encoder->base.name);

		for_each_oldnew_connector_in_state(state, connector, old_conn_state,
						   new_conn_state, i) {
			if (old_conn_state->best_encoder == &encoder->base)
				found = true;

			if (new_conn_state->best_encoder != &encoder->base)
				continue;
			found = enabled = true;

			I915_STATE_WARN(new_conn_state->crtc !=
					encoder->base.crtc,
			     "connector's crtc doesn't match encoder crtc\n");
		}

		if (!found)
			continue;

		I915_STATE_WARN(!!encoder->base.crtc != enabled,
		     "encoder's enabled state mismatch "
		     "(expected %i, found %i)\n",
		     !!encoder->base.crtc, enabled);

		if (!encoder->base.crtc) {
			bool active;

			active = encoder->get_hw_state(encoder, &pipe);
			I915_STATE_WARN(active,
			     "encoder detached but still enabled on pipe %c.\n",
			     pipe_name(pipe));
		}
	}
}

static void
verify_crtc_state(struct drm_crtc *crtc,
		  struct drm_crtc_state *old_crtc_state,
		  struct drm_crtc_state *new_crtc_state)
{
	struct drm_device *dev = crtc->dev;
	struct drm_i915_private *dev_priv = to_i915(dev);
	struct intel_encoder *encoder;
	struct intel_crtc *intel_crtc = to_intel_crtc(crtc);
	struct intel_crtc_state *pipe_config, *sw_config;
	struct drm_atomic_state *old_state;
	bool active;

	old_state = old_crtc_state->state;
	__drm_atomic_helper_crtc_destroy_state(old_crtc_state);
	pipe_config = to_intel_crtc_state(old_crtc_state);
	memset(pipe_config, 0, sizeof(*pipe_config));
	pipe_config->base.crtc = crtc;
	pipe_config->base.state = old_state;

	DRM_DEBUG_KMS("[CRTC:%d:%s]\n", crtc->base.id, crtc->name);

	active = dev_priv->display.get_pipe_config(intel_crtc, pipe_config);

	/* we keep both pipes enabled on 830 */
	if (IS_I830(dev_priv))
		active = new_crtc_state->active;

	I915_STATE_WARN(new_crtc_state->active != active,
	     "crtc active state doesn't match with hw state "
	     "(expected %i, found %i)\n", new_crtc_state->active, active);

	I915_STATE_WARN(intel_crtc->active != new_crtc_state->active,
	     "transitional active state does not match atomic hw state "
	     "(expected %i, found %i)\n", new_crtc_state->active, intel_crtc->active);

	for_each_encoder_on_crtc(dev, crtc, encoder) {
		enum pipe pipe;

		active = encoder->get_hw_state(encoder, &pipe);
		I915_STATE_WARN(active != new_crtc_state->active,
			"[ENCODER:%i] active %i with crtc active %i\n",
			encoder->base.base.id, active, new_crtc_state->active);

		I915_STATE_WARN(active && intel_crtc->pipe != pipe,
				"Encoder connected to wrong pipe %c\n",
				pipe_name(pipe));

		if (active) {
			pipe_config->output_types |= 1 << encoder->type;
			encoder->get_config(encoder, pipe_config);
		}
	}

	intel_crtc_compute_pixel_rate(pipe_config);

	if (!new_crtc_state->active)
		return;

	intel_pipe_config_sanity_check(dev_priv, pipe_config);

	sw_config = to_intel_crtc_state(new_crtc_state);
	if (!intel_pipe_config_compare(dev_priv, sw_config,
				       pipe_config, false)) {
		I915_STATE_WARN(1, "pipe state doesn't match!\n");
		intel_dump_pipe_config(intel_crtc, pipe_config,
				       "[hw state]");
		intel_dump_pipe_config(intel_crtc, sw_config,
				       "[sw state]");
	}
}

static void
verify_single_dpll_state(struct drm_i915_private *dev_priv,
			 struct intel_shared_dpll *pll,
			 struct drm_crtc *crtc,
			 struct drm_crtc_state *new_state)
{
	struct intel_dpll_hw_state dpll_hw_state;
	unsigned crtc_mask;
	bool active;

	memset(&dpll_hw_state, 0, sizeof(dpll_hw_state));

	DRM_DEBUG_KMS("%s\n", pll->name);

	active = pll->funcs.get_hw_state(dev_priv, pll, &dpll_hw_state);

	if (!(pll->flags & INTEL_DPLL_ALWAYS_ON)) {
		I915_STATE_WARN(!pll->on && pll->active_mask,
		     "pll in active use but not on in sw tracking\n");
		I915_STATE_WARN(pll->on && !pll->active_mask,
		     "pll is on but not used by any active crtc\n");
		I915_STATE_WARN(pll->on != active,
		     "pll on state mismatch (expected %i, found %i)\n",
		     pll->on, active);
	}

	if (!crtc) {
		I915_STATE_WARN(pll->active_mask & ~pll->state.crtc_mask,
				"more active pll users than references: %x vs %x\n",
				pll->active_mask, pll->state.crtc_mask);

		return;
	}

	crtc_mask = 1 << drm_crtc_index(crtc);

	if (new_state->active)
		I915_STATE_WARN(!(pll->active_mask & crtc_mask),
				"pll active mismatch (expected pipe %c in active mask 0x%02x)\n",
				pipe_name(drm_crtc_index(crtc)), pll->active_mask);
	else
		I915_STATE_WARN(pll->active_mask & crtc_mask,
				"pll active mismatch (didn't expect pipe %c in active mask 0x%02x)\n",
				pipe_name(drm_crtc_index(crtc)), pll->active_mask);

	I915_STATE_WARN(!(pll->state.crtc_mask & crtc_mask),
			"pll enabled crtcs mismatch (expected 0x%x in 0x%02x)\n",
			crtc_mask, pll->state.crtc_mask);

	I915_STATE_WARN(pll->on && memcmp(&pll->state.hw_state,
					  &dpll_hw_state,
					  sizeof(dpll_hw_state)),
			"pll hw state mismatch\n");
}

static void
verify_shared_dpll_state(struct drm_device *dev, struct drm_crtc *crtc,
			 struct drm_crtc_state *old_crtc_state,
			 struct drm_crtc_state *new_crtc_state)
{
	struct drm_i915_private *dev_priv = to_i915(dev);
	struct intel_crtc_state *old_state = to_intel_crtc_state(old_crtc_state);
	struct intel_crtc_state *new_state = to_intel_crtc_state(new_crtc_state);

	if (new_state->shared_dpll)
		verify_single_dpll_state(dev_priv, new_state->shared_dpll, crtc, new_crtc_state);

	if (old_state->shared_dpll &&
	    old_state->shared_dpll != new_state->shared_dpll) {
		unsigned crtc_mask = 1 << drm_crtc_index(crtc);
		struct intel_shared_dpll *pll = old_state->shared_dpll;

		I915_STATE_WARN(pll->active_mask & crtc_mask,
				"pll active mismatch (didn't expect pipe %c in active mask)\n",
				pipe_name(drm_crtc_index(crtc)));
		I915_STATE_WARN(pll->state.crtc_mask & crtc_mask,
				"pll enabled crtcs mismatch (found %x in enabled mask)\n",
				pipe_name(drm_crtc_index(crtc)));
	}
}

static void
intel_modeset_verify_crtc(struct drm_crtc *crtc,
			  struct drm_atomic_state *state,
			  struct drm_crtc_state *old_state,
			  struct drm_crtc_state *new_state)
{
	if (!needs_modeset(new_state) &&
	    !to_intel_crtc_state(new_state)->update_pipe)
		return;

	verify_wm_state(crtc, new_state);
	verify_connector_state(crtc->dev, state, crtc);
	verify_crtc_state(crtc, old_state, new_state);
	verify_shared_dpll_state(crtc->dev, crtc, old_state, new_state);
}

static void
verify_disabled_dpll_state(struct drm_device *dev)
{
	struct drm_i915_private *dev_priv = to_i915(dev);
	int i;

	for (i = 0; i < dev_priv->num_shared_dpll; i++)
		verify_single_dpll_state(dev_priv, &dev_priv->shared_dplls[i], NULL, NULL);
}

static void
intel_modeset_verify_disabled(struct drm_device *dev,
			      struct drm_atomic_state *state)
{
	verify_encoder_state(dev, state);
	verify_connector_state(dev, state, NULL);
	verify_disabled_dpll_state(dev);
}

static void update_scanline_offset(struct intel_crtc *crtc)
{
	struct drm_i915_private *dev_priv = to_i915(crtc->base.dev);

	/*
	 * The scanline counter increments at the leading edge of hsync.
	 *
	 * On most platforms it starts counting from vtotal-1 on the
	 * first active line. That means the scanline counter value is
	 * always one less than what we would expect. Ie. just after
	 * start of vblank, which also occurs at start of hsync (on the
	 * last active line), the scanline counter will read vblank_start-1.
	 *
	 * On gen2 the scanline counter starts counting from 1 instead
	 * of vtotal-1, so we have to subtract one (or rather add vtotal-1
	 * to keep the value positive), instead of adding one.
	 *
	 * On HSW+ the behaviour of the scanline counter depends on the output
	 * type. For DP ports it behaves like most other platforms, but on HDMI
	 * there's an extra 1 line difference. So we need to add two instead of
	 * one to the value.
	 *
	 * On VLV/CHV DSI the scanline counter would appear to increment
	 * approx. 1/3 of a scanline before start of vblank. Unfortunately
	 * that means we can't tell whether we're in vblank or not while
	 * we're on that particular line. We must still set scanline_offset
	 * to 1 so that the vblank timestamps come out correct when we query
	 * the scanline counter from within the vblank interrupt handler.
	 * However if queried just before the start of vblank we'll get an
	 * answer that's slightly in the future.
	 */
	if (IS_GEN2(dev_priv)) {
		const struct drm_display_mode *adjusted_mode = &crtc->config->base.adjusted_mode;
		int vtotal;

		vtotal = adjusted_mode->crtc_vtotal;
		if (adjusted_mode->flags & DRM_MODE_FLAG_INTERLACE)
			vtotal /= 2;

		crtc->scanline_offset = vtotal - 1;
	} else if (HAS_DDI(dev_priv) &&
		   intel_crtc_has_type(crtc->config, INTEL_OUTPUT_HDMI)) {
		crtc->scanline_offset = 2;
	} else
		crtc->scanline_offset = 1;
}

static void intel_modeset_clear_plls(struct drm_atomic_state *state)
{
	struct drm_device *dev = state->dev;
	struct drm_i915_private *dev_priv = to_i915(dev);
	struct drm_crtc *crtc;
	struct drm_crtc_state *old_crtc_state, *new_crtc_state;
	int i;

	if (!dev_priv->display.crtc_compute_clock)
		return;

	for_each_oldnew_crtc_in_state(state, crtc, old_crtc_state, new_crtc_state, i) {
		struct intel_crtc *intel_crtc = to_intel_crtc(crtc);
		struct intel_shared_dpll *old_dpll =
			to_intel_crtc_state(old_crtc_state)->shared_dpll;

		if (!needs_modeset(new_crtc_state))
			continue;

		to_intel_crtc_state(new_crtc_state)->shared_dpll = NULL;

		if (!old_dpll)
			continue;

		intel_release_shared_dpll(old_dpll, intel_crtc, state);
	}
}

/*
 * This implements the workaround described in the "notes" section of the mode
 * set sequence documentation. When going from no pipes or single pipe to
 * multiple pipes, and planes are enabled after the pipe, we need to wait at
 * least 2 vblanks on the first pipe before enabling planes on the second pipe.
 */
static int haswell_mode_set_planes_workaround(struct drm_atomic_state *state)
{
	struct drm_crtc_state *crtc_state;
	struct intel_crtc *intel_crtc;
	struct drm_crtc *crtc;
	struct intel_crtc_state *first_crtc_state = NULL;
	struct intel_crtc_state *other_crtc_state = NULL;
	enum pipe first_pipe = INVALID_PIPE, enabled_pipe = INVALID_PIPE;
	int i;

	/* look at all crtc's that are going to be enabled in during modeset */
	for_each_new_crtc_in_state(state, crtc, crtc_state, i) {
		intel_crtc = to_intel_crtc(crtc);

		if (!crtc_state->active || !needs_modeset(crtc_state))
			continue;

		if (first_crtc_state) {
			other_crtc_state = to_intel_crtc_state(crtc_state);
			break;
		} else {
			first_crtc_state = to_intel_crtc_state(crtc_state);
			first_pipe = intel_crtc->pipe;
		}
	}

	/* No workaround needed? */
	if (!first_crtc_state)
		return 0;

	/* w/a possibly needed, check how many crtc's are already enabled. */
	for_each_intel_crtc(state->dev, intel_crtc) {
		struct intel_crtc_state *pipe_config;

		pipe_config = intel_atomic_get_crtc_state(state, intel_crtc);
		if (IS_ERR(pipe_config))
			return PTR_ERR(pipe_config);

		pipe_config->hsw_workaround_pipe = INVALID_PIPE;

		if (!pipe_config->base.active ||
		    needs_modeset(&pipe_config->base))
			continue;

		/* 2 or more enabled crtcs means no need for w/a */
		if (enabled_pipe != INVALID_PIPE)
			return 0;

		enabled_pipe = intel_crtc->pipe;
	}

	if (enabled_pipe != INVALID_PIPE)
		first_crtc_state->hsw_workaround_pipe = enabled_pipe;
	else if (other_crtc_state)
		other_crtc_state->hsw_workaround_pipe = first_pipe;

	return 0;
}

static int intel_lock_all_pipes(struct drm_atomic_state *state)
{
	struct drm_crtc *crtc;

	/* Add all pipes to the state */
	for_each_crtc(state->dev, crtc) {
		struct drm_crtc_state *crtc_state;

		crtc_state = drm_atomic_get_crtc_state(state, crtc);
		if (IS_ERR(crtc_state))
			return PTR_ERR(crtc_state);
	}

	return 0;
}

static int intel_modeset_all_pipes(struct drm_atomic_state *state)
{
	struct drm_crtc *crtc;

	/*
	 * Add all pipes to the state, and force
	 * a modeset on all the active ones.
	 */
	for_each_crtc(state->dev, crtc) {
		struct drm_crtc_state *crtc_state;
		int ret;

		crtc_state = drm_atomic_get_crtc_state(state, crtc);
		if (IS_ERR(crtc_state))
			return PTR_ERR(crtc_state);

		if (!crtc_state->active || needs_modeset(crtc_state))
			continue;

		crtc_state->mode_changed = true;

		ret = drm_atomic_add_affected_connectors(state, crtc);
		if (ret)
			return ret;

		ret = drm_atomic_add_affected_planes(state, crtc);
		if (ret)
			return ret;
	}

	return 0;
}

static int intel_modeset_checks(struct drm_atomic_state *state)
{
	struct intel_atomic_state *intel_state = to_intel_atomic_state(state);
	struct drm_i915_private *dev_priv = to_i915(state->dev);
	struct drm_crtc *crtc;
	struct drm_crtc_state *old_crtc_state, *new_crtc_state;
	int ret = 0, i;

	if (!check_digital_port_conflicts(state)) {
		DRM_DEBUG_KMS("rejecting conflicting digital port configuration\n");
		return -EINVAL;
	}

	intel_state->modeset = true;
	intel_state->active_crtcs = dev_priv->active_crtcs;
	intel_state->cdclk.logical = dev_priv->cdclk.logical;
	intel_state->cdclk.actual = dev_priv->cdclk.actual;

	for_each_oldnew_crtc_in_state(state, crtc, old_crtc_state, new_crtc_state, i) {
		if (new_crtc_state->active)
			intel_state->active_crtcs |= 1 << i;
		else
			intel_state->active_crtcs &= ~(1 << i);

		if (old_crtc_state->active != new_crtc_state->active)
			intel_state->active_pipe_changes |= drm_crtc_mask(crtc);
	}

	/*
	 * See if the config requires any additional preparation, e.g.
	 * to adjust global state with pipes off.  We need to do this
	 * here so we can get the modeset_pipe updated config for the new
	 * mode set on this crtc.  For other crtcs we need to use the
	 * adjusted_mode bits in the crtc directly.
	 */
	if (dev_priv->display.modeset_calc_cdclk) {
		ret = dev_priv->display.modeset_calc_cdclk(state);
		if (ret < 0)
			return ret;

		/*
		 * Writes to dev_priv->cdclk.logical must protected by
		 * holding all the crtc locks, even if we don't end up
		 * touching the hardware
		 */
		if (!intel_cdclk_state_compare(&dev_priv->cdclk.logical,
					       &intel_state->cdclk.logical)) {
			ret = intel_lock_all_pipes(state);
			if (ret < 0)
				return ret;
		}

		/* All pipes must be switched off while we change the cdclk. */
		if (!intel_cdclk_state_compare(&dev_priv->cdclk.actual,
					       &intel_state->cdclk.actual)) {
			ret = intel_modeset_all_pipes(state);
			if (ret < 0)
				return ret;
		}

		DRM_DEBUG_KMS("New cdclk calculated to be logical %u kHz, actual %u kHz\n",
			      intel_state->cdclk.logical.cdclk,
			      intel_state->cdclk.actual.cdclk);
	} else {
		to_intel_atomic_state(state)->cdclk.logical = dev_priv->cdclk.logical;
	}

	intel_modeset_clear_plls(state);

	if (IS_HASWELL(dev_priv))
		return haswell_mode_set_planes_workaround(state);

	return 0;
}

/*
 * Handle calculation of various watermark data at the end of the atomic check
 * phase.  The code here should be run after the per-crtc and per-plane 'check'
 * handlers to ensure that all derived state has been updated.
 */
static int calc_watermark_data(struct drm_atomic_state *state)
{
	struct drm_device *dev = state->dev;
	struct drm_i915_private *dev_priv = to_i915(dev);

	/* Is there platform-specific watermark information to calculate? */
	if (dev_priv->display.compute_global_watermarks)
		return dev_priv->display.compute_global_watermarks(state);

	return 0;
}

/**
 * intel_atomic_check - validate state object
 * @dev: drm device
 * @state: state to validate
 */
static int intel_atomic_check(struct drm_device *dev,
			      struct drm_atomic_state *state)
{
	struct drm_i915_private *dev_priv = to_i915(dev);
	struct intel_atomic_state *intel_state = to_intel_atomic_state(state);
	struct drm_crtc *crtc;
	struct drm_crtc_state *old_crtc_state, *crtc_state;
	int ret, i;
	bool any_ms = false;

	ret = drm_atomic_helper_check_modeset(dev, state);
	if (ret)
		return ret;

	for_each_oldnew_crtc_in_state(state, crtc, old_crtc_state, crtc_state, i) {
		struct intel_crtc_state *pipe_config =
			to_intel_crtc_state(crtc_state);

		/* Catch I915_MODE_FLAG_INHERITED */
		if (crtc_state->mode.private_flags != old_crtc_state->mode.private_flags)
			crtc_state->mode_changed = true;

		if (!needs_modeset(crtc_state))
			continue;

		if (!crtc_state->enable) {
			any_ms = true;
			continue;
		}

		/* FIXME: For only active_changed we shouldn't need to do any
		 * state recomputation at all. */

		ret = drm_atomic_add_affected_connectors(state, crtc);
		if (ret)
			return ret;

		ret = intel_modeset_pipe_config(crtc, pipe_config);
		if (ret) {
			intel_dump_pipe_config(to_intel_crtc(crtc),
					       pipe_config, "[failed]");
			return ret;
		}

		if (i915.fastboot &&
		    intel_pipe_config_compare(dev_priv,
					to_intel_crtc_state(old_crtc_state),
					pipe_config, true)) {
			crtc_state->mode_changed = false;
			pipe_config->update_pipe = true;
		}

		if (needs_modeset(crtc_state))
			any_ms = true;

		ret = drm_atomic_add_affected_planes(state, crtc);
		if (ret)
			return ret;

		intel_dump_pipe_config(to_intel_crtc(crtc), pipe_config,
				       needs_modeset(crtc_state) ?
				       "[modeset]" : "[fastset]");
	}

	if (any_ms) {
		ret = intel_modeset_checks(state);

		if (ret)
			return ret;
	} else {
		intel_state->cdclk.logical = dev_priv->cdclk.logical;
	}

	ret = drm_atomic_helper_check_planes(dev, state);
	if (ret)
		return ret;

	intel_fbc_choose_crtc(dev_priv, state);
	return calc_watermark_data(state);
}

static int intel_atomic_prepare_commit(struct drm_device *dev,
				       struct drm_atomic_state *state)
{
	return drm_atomic_helper_prepare_planes(dev, state);
}

u32 intel_crtc_get_vblank_counter(struct intel_crtc *crtc)
{
	struct drm_device *dev = crtc->base.dev;

	if (!dev->max_vblank_count)
		return drm_crtc_accurate_vblank_count(&crtc->base);

	return dev->driver->get_vblank_counter(dev, crtc->pipe);
}

static void intel_atomic_wait_for_vblanks(struct drm_device *dev,
					  struct drm_i915_private *dev_priv,
					  unsigned crtc_mask)
{
	unsigned last_vblank_count[I915_MAX_PIPES];
	enum pipe pipe;
	int ret;

	if (!crtc_mask)
		return;

	for_each_pipe(dev_priv, pipe) {
		struct intel_crtc *crtc = intel_get_crtc_for_pipe(dev_priv,
								  pipe);

		if (!((1 << pipe) & crtc_mask))
			continue;

		ret = drm_crtc_vblank_get(&crtc->base);
		if (WARN_ON(ret != 0)) {
			crtc_mask &= ~(1 << pipe);
			continue;
		}

		last_vblank_count[pipe] = drm_crtc_vblank_count(&crtc->base);
	}

	for_each_pipe(dev_priv, pipe) {
		struct intel_crtc *crtc = intel_get_crtc_for_pipe(dev_priv,
								  pipe);
		long lret;

		if (!((1 << pipe) & crtc_mask))
			continue;

		lret = wait_event_timeout(dev->vblank[pipe].queue,
				last_vblank_count[pipe] !=
					drm_crtc_vblank_count(&crtc->base),
				msecs_to_jiffies(50));

		WARN(!lret, "pipe %c vblank wait timed out\n", pipe_name(pipe));

		drm_crtc_vblank_put(&crtc->base);
	}
}

static bool needs_vblank_wait(struct intel_crtc_state *crtc_state)
{
	/* fb updated, need to unpin old fb */
	if (crtc_state->fb_changed)
		return true;

	/* wm changes, need vblank before final wm's */
	if (crtc_state->update_wm_post)
		return true;

	if (crtc_state->wm.need_postvbl_update)
		return true;

	return false;
}

static void intel_update_crtc(struct drm_crtc *crtc,
			      struct drm_atomic_state *state,
			      struct drm_crtc_state *old_crtc_state,
			      struct drm_crtc_state *new_crtc_state,
			      unsigned int *crtc_vblank_mask)
{
	struct drm_device *dev = crtc->dev;
	struct drm_i915_private *dev_priv = to_i915(dev);
	struct intel_crtc *intel_crtc = to_intel_crtc(crtc);
	struct intel_crtc_state *pipe_config = to_intel_crtc_state(new_crtc_state);
	bool modeset = needs_modeset(new_crtc_state);

	if (modeset) {
		update_scanline_offset(intel_crtc);
		dev_priv->display.crtc_enable(pipe_config, state);
	} else {
		intel_pre_plane_update(to_intel_crtc_state(old_crtc_state),
				       pipe_config);
	}

	if (drm_atomic_get_existing_plane_state(state, crtc->primary)) {
		intel_fbc_enable(
		    intel_crtc, pipe_config,
		    to_intel_plane_state(crtc->primary->state));
	}

	drm_atomic_helper_commit_planes_on_crtc(old_crtc_state);

	if (needs_vblank_wait(pipe_config))
		*crtc_vblank_mask |= drm_crtc_mask(crtc);
}

static void intel_update_crtcs(struct drm_atomic_state *state,
			       unsigned int *crtc_vblank_mask)
{
	struct drm_crtc *crtc;
	struct drm_crtc_state *old_crtc_state, *new_crtc_state;
	int i;

	for_each_oldnew_crtc_in_state(state, crtc, old_crtc_state, new_crtc_state, i) {
		if (!new_crtc_state->active)
			continue;

		intel_update_crtc(crtc, state, old_crtc_state,
				  new_crtc_state, crtc_vblank_mask);
	}
}

static void skl_update_crtcs(struct drm_atomic_state *state,
			     unsigned int *crtc_vblank_mask)
{
	struct drm_i915_private *dev_priv = to_i915(state->dev);
	struct intel_atomic_state *intel_state = to_intel_atomic_state(state);
	struct drm_crtc *crtc;
	struct intel_crtc *intel_crtc;
	struct drm_crtc_state *old_crtc_state, *new_crtc_state;
	struct intel_crtc_state *cstate;
	unsigned int updated = 0;
	bool progress;
	enum pipe pipe;
	int i;

	const struct skl_ddb_entry *entries[I915_MAX_PIPES] = {};

	for_each_oldnew_crtc_in_state(state, crtc, old_crtc_state, new_crtc_state, i)
		/* ignore allocations for crtc's that have been turned off. */
		if (new_crtc_state->active)
			entries[i] = &to_intel_crtc_state(old_crtc_state)->wm.skl.ddb;

	/*
	 * Whenever the number of active pipes changes, we need to make sure we
	 * update the pipes in the right order so that their ddb allocations
	 * never overlap with eachother inbetween CRTC updates. Otherwise we'll
	 * cause pipe underruns and other bad stuff.
	 */
	do {
		progress = false;

		for_each_oldnew_crtc_in_state(state, crtc, old_crtc_state, new_crtc_state, i) {
			bool vbl_wait = false;
			unsigned int cmask = drm_crtc_mask(crtc);

			intel_crtc = to_intel_crtc(crtc);
			cstate = to_intel_crtc_state(crtc->state);
			pipe = intel_crtc->pipe;

			if (updated & cmask || !cstate->base.active)
				continue;

			if (skl_ddb_allocation_overlaps(entries, &cstate->wm.skl.ddb, i))
				continue;

			updated |= cmask;
			entries[i] = &cstate->wm.skl.ddb;

			/*
			 * If this is an already active pipe, it's DDB changed,
			 * and this isn't the last pipe that needs updating
			 * then we need to wait for a vblank to pass for the
			 * new ddb allocation to take effect.
			 */
			if (!skl_ddb_entry_equal(&cstate->wm.skl.ddb,
						 &to_intel_crtc_state(old_crtc_state)->wm.skl.ddb) &&
			    !new_crtc_state->active_changed &&
			    intel_state->wm_results.dirty_pipes != updated)
				vbl_wait = true;

			intel_update_crtc(crtc, state, old_crtc_state,
					  new_crtc_state, crtc_vblank_mask);

			if (vbl_wait)
				intel_wait_for_vblank(dev_priv, pipe);

			progress = true;
		}
	} while (progress);
}

static void intel_atomic_helper_free_state(struct drm_i915_private *dev_priv)
{
	struct intel_atomic_state *state, *next;
	struct llist_node *freed;

	freed = llist_del_all(&dev_priv->atomic_helper.free_list);
	llist_for_each_entry_safe(state, next, freed, freed)
		drm_atomic_state_put(&state->base);
}

static void intel_atomic_helper_free_state_worker(struct work_struct *work)
{
	struct drm_i915_private *dev_priv =
		container_of(work, typeof(*dev_priv), atomic_helper.free_work);

	intel_atomic_helper_free_state(dev_priv);
}

static void intel_atomic_commit_fence_wait(struct intel_atomic_state *intel_state)
{
	struct wait_queue_entry wait_fence, wait_reset;
	struct drm_i915_private *dev_priv = to_i915(intel_state->base.dev);

	init_wait_entry(&wait_fence, 0);
	init_wait_entry(&wait_reset, 0);
	for (;;) {
		prepare_to_wait(&intel_state->commit_ready.wait,
				&wait_fence, TASK_UNINTERRUPTIBLE);
		prepare_to_wait(&dev_priv->gpu_error.wait_queue,
				&wait_reset, TASK_UNINTERRUPTIBLE);


		if (i915_sw_fence_done(&intel_state->commit_ready)
		    || test_bit(I915_RESET_MODESET, &dev_priv->gpu_error.flags))
			break;

		schedule();
	}
	finish_wait(&intel_state->commit_ready.wait, &wait_fence);
	finish_wait(&dev_priv->gpu_error.wait_queue, &wait_reset);
}

static void intel_atomic_commit_tail(struct drm_atomic_state *state)
{
	struct drm_device *dev = state->dev;
	struct intel_atomic_state *intel_state = to_intel_atomic_state(state);
	struct drm_i915_private *dev_priv = to_i915(dev);
	struct drm_crtc_state *old_crtc_state, *new_crtc_state;
	struct drm_crtc *crtc;
	struct intel_crtc_state *intel_cstate;
	u64 put_domains[I915_MAX_PIPES] = {};
	unsigned crtc_vblank_mask = 0;
	int i;

	intel_atomic_commit_fence_wait(intel_state);

	drm_atomic_helper_wait_for_dependencies(state);

	if (intel_state->modeset)
		intel_display_power_get(dev_priv, POWER_DOMAIN_MODESET);

	for_each_oldnew_crtc_in_state(state, crtc, old_crtc_state, new_crtc_state, i) {
		struct intel_crtc *intel_crtc = to_intel_crtc(crtc);

		if (needs_modeset(new_crtc_state) ||
		    to_intel_crtc_state(new_crtc_state)->update_pipe) {

			put_domains[to_intel_crtc(crtc)->pipe] =
				modeset_get_crtc_power_domains(crtc,
					to_intel_crtc_state(new_crtc_state));
		}

		if (!needs_modeset(new_crtc_state))
			continue;

		intel_pre_plane_update(to_intel_crtc_state(old_crtc_state),
				       to_intel_crtc_state(new_crtc_state));

		if (old_crtc_state->active) {
			intel_crtc_disable_planes(crtc, old_crtc_state->plane_mask);
			dev_priv->display.crtc_disable(to_intel_crtc_state(old_crtc_state), state);
			intel_crtc->active = false;
			intel_fbc_disable(intel_crtc);
			intel_disable_shared_dpll(intel_crtc);

			/*
			 * Underruns don't always raise
			 * interrupts, so check manually.
			 */
			intel_check_cpu_fifo_underruns(dev_priv);
			intel_check_pch_fifo_underruns(dev_priv);

			if (!crtc->state->active) {
				/*
				 * Make sure we don't call initial_watermarks
				 * for ILK-style watermark updates.
				 *
				 * No clue what this is supposed to achieve.
				 */
				if (INTEL_GEN(dev_priv) >= 9)
					dev_priv->display.initial_watermarks(intel_state,
									     to_intel_crtc_state(crtc->state));
			}
		}
	}

	/* Only after disabling all output pipelines that will be changed can we
	 * update the the output configuration. */
	intel_modeset_update_crtc_state(state);

	if (intel_state->modeset) {
		drm_atomic_helper_update_legacy_modeset_state(state->dev, state);

		intel_set_cdclk(dev_priv, &dev_priv->cdclk.actual);

		/*
		 * SKL workaround: bspec recommends we disable the SAGV when we
		 * have more then one pipe enabled
		 */
		if (!intel_can_enable_sagv(state))
			intel_disable_sagv(dev_priv);

		intel_modeset_verify_disabled(dev, state);
	}

	/* Complete the events for pipes that have now been disabled */
	for_each_new_crtc_in_state(state, crtc, new_crtc_state, i) {
		bool modeset = needs_modeset(new_crtc_state);

		/* Complete events for now disable pipes here. */
		if (modeset && !new_crtc_state->active && new_crtc_state->event) {
			spin_lock_irq(&dev->event_lock);
			drm_crtc_send_vblank_event(crtc, new_crtc_state->event);
			spin_unlock_irq(&dev->event_lock);

			new_crtc_state->event = NULL;
		}
	}

	/* Now enable the clocks, plane, pipe, and connectors that we set up. */
	dev_priv->display.update_crtcs(state, &crtc_vblank_mask);

	/* FIXME: We should call drm_atomic_helper_commit_hw_done() here
	 * already, but still need the state for the delayed optimization. To
	 * fix this:
	 * - wrap the optimization/post_plane_update stuff into a per-crtc work.
	 * - schedule that vblank worker _before_ calling hw_done
	 * - at the start of commit_tail, cancel it _synchrously
	 * - switch over to the vblank wait helper in the core after that since
	 *   we don't need out special handling any more.
	 */
	if (!state->legacy_cursor_update)
		intel_atomic_wait_for_vblanks(dev, dev_priv, crtc_vblank_mask);

	/*
	 * Now that the vblank has passed, we can go ahead and program the
	 * optimal watermarks on platforms that need two-step watermark
	 * programming.
	 *
	 * TODO: Move this (and other cleanup) to an async worker eventually.
	 */
	for_each_new_crtc_in_state(state, crtc, new_crtc_state, i) {
		intel_cstate = to_intel_crtc_state(new_crtc_state);

		if (dev_priv->display.optimize_watermarks)
			dev_priv->display.optimize_watermarks(intel_state,
							      intel_cstate);
	}

	for_each_oldnew_crtc_in_state(state, crtc, old_crtc_state, new_crtc_state, i) {
		intel_post_plane_update(to_intel_crtc_state(old_crtc_state));

		if (put_domains[i])
			modeset_put_power_domains(dev_priv, put_domains[i]);

		intel_modeset_verify_crtc(crtc, state, old_crtc_state, new_crtc_state);
	}

	if (intel_state->modeset && intel_can_enable_sagv(state))
		intel_enable_sagv(dev_priv);

	drm_atomic_helper_commit_hw_done(state);

	if (intel_state->modeset) {
		/* As one of the primary mmio accessors, KMS has a high
		 * likelihood of triggering bugs in unclaimed access. After we
		 * finish modesetting, see if an error has been flagged, and if
		 * so enable debugging for the next modeset - and hope we catch
		 * the culprit.
		 */
		intel_uncore_arm_unclaimed_mmio_detection(dev_priv);
		intel_display_power_put(dev_priv, POWER_DOMAIN_MODESET);
	}

	drm_atomic_helper_cleanup_planes(dev, state);

	drm_atomic_helper_commit_cleanup_done(state);

	drm_atomic_state_put(state);

	intel_atomic_helper_free_state(dev_priv);
}

static void intel_atomic_commit_work(struct work_struct *work)
{
	struct drm_atomic_state *state =
		container_of(work, struct drm_atomic_state, commit_work);

	intel_atomic_commit_tail(state);
}

static int __i915_sw_fence_call
intel_atomic_commit_ready(struct i915_sw_fence *fence,
			  enum i915_sw_fence_notify notify)
{
	struct intel_atomic_state *state =
		container_of(fence, struct intel_atomic_state, commit_ready);

	switch (notify) {
	case FENCE_COMPLETE:
		/* we do blocking waits in the worker, nothing to do here */
		break;
	case FENCE_FREE:
		{
			struct intel_atomic_helper *helper =
				&to_i915(state->base.dev)->atomic_helper;

			if (llist_add(&state->freed, &helper->free_list))
				schedule_work(&helper->free_work);
			break;
		}
	}

	return NOTIFY_DONE;
}

static void intel_atomic_track_fbs(struct drm_atomic_state *state)
{
	struct drm_plane_state *old_plane_state, *new_plane_state;
	struct drm_plane *plane;
	int i;

	for_each_oldnew_plane_in_state(state, plane, old_plane_state, new_plane_state, i)
		i915_gem_track_fb(intel_fb_obj(old_plane_state->fb),
				  intel_fb_obj(new_plane_state->fb),
				  to_intel_plane(plane)->frontbuffer_bit);
}

/**
 * intel_atomic_commit - commit validated state object
 * @dev: DRM device
 * @state: the top-level driver state object
 * @nonblock: nonblocking commit
 *
 * This function commits a top-level state object that has been validated
 * with drm_atomic_helper_check().
 *
 * RETURNS
 * Zero for success or -errno.
 */
static int intel_atomic_commit(struct drm_device *dev,
			       struct drm_atomic_state *state,
			       bool nonblock)
{
	struct intel_atomic_state *intel_state = to_intel_atomic_state(state);
	struct drm_i915_private *dev_priv = to_i915(dev);
	int ret = 0;

	ret = drm_atomic_helper_setup_commit(state, nonblock);
	if (ret)
		return ret;

	drm_atomic_state_get(state);
	i915_sw_fence_init(&intel_state->commit_ready,
			   intel_atomic_commit_ready);

	ret = intel_atomic_prepare_commit(dev, state);
	if (ret) {
		DRM_DEBUG_ATOMIC("Preparing state failed with %i\n", ret);
		i915_sw_fence_commit(&intel_state->commit_ready);
		return ret;
	}

	/*
	 * The intel_legacy_cursor_update() fast path takes care
	 * of avoiding the vblank waits for simple cursor
	 * movement and flips. For cursor on/off and size changes,
	 * we want to perform the vblank waits so that watermark
	 * updates happen during the correct frames. Gen9+ have
	 * double buffered watermarks and so shouldn't need this.
	 *
	 * Do this after drm_atomic_helper_setup_commit() and
	 * intel_atomic_prepare_commit() because we still want
	 * to skip the flip and fb cleanup waits. Although that
	 * does risk yanking the mapping from under the display
	 * engine.
	 *
	 * FIXME doing watermarks and fb cleanup from a vblank worker
	 * (assuming we had any) would solve these problems.
	 */
	if (INTEL_GEN(dev_priv) < 9)
		state->legacy_cursor_update = false;

	ret = drm_atomic_helper_swap_state(state, true);
	if (ret) {
		i915_sw_fence_commit(&intel_state->commit_ready);

		drm_atomic_helper_cleanup_planes(dev, state);
		return ret;
	}
	dev_priv->wm.distrust_bios_wm = false;
	intel_shared_dpll_swap_state(state);
	intel_atomic_track_fbs(state);

	if (intel_state->modeset) {
		memcpy(dev_priv->min_pixclk, intel_state->min_pixclk,
		       sizeof(intel_state->min_pixclk));
		dev_priv->active_crtcs = intel_state->active_crtcs;
		dev_priv->cdclk.logical = intel_state->cdclk.logical;
		dev_priv->cdclk.actual = intel_state->cdclk.actual;
	}

	drm_atomic_state_get(state);
	INIT_WORK(&state->commit_work, intel_atomic_commit_work);

	i915_sw_fence_commit(&intel_state->commit_ready);
	if (nonblock)
		queue_work(system_unbound_wq, &state->commit_work);
	else
		intel_atomic_commit_tail(state);

<<<<<<< HEAD
=======

	return 0;
}

>>>>>>> bb176f67
static const struct drm_crtc_funcs intel_crtc_funcs = {
	.gamma_set = drm_atomic_helper_legacy_gamma_set,
	.set_config = drm_atomic_helper_set_config,
	.destroy = intel_crtc_destroy,
	.page_flip = drm_atomic_helper_page_flip,
	.atomic_duplicate_state = intel_crtc_duplicate_state,
	.atomic_destroy_state = intel_crtc_destroy_state,
	.set_crc_source = intel_crtc_set_crc_source,
};

/**
 * intel_prepare_plane_fb - Prepare fb for usage on plane
 * @plane: drm plane to prepare for
 * @fb: framebuffer to prepare for presentation
 *
 * Prepares a framebuffer for usage on a display plane.  Generally this
 * involves pinning the underlying object and updating the frontbuffer tracking
 * bits.  Some older platforms need special physical address handling for
 * cursor planes.
 *
 * Must be called with struct_mutex held.
 *
 * Returns 0 on success, negative error code on failure.
 */
int
intel_prepare_plane_fb(struct drm_plane *plane,
		       struct drm_plane_state *new_state)
{
	struct intel_atomic_state *intel_state =
		to_intel_atomic_state(new_state->state);
	struct drm_i915_private *dev_priv = to_i915(plane->dev);
	struct drm_framebuffer *fb = new_state->fb;
	struct drm_i915_gem_object *obj = intel_fb_obj(fb);
	struct drm_i915_gem_object *old_obj = intel_fb_obj(plane->state->fb);
	int ret;

<<<<<<< HEAD
	if (obj) {
		if (plane->type == DRM_PLANE_TYPE_CURSOR &&
		    INTEL_INFO(dev_priv)->cursor_needs_physical) {
			const int align = intel_cursor_alignment(dev_priv);

			ret = i915_gem_object_attach_phys(obj, align);
			if (ret) {
				DRM_DEBUG_KMS("failed to attach phys object\n");
				return ret;
			}
		} else {
			struct i915_vma *vma;

			vma = intel_pin_and_fence_fb_obj(fb, new_state->rotation);
			if (IS_ERR(vma)) {
				DRM_DEBUG_KMS("failed to pin object\n");
				return PTR_ERR(vma);
			}

			to_intel_plane_state(new_state)->vma = vma;
		}
	}

	if (!obj && !old_obj)
		return 0;

=======
>>>>>>> bb176f67
	if (old_obj) {
		struct drm_crtc_state *crtc_state =
			drm_atomic_get_existing_crtc_state(new_state->state,
							   plane->state->crtc);

		/* Big Hammer, we also need to ensure that any pending
		 * MI_WAIT_FOR_EVENT inside a user batch buffer on the
		 * current scanout is retired before unpinning the old
		 * framebuffer. Note that we rely on userspace rendering
		 * into the buffer attached to the pipe they are waiting
		 * on. If not, userspace generates a GPU hang with IPEHR
		 * point to the MI_WAIT_FOR_EVENT.
		 *
		 * This should only fail upon a hung GPU, in which case we
		 * can safely continue.
		 */
		if (needs_modeset(crtc_state)) {
			ret = i915_sw_fence_await_reservation(&intel_state->commit_ready,
							      old_obj->resv, NULL,
							      false, 0,
							      GFP_KERNEL);
			if (ret < 0)
				return ret;
		}
	}

	if (new_state->fence) { /* explicit fencing */
		ret = i915_sw_fence_await_dma_fence(&intel_state->commit_ready,
						    new_state->fence,
						    I915_FENCE_TIMEOUT,
						    GFP_KERNEL);
		if (ret < 0)
			return ret;
	}

	if (!obj)
		return 0;

	ret = i915_gem_object_pin_pages(obj);
	if (ret)
		return ret;

	ret = mutex_lock_interruptible(&dev_priv->drm.struct_mutex);
	if (ret) {
		i915_gem_object_unpin_pages(obj);
		return ret;
	}

	if (plane->type == DRM_PLANE_TYPE_CURSOR &&
	    INTEL_INFO(dev_priv)->cursor_needs_physical) {
		const int align = intel_cursor_alignment(dev_priv);

		ret = i915_gem_object_attach_phys(obj, align);
	} else {
		struct i915_vma *vma;

		vma = intel_pin_and_fence_fb_obj(fb, new_state->rotation);
		if (!IS_ERR(vma))
			to_intel_plane_state(new_state)->vma = vma;
		else
			ret =  PTR_ERR(vma);
	}

	i915_gem_object_wait_priority(obj, 0, I915_PRIORITY_DISPLAY);

	mutex_unlock(&dev_priv->drm.struct_mutex);
	i915_gem_object_unpin_pages(obj);
	if (ret)
		return ret;

	if (!new_state->fence) { /* implicit fencing */
		ret = i915_sw_fence_await_reservation(&intel_state->commit_ready,
						      obj->resv, NULL,
						      false, I915_FENCE_TIMEOUT,
						      GFP_KERNEL);
		if (ret < 0)
			return ret;
	}

	return 0;
}

/**
 * intel_cleanup_plane_fb - Cleans up an fb after plane use
 * @plane: drm plane to clean up for
 * @fb: old framebuffer that was on plane
 *
 * Cleans up a framebuffer that has just been removed from a plane.
 *
 * Must be called with struct_mutex held.
 */
void
intel_cleanup_plane_fb(struct drm_plane *plane,
		       struct drm_plane_state *old_state)
{
	struct i915_vma *vma;

	/* Should only be called after a successful intel_prepare_plane_fb()! */
	vma = fetch_and_zero(&to_intel_plane_state(old_state)->vma);
	if (vma) {
		mutex_lock(&plane->dev->struct_mutex);
		intel_unpin_fb_vma(vma);
		mutex_unlock(&plane->dev->struct_mutex);
	}
}

int
skl_max_scale(struct intel_crtc *intel_crtc, struct intel_crtc_state *crtc_state)
{
	struct drm_i915_private *dev_priv;
	int max_scale;
	int crtc_clock, max_dotclk;

	if (!intel_crtc || !crtc_state->base.enable)
		return DRM_PLANE_HELPER_NO_SCALING;

	dev_priv = to_i915(intel_crtc->base.dev);

	crtc_clock = crtc_state->base.adjusted_mode.crtc_clock;
	max_dotclk = to_intel_atomic_state(crtc_state->base.state)->cdclk.logical.cdclk;

	if (IS_GEMINILAKE(dev_priv))
		max_dotclk *= 2;

	if (WARN_ON_ONCE(!crtc_clock || max_dotclk < crtc_clock))
		return DRM_PLANE_HELPER_NO_SCALING;

	/*
	 * skl max scale is lower of:
	 *    close to 3 but not 3, -1 is for that purpose
	 *            or
	 *    cdclk/crtc_clock
	 */
	max_scale = min((1 << 16) * 3 - 1,
			(1 << 8) * ((max_dotclk << 8) / crtc_clock));

	return max_scale;
}

static int
intel_check_primary_plane(struct intel_plane *plane,
			  struct intel_crtc_state *crtc_state,
			  struct intel_plane_state *state)
{
	struct drm_i915_private *dev_priv = to_i915(plane->base.dev);
	struct drm_crtc *crtc = state->base.crtc;
	int min_scale = DRM_PLANE_HELPER_NO_SCALING;
	int max_scale = DRM_PLANE_HELPER_NO_SCALING;
	bool can_position = false;
	int ret;

	if (INTEL_GEN(dev_priv) >= 9) {
		/* use scaler when colorkey is not required */
		if (state->ckey.flags == I915_SET_COLORKEY_NONE) {
			min_scale = 1;
			max_scale = skl_max_scale(to_intel_crtc(crtc), crtc_state);
		}
		can_position = true;
	}

	ret = drm_plane_helper_check_state(&state->base,
					   &state->clip,
					   min_scale, max_scale,
					   can_position, true);
	if (ret)
		return ret;

	if (!state->base.fb)
		return 0;

	if (INTEL_GEN(dev_priv) >= 9) {
		ret = skl_check_plane_surface(state);
		if (ret)
			return ret;

		state->ctl = skl_plane_ctl(crtc_state, state);
	} else {
		ret = i9xx_check_plane_surface(state);
		if (ret)
			return ret;

		state->ctl = i9xx_plane_ctl(crtc_state, state);
	}

	return 0;
}

static void intel_begin_crtc_commit(struct drm_crtc *crtc,
				    struct drm_crtc_state *old_crtc_state)
{
	struct drm_device *dev = crtc->dev;
	struct drm_i915_private *dev_priv = to_i915(dev);
	struct intel_crtc *intel_crtc = to_intel_crtc(crtc);
	struct intel_crtc_state *intel_cstate =
		to_intel_crtc_state(crtc->state);
	struct intel_crtc_state *old_intel_cstate =
		to_intel_crtc_state(old_crtc_state);
	struct intel_atomic_state *old_intel_state =
		to_intel_atomic_state(old_crtc_state->state);
	bool modeset = needs_modeset(crtc->state);

	if (!modeset &&
	    (intel_cstate->base.color_mgmt_changed ||
	     intel_cstate->update_pipe)) {
		intel_color_set_csc(crtc->state);
		intel_color_load_luts(crtc->state);
	}

	/* Perform vblank evasion around commit operation */
	intel_pipe_update_start(intel_crtc);

	if (modeset)
		goto out;

	if (intel_cstate->update_pipe)
		intel_update_pipe_config(intel_crtc, old_intel_cstate);
	else if (INTEL_GEN(dev_priv) >= 9)
		skl_detach_scalers(intel_crtc);

out:
	if (dev_priv->display.atomic_update_watermarks)
		dev_priv->display.atomic_update_watermarks(old_intel_state,
							   intel_cstate);
}

static void intel_finish_crtc_commit(struct drm_crtc *crtc,
				     struct drm_crtc_state *old_crtc_state)
{
	struct intel_crtc *intel_crtc = to_intel_crtc(crtc);

	intel_pipe_update_end(intel_crtc);
}

/**
 * intel_plane_destroy - destroy a plane
 * @plane: plane to destroy
 *
 * Common destruction function for all types of planes (primary, cursor,
 * sprite).
 */
void intel_plane_destroy(struct drm_plane *plane)
{
	drm_plane_cleanup(plane);
	kfree(to_intel_plane(plane));
}

static bool i8xx_mod_supported(uint32_t format, uint64_t modifier)
{
	switch (format) {
	case DRM_FORMAT_C8:
	case DRM_FORMAT_RGB565:
	case DRM_FORMAT_XRGB1555:
	case DRM_FORMAT_XRGB8888:
		return modifier == DRM_FORMAT_MOD_LINEAR ||
			modifier == I915_FORMAT_MOD_X_TILED;
	default:
		return false;
	}
}

static bool i965_mod_supported(uint32_t format, uint64_t modifier)
{
	switch (format) {
	case DRM_FORMAT_C8:
	case DRM_FORMAT_RGB565:
	case DRM_FORMAT_XRGB8888:
	case DRM_FORMAT_XBGR8888:
	case DRM_FORMAT_XRGB2101010:
	case DRM_FORMAT_XBGR2101010:
		return modifier == DRM_FORMAT_MOD_LINEAR ||
			modifier == I915_FORMAT_MOD_X_TILED;
	default:
		return false;
	}
}

static bool skl_mod_supported(uint32_t format, uint64_t modifier)
{
	switch (format) {
	case DRM_FORMAT_XRGB8888:
	case DRM_FORMAT_XBGR8888:
	case DRM_FORMAT_ARGB8888:
	case DRM_FORMAT_ABGR8888:
		if (modifier == I915_FORMAT_MOD_Yf_TILED_CCS ||
		    modifier == I915_FORMAT_MOD_Y_TILED_CCS)
			return true;
		/* fall through */
	case DRM_FORMAT_RGB565:
	case DRM_FORMAT_XRGB2101010:
	case DRM_FORMAT_XBGR2101010:
	case DRM_FORMAT_YUYV:
	case DRM_FORMAT_YVYU:
	case DRM_FORMAT_UYVY:
	case DRM_FORMAT_VYUY:
		if (modifier == I915_FORMAT_MOD_Yf_TILED)
			return true;
		/* fall through */
	case DRM_FORMAT_C8:
		if (modifier == DRM_FORMAT_MOD_LINEAR ||
		    modifier == I915_FORMAT_MOD_X_TILED ||
		    modifier == I915_FORMAT_MOD_Y_TILED)
			return true;
		/* fall through */
	default:
		return false;
	}
}

static bool intel_primary_plane_format_mod_supported(struct drm_plane *plane,
						     uint32_t format,
						     uint64_t modifier)
{
	struct drm_i915_private *dev_priv = to_i915(plane->dev);

	if (WARN_ON(modifier == DRM_FORMAT_MOD_INVALID))
		return false;

	if ((modifier >> 56) != DRM_FORMAT_MOD_VENDOR_INTEL &&
	    modifier != DRM_FORMAT_MOD_LINEAR)
		return false;

	if (INTEL_GEN(dev_priv) >= 9)
		return skl_mod_supported(format, modifier);
	else if (INTEL_GEN(dev_priv) >= 4)
		return i965_mod_supported(format, modifier);
	else
		return i8xx_mod_supported(format, modifier);

	unreachable();
}

static bool intel_cursor_plane_format_mod_supported(struct drm_plane *plane,
						    uint32_t format,
						    uint64_t modifier)
{
	if (WARN_ON(modifier == DRM_FORMAT_MOD_INVALID))
		return false;

	return modifier == DRM_FORMAT_MOD_LINEAR && format == DRM_FORMAT_ARGB8888;
}

static struct drm_plane_funcs intel_plane_funcs = {
	.update_plane = drm_atomic_helper_update_plane,
	.disable_plane = drm_atomic_helper_disable_plane,
	.destroy = intel_plane_destroy,
	.atomic_get_property = intel_plane_atomic_get_property,
	.atomic_set_property = intel_plane_atomic_set_property,
	.atomic_duplicate_state = intel_plane_duplicate_state,
	.atomic_destroy_state = intel_plane_destroy_state,
	.format_mod_supported = intel_primary_plane_format_mod_supported,
};

static int
intel_legacy_cursor_update(struct drm_plane *plane,
			   struct drm_crtc *crtc,
			   struct drm_framebuffer *fb,
			   int crtc_x, int crtc_y,
			   unsigned int crtc_w, unsigned int crtc_h,
			   uint32_t src_x, uint32_t src_y,
			   uint32_t src_w, uint32_t src_h,
			   struct drm_modeset_acquire_ctx *ctx)
{
	struct drm_i915_private *dev_priv = to_i915(crtc->dev);
	int ret;
	struct drm_plane_state *old_plane_state, *new_plane_state;
	struct intel_plane *intel_plane = to_intel_plane(plane);
	struct drm_framebuffer *old_fb;
	struct drm_crtc_state *crtc_state = crtc->state;
	struct i915_vma *old_vma, *vma;

	/*
	 * When crtc is inactive or there is a modeset pending,
	 * wait for it to complete in the slowpath
	 */
	if (!crtc_state->active || needs_modeset(crtc_state) ||
	    to_intel_crtc_state(crtc_state)->update_pipe)
		goto slow;

	old_plane_state = plane->state;

	/*
	 * If any parameters change that may affect watermarks,
	 * take the slowpath. Only changing fb or position should be
	 * in the fastpath.
	 */
	if (old_plane_state->crtc != crtc ||
	    old_plane_state->src_w != src_w ||
	    old_plane_state->src_h != src_h ||
	    old_plane_state->crtc_w != crtc_w ||
	    old_plane_state->crtc_h != crtc_h ||
	    !old_plane_state->fb != !fb)
		goto slow;

	new_plane_state = intel_plane_duplicate_state(plane);
	if (!new_plane_state)
		return -ENOMEM;

	drm_atomic_set_fb_for_plane(new_plane_state, fb);

	new_plane_state->src_x = src_x;
	new_plane_state->src_y = src_y;
	new_plane_state->src_w = src_w;
	new_plane_state->src_h = src_h;
	new_plane_state->crtc_x = crtc_x;
	new_plane_state->crtc_y = crtc_y;
	new_plane_state->crtc_w = crtc_w;
	new_plane_state->crtc_h = crtc_h;

	ret = intel_plane_atomic_check_with_state(to_intel_crtc_state(crtc->state),
						  to_intel_plane_state(new_plane_state));
	if (ret)
		goto out_free;

	ret = mutex_lock_interruptible(&dev_priv->drm.struct_mutex);
	if (ret)
		goto out_free;

	if (INTEL_INFO(dev_priv)->cursor_needs_physical) {
		int align = intel_cursor_alignment(dev_priv);

		ret = i915_gem_object_attach_phys(intel_fb_obj(fb), align);
		if (ret) {
			DRM_DEBUG_KMS("failed to attach phys object\n");
			goto out_unlock;
		}
	} else {
		vma = intel_pin_and_fence_fb_obj(fb, new_plane_state->rotation);
		if (IS_ERR(vma)) {
			DRM_DEBUG_KMS("failed to pin object\n");

			ret = PTR_ERR(vma);
			goto out_unlock;
		}

		to_intel_plane_state(new_plane_state)->vma = vma;
	}

	old_fb = old_plane_state->fb;
	old_vma = to_intel_plane_state(old_plane_state)->vma;

	i915_gem_track_fb(intel_fb_obj(old_fb), intel_fb_obj(fb),
			  intel_plane->frontbuffer_bit);

	/* Swap plane state */
	new_plane_state->fence = old_plane_state->fence;
	*to_intel_plane_state(old_plane_state) = *to_intel_plane_state(new_plane_state);
	new_plane_state->fence = NULL;
	new_plane_state->fb = old_fb;
	to_intel_plane_state(new_plane_state)->vma = NULL;

	if (plane->state->visible) {
		trace_intel_update_plane(plane, to_intel_crtc(crtc));
		intel_plane->update_plane(intel_plane,
					  to_intel_crtc_state(crtc->state),
					  to_intel_plane_state(plane->state));
	} else {
		trace_intel_disable_plane(plane, to_intel_crtc(crtc));
		intel_plane->disable_plane(intel_plane, to_intel_crtc(crtc));
	}

	if (old_vma)
		intel_unpin_fb_vma(old_vma);

out_unlock:
	mutex_unlock(&dev_priv->drm.struct_mutex);
out_free:
	intel_plane_destroy_state(plane, new_plane_state);
	return ret;

slow:
	return drm_atomic_helper_update_plane(plane, crtc, fb,
					      crtc_x, crtc_y, crtc_w, crtc_h,
					      src_x, src_y, src_w, src_h, ctx);
}

static const struct drm_plane_funcs intel_cursor_plane_funcs = {
	.update_plane = intel_legacy_cursor_update,
	.disable_plane = drm_atomic_helper_disable_plane,
	.destroy = intel_plane_destroy,
	.atomic_get_property = intel_plane_atomic_get_property,
	.atomic_set_property = intel_plane_atomic_set_property,
	.atomic_duplicate_state = intel_plane_duplicate_state,
	.atomic_destroy_state = intel_plane_destroy_state,
	.format_mod_supported = intel_cursor_plane_format_mod_supported,
};

static struct intel_plane *
intel_primary_plane_create(struct drm_i915_private *dev_priv, enum pipe pipe)
{
	struct intel_plane *primary = NULL;
	struct intel_plane_state *state = NULL;
	const uint32_t *intel_primary_formats;
	unsigned int supported_rotations;
	unsigned int num_formats;
	const uint64_t *modifiers;
	int ret;

	primary = kzalloc(sizeof(*primary), GFP_KERNEL);
	if (!primary) {
		ret = -ENOMEM;
		goto fail;
	}

	state = intel_create_plane_state(&primary->base);
	if (!state) {
		ret = -ENOMEM;
		goto fail;
	}

	primary->base.state = &state->base;

	primary->can_scale = false;
	primary->max_downscale = 1;
	if (INTEL_GEN(dev_priv) >= 9) {
		primary->can_scale = true;
		state->scaler_id = -1;
	}
	primary->pipe = pipe;
	/*
	 * On gen2/3 only plane A can do FBC, but the panel fitter and LVDS
	 * port is hooked to pipe B. Hence we want plane A feeding pipe B.
	 */
	if (HAS_FBC(dev_priv) && INTEL_GEN(dev_priv) < 4)
		primary->plane = (enum plane) !pipe;
	else
		primary->plane = (enum plane) pipe;
	primary->id = PLANE_PRIMARY;
	primary->frontbuffer_bit = INTEL_FRONTBUFFER_PRIMARY(pipe);
	primary->check_plane = intel_check_primary_plane;

	if (INTEL_GEN(dev_priv) >= 10 || IS_GEMINILAKE(dev_priv)) {
		intel_primary_formats = skl_primary_formats;
		num_formats = ARRAY_SIZE(skl_primary_formats);
		modifiers = skl_format_modifiers_ccs;

		primary->update_plane = skylake_update_primary_plane;
		primary->disable_plane = skylake_disable_primary_plane;
	} else if (INTEL_GEN(dev_priv) >= 9) {
		intel_primary_formats = skl_primary_formats;
		num_formats = ARRAY_SIZE(skl_primary_formats);
		if (pipe < PIPE_C)
			modifiers = skl_format_modifiers_ccs;
		else
			modifiers = skl_format_modifiers_noccs;

		primary->update_plane = skylake_update_primary_plane;
		primary->disable_plane = skylake_disable_primary_plane;
	} else if (INTEL_GEN(dev_priv) >= 4) {
		intel_primary_formats = i965_primary_formats;
		num_formats = ARRAY_SIZE(i965_primary_formats);
		modifiers = i9xx_format_modifiers;

		primary->update_plane = i9xx_update_primary_plane;
		primary->disable_plane = i9xx_disable_primary_plane;
	} else {
		intel_primary_formats = i8xx_primary_formats;
		num_formats = ARRAY_SIZE(i8xx_primary_formats);
		modifiers = i9xx_format_modifiers;

		primary->update_plane = i9xx_update_primary_plane;
		primary->disable_plane = i9xx_disable_primary_plane;
	}

	if (INTEL_GEN(dev_priv) >= 9)
		ret = drm_universal_plane_init(&dev_priv->drm, &primary->base,
					       0, &intel_plane_funcs,
					       intel_primary_formats, num_formats,
					       modifiers,
					       DRM_PLANE_TYPE_PRIMARY,
					       "plane 1%c", pipe_name(pipe));
	else if (INTEL_GEN(dev_priv) >= 5 || IS_G4X(dev_priv))
		ret = drm_universal_plane_init(&dev_priv->drm, &primary->base,
					       0, &intel_plane_funcs,
					       intel_primary_formats, num_formats,
					       modifiers,
					       DRM_PLANE_TYPE_PRIMARY,
					       "primary %c", pipe_name(pipe));
	else
		ret = drm_universal_plane_init(&dev_priv->drm, &primary->base,
					       0, &intel_plane_funcs,
					       intel_primary_formats, num_formats,
					       modifiers,
					       DRM_PLANE_TYPE_PRIMARY,
					       "plane %c", plane_name(primary->plane));
	if (ret)
		goto fail;

	if (INTEL_GEN(dev_priv) >= 9) {
		supported_rotations =
			DRM_MODE_ROTATE_0 | DRM_MODE_ROTATE_90 |
			DRM_MODE_ROTATE_180 | DRM_MODE_ROTATE_270;
	} else if (IS_CHERRYVIEW(dev_priv) && pipe == PIPE_B) {
		supported_rotations =
			DRM_MODE_ROTATE_0 | DRM_MODE_ROTATE_180 |
			DRM_MODE_REFLECT_X;
	} else if (INTEL_GEN(dev_priv) >= 4) {
		supported_rotations =
			DRM_MODE_ROTATE_0 | DRM_MODE_ROTATE_180;
	} else {
		supported_rotations = DRM_MODE_ROTATE_0;
	}

	if (INTEL_GEN(dev_priv) >= 4)
		drm_plane_create_rotation_property(&primary->base,
						   DRM_MODE_ROTATE_0,
						   supported_rotations);

	drm_plane_helper_add(&primary->base, &intel_plane_helper_funcs);

	return primary;

fail:
	kfree(state);
	kfree(primary);

	return ERR_PTR(ret);
}

static struct intel_plane *
intel_cursor_plane_create(struct drm_i915_private *dev_priv,
			  enum pipe pipe)
{
	struct intel_plane *cursor = NULL;
	struct intel_plane_state *state = NULL;
	int ret;

	cursor = kzalloc(sizeof(*cursor), GFP_KERNEL);
	if (!cursor) {
		ret = -ENOMEM;
		goto fail;
	}

	state = intel_create_plane_state(&cursor->base);
	if (!state) {
		ret = -ENOMEM;
		goto fail;
	}

	cursor->base.state = &state->base;

	cursor->can_scale = false;
	cursor->max_downscale = 1;
	cursor->pipe = pipe;
	cursor->plane = pipe;
	cursor->id = PLANE_CURSOR;
	cursor->frontbuffer_bit = INTEL_FRONTBUFFER_CURSOR(pipe);

	if (IS_I845G(dev_priv) || IS_I865G(dev_priv)) {
		cursor->update_plane = i845_update_cursor;
		cursor->disable_plane = i845_disable_cursor;
		cursor->check_plane = i845_check_cursor;
	} else {
		cursor->update_plane = i9xx_update_cursor;
		cursor->disable_plane = i9xx_disable_cursor;
		cursor->check_plane = i9xx_check_cursor;
	}

	cursor->cursor.base = ~0;
	cursor->cursor.cntl = ~0;

	if (IS_I845G(dev_priv) || IS_I865G(dev_priv) || HAS_CUR_FBC(dev_priv))
		cursor->cursor.size = ~0;

	ret = drm_universal_plane_init(&dev_priv->drm, &cursor->base,
				       0, &intel_cursor_plane_funcs,
				       intel_cursor_formats,
				       ARRAY_SIZE(intel_cursor_formats),
				       cursor_format_modifiers,
				       DRM_PLANE_TYPE_CURSOR,
				       "cursor %c", pipe_name(pipe));
	if (ret)
		goto fail;

	if (INTEL_GEN(dev_priv) >= 4)
		drm_plane_create_rotation_property(&cursor->base,
						   DRM_MODE_ROTATE_0,
						   DRM_MODE_ROTATE_0 |
						   DRM_MODE_ROTATE_180);

	if (INTEL_GEN(dev_priv) >= 9)
		state->scaler_id = -1;

	drm_plane_helper_add(&cursor->base, &intel_plane_helper_funcs);

	return cursor;

fail:
	kfree(state);
	kfree(cursor);

	return ERR_PTR(ret);
}

static void intel_crtc_init_scalers(struct intel_crtc *crtc,
				    struct intel_crtc_state *crtc_state)
{
	struct intel_crtc_scaler_state *scaler_state =
		&crtc_state->scaler_state;
	struct drm_i915_private *dev_priv = to_i915(crtc->base.dev);
	int i;

	crtc->num_scalers = dev_priv->info.num_scalers[crtc->pipe];
	if (!crtc->num_scalers)
		return;

	for (i = 0; i < crtc->num_scalers; i++) {
		struct intel_scaler *scaler = &scaler_state->scalers[i];

		scaler->in_use = 0;
		scaler->mode = PS_SCALER_MODE_DYN;
	}

	scaler_state->scaler_id = -1;
}

static int intel_crtc_init(struct drm_i915_private *dev_priv, enum pipe pipe)
{
	struct intel_crtc *intel_crtc;
	struct intel_crtc_state *crtc_state = NULL;
	struct intel_plane *primary = NULL;
	struct intel_plane *cursor = NULL;
	int sprite, ret;

	intel_crtc = kzalloc(sizeof(*intel_crtc), GFP_KERNEL);
	if (!intel_crtc)
		return -ENOMEM;

	crtc_state = kzalloc(sizeof(*crtc_state), GFP_KERNEL);
	if (!crtc_state) {
		ret = -ENOMEM;
		goto fail;
	}
	intel_crtc->config = crtc_state;
	intel_crtc->base.state = &crtc_state->base;
	crtc_state->base.crtc = &intel_crtc->base;

	primary = intel_primary_plane_create(dev_priv, pipe);
	if (IS_ERR(primary)) {
		ret = PTR_ERR(primary);
		goto fail;
	}
	intel_crtc->plane_ids_mask |= BIT(primary->id);

	for_each_sprite(dev_priv, pipe, sprite) {
		struct intel_plane *plane;

		plane = intel_sprite_plane_create(dev_priv, pipe, sprite);
		if (IS_ERR(plane)) {
			ret = PTR_ERR(plane);
			goto fail;
		}
		intel_crtc->plane_ids_mask |= BIT(plane->id);
	}

	cursor = intel_cursor_plane_create(dev_priv, pipe);
	if (IS_ERR(cursor)) {
		ret = PTR_ERR(cursor);
		goto fail;
	}
	intel_crtc->plane_ids_mask |= BIT(cursor->id);

	ret = drm_crtc_init_with_planes(&dev_priv->drm, &intel_crtc->base,
					&primary->base, &cursor->base,
					&intel_crtc_funcs,
					"pipe %c", pipe_name(pipe));
	if (ret)
		goto fail;

	intel_crtc->pipe = pipe;
	intel_crtc->plane = primary->plane;

	/* initialize shared scalers */
	intel_crtc_init_scalers(intel_crtc, crtc_state);

	BUG_ON(pipe >= ARRAY_SIZE(dev_priv->plane_to_crtc_mapping) ||
	       dev_priv->plane_to_crtc_mapping[intel_crtc->plane] != NULL);
	dev_priv->plane_to_crtc_mapping[intel_crtc->plane] = intel_crtc;
	dev_priv->pipe_to_crtc_mapping[intel_crtc->pipe] = intel_crtc;

	drm_crtc_helper_add(&intel_crtc->base, &intel_helper_funcs);

	intel_color_init(&intel_crtc->base);

	WARN_ON(drm_crtc_index(&intel_crtc->base) != intel_crtc->pipe);

	return 0;

fail:
	/*
	 * drm_mode_config_cleanup() will free up any
	 * crtcs/planes already initialized.
	 */
	kfree(crtc_state);
	kfree(intel_crtc);

	return ret;
}

enum pipe intel_get_pipe_from_connector(struct intel_connector *connector)
{
	struct drm_device *dev = connector->base.dev;

	WARN_ON(!drm_modeset_is_locked(&dev->mode_config.connection_mutex));

	if (!connector->base.state->crtc)
		return INVALID_PIPE;

	return to_intel_crtc(connector->base.state->crtc)->pipe;
}

int intel_get_pipe_from_crtc_id(struct drm_device *dev, void *data,
				struct drm_file *file)
{
	struct drm_i915_get_pipe_from_crtc_id *pipe_from_crtc_id = data;
	struct drm_crtc *drmmode_crtc;
	struct intel_crtc *crtc;

	drmmode_crtc = drm_crtc_find(dev, pipe_from_crtc_id->crtc_id);
	if (!drmmode_crtc)
		return -ENOENT;

	crtc = to_intel_crtc(drmmode_crtc);
	pipe_from_crtc_id->pipe = crtc->pipe;

	return 0;
}

static int intel_encoder_clones(struct intel_encoder *encoder)
{
	struct drm_device *dev = encoder->base.dev;
	struct intel_encoder *source_encoder;
	int index_mask = 0;
	int entry = 0;

	for_each_intel_encoder(dev, source_encoder) {
		if (encoders_cloneable(encoder, source_encoder))
			index_mask |= (1 << entry);

		entry++;
	}

	return index_mask;
}

static bool has_edp_a(struct drm_i915_private *dev_priv)
{
	if (!IS_MOBILE(dev_priv))
		return false;

	if ((I915_READ(DP_A) & DP_DETECTED) == 0)
		return false;

	if (IS_GEN5(dev_priv) && (I915_READ(FUSE_STRAP) & ILK_eDP_A_DISABLE))
		return false;

	return true;
}

static bool intel_crt_present(struct drm_i915_private *dev_priv)
{
	if (INTEL_GEN(dev_priv) >= 9)
		return false;

	if (IS_HSW_ULT(dev_priv) || IS_BDW_ULT(dev_priv))
		return false;

	if (IS_CHERRYVIEW(dev_priv))
		return false;

	if (HAS_PCH_LPT_H(dev_priv) &&
	    I915_READ(SFUSE_STRAP) & SFUSE_STRAP_CRT_DISABLED)
		return false;

	/* DDI E can't be used if DDI A requires 4 lanes */
	if (HAS_DDI(dev_priv) && I915_READ(DDI_BUF_CTL(PORT_A)) & DDI_A_4_LANES)
		return false;

	if (!dev_priv->vbt.int_crt_support)
		return false;

	return true;
}

void intel_pps_unlock_regs_wa(struct drm_i915_private *dev_priv)
{
	int pps_num;
	int pps_idx;

	if (HAS_DDI(dev_priv))
		return;
	/*
	 * This w/a is needed at least on CPT/PPT, but to be sure apply it
	 * everywhere where registers can be write protected.
	 */
	if (IS_VALLEYVIEW(dev_priv) || IS_CHERRYVIEW(dev_priv))
		pps_num = 2;
	else
		pps_num = 1;

	for (pps_idx = 0; pps_idx < pps_num; pps_idx++) {
		u32 val = I915_READ(PP_CONTROL(pps_idx));

		val = (val & ~PANEL_UNLOCK_MASK) | PANEL_UNLOCK_REGS;
		I915_WRITE(PP_CONTROL(pps_idx), val);
	}
}

static void intel_pps_init(struct drm_i915_private *dev_priv)
{
	if (HAS_PCH_SPLIT(dev_priv) || IS_GEN9_LP(dev_priv))
		dev_priv->pps_mmio_base = PCH_PPS_BASE;
	else if (IS_VALLEYVIEW(dev_priv) || IS_CHERRYVIEW(dev_priv))
		dev_priv->pps_mmio_base = VLV_PPS_BASE;
	else
		dev_priv->pps_mmio_base = PPS_BASE;

	intel_pps_unlock_regs_wa(dev_priv);
}

static void intel_setup_outputs(struct drm_i915_private *dev_priv)
{
	struct intel_encoder *encoder;
	bool dpd_is_edp = false;

	intel_pps_init(dev_priv);

	/*
	 * intel_edp_init_connector() depends on this completing first, to
	 * prevent the registeration of both eDP and LVDS and the incorrect
	 * sharing of the PPS.
	 */
	intel_lvds_init(dev_priv);

	if (intel_crt_present(dev_priv))
		intel_crt_init(dev_priv);

	if (IS_GEN9_LP(dev_priv)) {
		/*
		 * FIXME: Broxton doesn't support port detection via the
		 * DDI_BUF_CTL_A or SFUSE_STRAP registers, find another way to
		 * detect the ports.
		 */
		intel_ddi_init(dev_priv, PORT_A);
		intel_ddi_init(dev_priv, PORT_B);
		intel_ddi_init(dev_priv, PORT_C);

		intel_dsi_init(dev_priv);
	} else if (HAS_DDI(dev_priv)) {
		int found;

		/*
		 * Haswell uses DDI functions to detect digital outputs.
		 * On SKL pre-D0 the strap isn't connected, so we assume
		 * it's there.
		 */
		found = I915_READ(DDI_BUF_CTL(PORT_A)) & DDI_INIT_DISPLAY_DETECTED;
		/* WaIgnoreDDIAStrap: skl */
		if (found || IS_GEN9_BC(dev_priv))
			intel_ddi_init(dev_priv, PORT_A);

		/* DDI B, C and D detection is indicated by the SFUSE_STRAP
		 * register */
		found = I915_READ(SFUSE_STRAP);

		if (found & SFUSE_STRAP_DDIB_DETECTED)
			intel_ddi_init(dev_priv, PORT_B);
		if (found & SFUSE_STRAP_DDIC_DETECTED)
			intel_ddi_init(dev_priv, PORT_C);
		if (found & SFUSE_STRAP_DDID_DETECTED)
			intel_ddi_init(dev_priv, PORT_D);
		/*
		 * On SKL we don't have a way to detect DDI-E so we rely on VBT.
		 */
		if (IS_GEN9_BC(dev_priv) &&
		    (dev_priv->vbt.ddi_port_info[PORT_E].supports_dp ||
		     dev_priv->vbt.ddi_port_info[PORT_E].supports_dvi ||
		     dev_priv->vbt.ddi_port_info[PORT_E].supports_hdmi))
			intel_ddi_init(dev_priv, PORT_E);

	} else if (HAS_PCH_SPLIT(dev_priv)) {
		int found;
		dpd_is_edp = intel_dp_is_edp(dev_priv, PORT_D);

		if (has_edp_a(dev_priv))
			intel_dp_init(dev_priv, DP_A, PORT_A);

		if (I915_READ(PCH_HDMIB) & SDVO_DETECTED) {
			/* PCH SDVOB multiplex with HDMIB */
			found = intel_sdvo_init(dev_priv, PCH_SDVOB, PORT_B);
			if (!found)
				intel_hdmi_init(dev_priv, PCH_HDMIB, PORT_B);
			if (!found && (I915_READ(PCH_DP_B) & DP_DETECTED))
				intel_dp_init(dev_priv, PCH_DP_B, PORT_B);
		}

		if (I915_READ(PCH_HDMIC) & SDVO_DETECTED)
			intel_hdmi_init(dev_priv, PCH_HDMIC, PORT_C);

		if (!dpd_is_edp && I915_READ(PCH_HDMID) & SDVO_DETECTED)
			intel_hdmi_init(dev_priv, PCH_HDMID, PORT_D);

		if (I915_READ(PCH_DP_C) & DP_DETECTED)
			intel_dp_init(dev_priv, PCH_DP_C, PORT_C);

		if (I915_READ(PCH_DP_D) & DP_DETECTED)
			intel_dp_init(dev_priv, PCH_DP_D, PORT_D);
	} else if (IS_VALLEYVIEW(dev_priv) || IS_CHERRYVIEW(dev_priv)) {
		bool has_edp, has_port;

		/*
		 * The DP_DETECTED bit is the latched state of the DDC
		 * SDA pin at boot. However since eDP doesn't require DDC
		 * (no way to plug in a DP->HDMI dongle) the DDC pins for
		 * eDP ports may have been muxed to an alternate function.
		 * Thus we can't rely on the DP_DETECTED bit alone to detect
		 * eDP ports. Consult the VBT as well as DP_DETECTED to
		 * detect eDP ports.
		 *
		 * Sadly the straps seem to be missing sometimes even for HDMI
		 * ports (eg. on Voyo V3 - CHT x7-Z8700), so check both strap
		 * and VBT for the presence of the port. Additionally we can't
		 * trust the port type the VBT declares as we've seen at least
		 * HDMI ports that the VBT claim are DP or eDP.
		 */
		has_edp = intel_dp_is_edp(dev_priv, PORT_B);
		has_port = intel_bios_is_port_present(dev_priv, PORT_B);
		if (I915_READ(VLV_DP_B) & DP_DETECTED || has_port)
			has_edp &= intel_dp_init(dev_priv, VLV_DP_B, PORT_B);
		if ((I915_READ(VLV_HDMIB) & SDVO_DETECTED || has_port) && !has_edp)
			intel_hdmi_init(dev_priv, VLV_HDMIB, PORT_B);

		has_edp = intel_dp_is_edp(dev_priv, PORT_C);
		has_port = intel_bios_is_port_present(dev_priv, PORT_C);
		if (I915_READ(VLV_DP_C) & DP_DETECTED || has_port)
			has_edp &= intel_dp_init(dev_priv, VLV_DP_C, PORT_C);
		if ((I915_READ(VLV_HDMIC) & SDVO_DETECTED || has_port) && !has_edp)
			intel_hdmi_init(dev_priv, VLV_HDMIC, PORT_C);

		if (IS_CHERRYVIEW(dev_priv)) {
			/*
			 * eDP not supported on port D,
			 * so no need to worry about it
			 */
			has_port = intel_bios_is_port_present(dev_priv, PORT_D);
			if (I915_READ(CHV_DP_D) & DP_DETECTED || has_port)
				intel_dp_init(dev_priv, CHV_DP_D, PORT_D);
			if (I915_READ(CHV_HDMID) & SDVO_DETECTED || has_port)
				intel_hdmi_init(dev_priv, CHV_HDMID, PORT_D);
		}

		intel_dsi_init(dev_priv);
	} else if (!IS_GEN2(dev_priv) && !IS_PINEVIEW(dev_priv)) {
		bool found = false;

		if (I915_READ(GEN3_SDVOB) & SDVO_DETECTED) {
			DRM_DEBUG_KMS("probing SDVOB\n");
			found = intel_sdvo_init(dev_priv, GEN3_SDVOB, PORT_B);
			if (!found && IS_G4X(dev_priv)) {
				DRM_DEBUG_KMS("probing HDMI on SDVOB\n");
				intel_hdmi_init(dev_priv, GEN4_HDMIB, PORT_B);
			}

			if (!found && IS_G4X(dev_priv))
				intel_dp_init(dev_priv, DP_B, PORT_B);
		}

		/* Before G4X SDVOC doesn't have its own detect register */

		if (I915_READ(GEN3_SDVOB) & SDVO_DETECTED) {
			DRM_DEBUG_KMS("probing SDVOC\n");
			found = intel_sdvo_init(dev_priv, GEN3_SDVOC, PORT_C);
		}

		if (!found && (I915_READ(GEN3_SDVOC) & SDVO_DETECTED)) {

			if (IS_G4X(dev_priv)) {
				DRM_DEBUG_KMS("probing HDMI on SDVOC\n");
				intel_hdmi_init(dev_priv, GEN4_HDMIC, PORT_C);
			}
			if (IS_G4X(dev_priv))
				intel_dp_init(dev_priv, DP_C, PORT_C);
		}

		if (IS_G4X(dev_priv) && (I915_READ(DP_D) & DP_DETECTED))
			intel_dp_init(dev_priv, DP_D, PORT_D);
	} else if (IS_GEN2(dev_priv))
		intel_dvo_init(dev_priv);

	if (SUPPORTS_TV(dev_priv))
		intel_tv_init(dev_priv);

	intel_psr_init(dev_priv);

	for_each_intel_encoder(&dev_priv->drm, encoder) {
		encoder->base.possible_crtcs = encoder->crtc_mask;
		encoder->base.possible_clones =
			intel_encoder_clones(encoder);
	}

	intel_init_pch_refclk(dev_priv);

	drm_helper_move_panel_connectors_to_head(&dev_priv->drm);
}

static void intel_user_framebuffer_destroy(struct drm_framebuffer *fb)
{
	struct intel_framebuffer *intel_fb = to_intel_framebuffer(fb);

	drm_framebuffer_cleanup(fb);

	i915_gem_object_lock(intel_fb->obj);
	WARN_ON(!intel_fb->obj->framebuffer_references--);
	i915_gem_object_unlock(intel_fb->obj);

	i915_gem_object_put(intel_fb->obj);

	kfree(intel_fb);
}

static int intel_user_framebuffer_create_handle(struct drm_framebuffer *fb,
						struct drm_file *file,
						unsigned int *handle)
{
	struct intel_framebuffer *intel_fb = to_intel_framebuffer(fb);
	struct drm_i915_gem_object *obj = intel_fb->obj;

	if (obj->userptr.mm) {
		DRM_DEBUG("attempting to use a userptr for a framebuffer, denied\n");
		return -EINVAL;
	}

	return drm_gem_handle_create(file, &obj->base, handle);
}

static int intel_user_framebuffer_dirty(struct drm_framebuffer *fb,
					struct drm_file *file,
					unsigned flags, unsigned color,
					struct drm_clip_rect *clips,
					unsigned num_clips)
{
	struct drm_i915_gem_object *obj = intel_fb_obj(fb);

	i915_gem_object_flush_if_display(obj);
	intel_fb_obj_flush(obj, ORIGIN_DIRTYFB);

	return 0;
}

static const struct drm_framebuffer_funcs intel_fb_funcs = {
	.destroy = intel_user_framebuffer_destroy,
	.create_handle = intel_user_framebuffer_create_handle,
	.dirty = intel_user_framebuffer_dirty,
};

static
u32 intel_fb_pitch_limit(struct drm_i915_private *dev_priv,
			 uint64_t fb_modifier, uint32_t pixel_format)
{
	u32 gen = INTEL_GEN(dev_priv);

	if (gen >= 9) {
		int cpp = drm_format_plane_cpp(pixel_format, 0);

		/* "The stride in bytes must not exceed the of the size of 8K
		 *  pixels and 32K bytes."
		 */
		return min(8192 * cpp, 32768);
	} else if (gen >= 5 && !HAS_GMCH_DISPLAY(dev_priv)) {
		return 32*1024;
	} else if (gen >= 4) {
		if (fb_modifier == I915_FORMAT_MOD_X_TILED)
			return 16*1024;
		else
			return 32*1024;
	} else if (gen >= 3) {
		if (fb_modifier == I915_FORMAT_MOD_X_TILED)
			return 8*1024;
		else
			return 16*1024;
	} else {
		/* XXX DSPC is limited to 4k tiled */
		return 8*1024;
	}
}

static int intel_framebuffer_init(struct intel_framebuffer *intel_fb,
				  struct drm_i915_gem_object *obj,
				  struct drm_mode_fb_cmd2 *mode_cmd)
{
	struct drm_i915_private *dev_priv = to_i915(obj->base.dev);
	struct drm_framebuffer *fb = &intel_fb->base;
	struct drm_format_name_buf format_name;
	u32 pitch_limit;
	unsigned int tiling, stride;
	int ret = -EINVAL;
	int i;

	i915_gem_object_lock(obj);
	obj->framebuffer_references++;
	tiling = i915_gem_object_get_tiling(obj);
	stride = i915_gem_object_get_stride(obj);
	i915_gem_object_unlock(obj);

	if (mode_cmd->flags & DRM_MODE_FB_MODIFIERS) {
		/*
		 * If there's a fence, enforce that
		 * the fb modifier and tiling mode match.
		 */
		if (tiling != I915_TILING_NONE &&
		    tiling != intel_fb_modifier_to_tiling(mode_cmd->modifier[0])) {
			DRM_DEBUG_KMS("tiling_mode doesn't match fb modifier\n");
			goto err;
		}
	} else {
		if (tiling == I915_TILING_X) {
			mode_cmd->modifier[0] = I915_FORMAT_MOD_X_TILED;
		} else if (tiling == I915_TILING_Y) {
			DRM_DEBUG_KMS("No Y tiling for legacy addfb\n");
			goto err;
		}
	}

	/* Passed in modifier sanity checking. */
	switch (mode_cmd->modifier[0]) {
	case I915_FORMAT_MOD_Y_TILED_CCS:
	case I915_FORMAT_MOD_Yf_TILED_CCS:
		switch (mode_cmd->pixel_format) {
		case DRM_FORMAT_XBGR8888:
		case DRM_FORMAT_ABGR8888:
		case DRM_FORMAT_XRGB8888:
		case DRM_FORMAT_ARGB8888:
			break;
		default:
			DRM_DEBUG_KMS("RC supported only with RGB8888 formats\n");
			goto err;
		}
		/* fall through */
	case I915_FORMAT_MOD_Y_TILED:
	case I915_FORMAT_MOD_Yf_TILED:
		if (INTEL_GEN(dev_priv) < 9) {
			DRM_DEBUG_KMS("Unsupported tiling 0x%llx!\n",
				      mode_cmd->modifier[0]);
			goto err;
		}
	case DRM_FORMAT_MOD_LINEAR:
	case I915_FORMAT_MOD_X_TILED:
		break;
	default:
		DRM_DEBUG_KMS("Unsupported fb modifier 0x%llx!\n",
			      mode_cmd->modifier[0]);
		goto err;
	}

	/*
	 * gen2/3 display engine uses the fence if present,
	 * so the tiling mode must match the fb modifier exactly.
	 */
	if (INTEL_INFO(dev_priv)->gen < 4 &&
	    tiling != intel_fb_modifier_to_tiling(mode_cmd->modifier[0])) {
		DRM_DEBUG_KMS("tiling_mode must match fb modifier exactly on gen2/3\n");
		goto err;
	}

	pitch_limit = intel_fb_pitch_limit(dev_priv, mode_cmd->modifier[0],
					   mode_cmd->pixel_format);
	if (mode_cmd->pitches[0] > pitch_limit) {
		DRM_DEBUG_KMS("%s pitch (%u) must be at most %d\n",
			      mode_cmd->modifier[0] != DRM_FORMAT_MOD_LINEAR ?
			      "tiled" : "linear",
			      mode_cmd->pitches[0], pitch_limit);
		goto err;
	}

	/*
	 * If there's a fence, enforce that
	 * the fb pitch and fence stride match.
	 */
	if (tiling != I915_TILING_NONE && mode_cmd->pitches[0] != stride) {
		DRM_DEBUG_KMS("pitch (%d) must match tiling stride (%d)\n",
			      mode_cmd->pitches[0], stride);
		goto err;
	}

	/* Reject formats not supported by any plane early. */
	switch (mode_cmd->pixel_format) {
	case DRM_FORMAT_C8:
	case DRM_FORMAT_RGB565:
	case DRM_FORMAT_XRGB8888:
	case DRM_FORMAT_ARGB8888:
		break;
	case DRM_FORMAT_XRGB1555:
		if (INTEL_GEN(dev_priv) > 3) {
			DRM_DEBUG_KMS("unsupported pixel format: %s\n",
				      drm_get_format_name(mode_cmd->pixel_format, &format_name));
			goto err;
		}
		break;
	case DRM_FORMAT_ABGR8888:
		if (!IS_VALLEYVIEW(dev_priv) && !IS_CHERRYVIEW(dev_priv) &&
		    INTEL_GEN(dev_priv) < 9) {
			DRM_DEBUG_KMS("unsupported pixel format: %s\n",
				      drm_get_format_name(mode_cmd->pixel_format, &format_name));
			goto err;
		}
		break;
	case DRM_FORMAT_XBGR8888:
	case DRM_FORMAT_XRGB2101010:
	case DRM_FORMAT_XBGR2101010:
		if (INTEL_GEN(dev_priv) < 4) {
			DRM_DEBUG_KMS("unsupported pixel format: %s\n",
				      drm_get_format_name(mode_cmd->pixel_format, &format_name));
			goto err;
		}
		break;
	case DRM_FORMAT_ABGR2101010:
		if (!IS_VALLEYVIEW(dev_priv) && !IS_CHERRYVIEW(dev_priv)) {
			DRM_DEBUG_KMS("unsupported pixel format: %s\n",
				      drm_get_format_name(mode_cmd->pixel_format, &format_name));
			goto err;
		}
		break;
	case DRM_FORMAT_YUYV:
	case DRM_FORMAT_UYVY:
	case DRM_FORMAT_YVYU:
	case DRM_FORMAT_VYUY:
		if (INTEL_GEN(dev_priv) < 5 && !IS_G4X(dev_priv)) {
			DRM_DEBUG_KMS("unsupported pixel format: %s\n",
				      drm_get_format_name(mode_cmd->pixel_format, &format_name));
			goto err;
		}
		break;
	default:
		DRM_DEBUG_KMS("unsupported pixel format: %s\n",
			      drm_get_format_name(mode_cmd->pixel_format, &format_name));
		goto err;
	}

	/* FIXME need to adjust LINOFF/TILEOFF accordingly. */
	if (mode_cmd->offsets[0] != 0)
		goto err;

	drm_helper_mode_fill_fb_struct(&dev_priv->drm, fb, mode_cmd);

	for (i = 0; i < fb->format->num_planes; i++) {
		u32 stride_alignment;

		if (mode_cmd->handles[i] != mode_cmd->handles[0]) {
			DRM_DEBUG_KMS("bad plane %d handle\n", i);
			goto err;
		}

		stride_alignment = intel_fb_stride_alignment(fb, i);

		/*
		 * Display WA #0531: skl,bxt,kbl,glk
		 *
		 * Render decompression and plane width > 3840
		 * combined with horizontal panning requires the
		 * plane stride to be a multiple of 4. We'll just
		 * require the entire fb to accommodate that to avoid
		 * potential runtime errors at plane configuration time.
		 */
		if (IS_GEN9(dev_priv) && i == 0 && fb->width > 3840 &&
		    (fb->modifier == I915_FORMAT_MOD_Y_TILED_CCS ||
		     fb->modifier == I915_FORMAT_MOD_Yf_TILED_CCS))
			stride_alignment *= 4;

		if (fb->pitches[i] & (stride_alignment - 1)) {
			DRM_DEBUG_KMS("plane %d pitch (%d) must be at least %u byte aligned\n",
				      i, fb->pitches[i], stride_alignment);
			goto err;
		}
	}

	intel_fb->obj = obj;

	ret = intel_fill_fb_info(dev_priv, fb);
	if (ret)
		goto err;

	ret = drm_framebuffer_init(&dev_priv->drm, fb, &intel_fb_funcs);
	if (ret) {
		DRM_ERROR("framebuffer init failed %d\n", ret);
		goto err;
	}

	return 0;

err:
	i915_gem_object_lock(obj);
	obj->framebuffer_references--;
	i915_gem_object_unlock(obj);
	return ret;
}

static struct drm_framebuffer *
intel_user_framebuffer_create(struct drm_device *dev,
			      struct drm_file *filp,
			      const struct drm_mode_fb_cmd2 *user_mode_cmd)
{
	struct drm_framebuffer *fb;
	struct drm_i915_gem_object *obj;
	struct drm_mode_fb_cmd2 mode_cmd = *user_mode_cmd;

	obj = i915_gem_object_lookup(filp, mode_cmd.handles[0]);
	if (!obj)
		return ERR_PTR(-ENOENT);

	fb = intel_framebuffer_create(obj, &mode_cmd);
	if (IS_ERR(fb))
		i915_gem_object_put(obj);

	return fb;
}

static void intel_atomic_state_free(struct drm_atomic_state *state)
{
	struct intel_atomic_state *intel_state = to_intel_atomic_state(state);

	drm_atomic_state_default_release(state);

	i915_sw_fence_fini(&intel_state->commit_ready);

	kfree(state);
}

static const struct drm_mode_config_funcs intel_mode_funcs = {
	.fb_create = intel_user_framebuffer_create,
	.get_format_info = intel_get_format_info,
	.output_poll_changed = intel_fbdev_output_poll_changed,
	.atomic_check = intel_atomic_check,
	.atomic_commit = intel_atomic_commit,
	.atomic_state_alloc = intel_atomic_state_alloc,
	.atomic_state_clear = intel_atomic_state_clear,
	.atomic_state_free = intel_atomic_state_free,
};

/**
 * intel_init_display_hooks - initialize the display modesetting hooks
 * @dev_priv: device private
 */
void intel_init_display_hooks(struct drm_i915_private *dev_priv)
{
	intel_init_cdclk_hooks(dev_priv);

	if (INTEL_INFO(dev_priv)->gen >= 9) {
		dev_priv->display.get_pipe_config = haswell_get_pipe_config;
		dev_priv->display.get_initial_plane_config =
			skylake_get_initial_plane_config;
		dev_priv->display.crtc_compute_clock =
			haswell_crtc_compute_clock;
		dev_priv->display.crtc_enable = haswell_crtc_enable;
		dev_priv->display.crtc_disable = haswell_crtc_disable;
	} else if (HAS_DDI(dev_priv)) {
		dev_priv->display.get_pipe_config = haswell_get_pipe_config;
		dev_priv->display.get_initial_plane_config =
			ironlake_get_initial_plane_config;
		dev_priv->display.crtc_compute_clock =
			haswell_crtc_compute_clock;
		dev_priv->display.crtc_enable = haswell_crtc_enable;
		dev_priv->display.crtc_disable = haswell_crtc_disable;
	} else if (HAS_PCH_SPLIT(dev_priv)) {
		dev_priv->display.get_pipe_config = ironlake_get_pipe_config;
		dev_priv->display.get_initial_plane_config =
			ironlake_get_initial_plane_config;
		dev_priv->display.crtc_compute_clock =
			ironlake_crtc_compute_clock;
		dev_priv->display.crtc_enable = ironlake_crtc_enable;
		dev_priv->display.crtc_disable = ironlake_crtc_disable;
	} else if (IS_CHERRYVIEW(dev_priv)) {
		dev_priv->display.get_pipe_config = i9xx_get_pipe_config;
		dev_priv->display.get_initial_plane_config =
			i9xx_get_initial_plane_config;
		dev_priv->display.crtc_compute_clock = chv_crtc_compute_clock;
		dev_priv->display.crtc_enable = valleyview_crtc_enable;
		dev_priv->display.crtc_disable = i9xx_crtc_disable;
	} else if (IS_VALLEYVIEW(dev_priv)) {
		dev_priv->display.get_pipe_config = i9xx_get_pipe_config;
		dev_priv->display.get_initial_plane_config =
			i9xx_get_initial_plane_config;
		dev_priv->display.crtc_compute_clock = vlv_crtc_compute_clock;
		dev_priv->display.crtc_enable = valleyview_crtc_enable;
		dev_priv->display.crtc_disable = i9xx_crtc_disable;
	} else if (IS_G4X(dev_priv)) {
		dev_priv->display.get_pipe_config = i9xx_get_pipe_config;
		dev_priv->display.get_initial_plane_config =
			i9xx_get_initial_plane_config;
		dev_priv->display.crtc_compute_clock = g4x_crtc_compute_clock;
		dev_priv->display.crtc_enable = i9xx_crtc_enable;
		dev_priv->display.crtc_disable = i9xx_crtc_disable;
	} else if (IS_PINEVIEW(dev_priv)) {
		dev_priv->display.get_pipe_config = i9xx_get_pipe_config;
		dev_priv->display.get_initial_plane_config =
			i9xx_get_initial_plane_config;
		dev_priv->display.crtc_compute_clock = pnv_crtc_compute_clock;
		dev_priv->display.crtc_enable = i9xx_crtc_enable;
		dev_priv->display.crtc_disable = i9xx_crtc_disable;
	} else if (!IS_GEN2(dev_priv)) {
		dev_priv->display.get_pipe_config = i9xx_get_pipe_config;
		dev_priv->display.get_initial_plane_config =
			i9xx_get_initial_plane_config;
		dev_priv->display.crtc_compute_clock = i9xx_crtc_compute_clock;
		dev_priv->display.crtc_enable = i9xx_crtc_enable;
		dev_priv->display.crtc_disable = i9xx_crtc_disable;
	} else {
		dev_priv->display.get_pipe_config = i9xx_get_pipe_config;
		dev_priv->display.get_initial_plane_config =
			i9xx_get_initial_plane_config;
		dev_priv->display.crtc_compute_clock = i8xx_crtc_compute_clock;
		dev_priv->display.crtc_enable = i9xx_crtc_enable;
		dev_priv->display.crtc_disable = i9xx_crtc_disable;
	}

	if (IS_GEN5(dev_priv)) {
		dev_priv->display.fdi_link_train = ironlake_fdi_link_train;
	} else if (IS_GEN6(dev_priv)) {
		dev_priv->display.fdi_link_train = gen6_fdi_link_train;
	} else if (IS_IVYBRIDGE(dev_priv)) {
		/* FIXME: detect B0+ stepping and use auto training */
		dev_priv->display.fdi_link_train = ivb_manual_fdi_link_train;
	} else if (IS_HASWELL(dev_priv) || IS_BROADWELL(dev_priv)) {
		dev_priv->display.fdi_link_train = hsw_fdi_link_train;
	}

	if (dev_priv->info.gen >= 9)
		dev_priv->display.update_crtcs = skl_update_crtcs;
	else
		dev_priv->display.update_crtcs = intel_update_crtcs;
<<<<<<< HEAD

	switch (INTEL_INFO(dev_priv)->gen) {
	case 2:
		dev_priv->display.queue_flip = intel_gen2_queue_flip;
		break;

	case 3:
		dev_priv->display.queue_flip = intel_gen3_queue_flip;
		break;

	case 4:
	case 5:
		dev_priv->display.queue_flip = intel_gen4_queue_flip;
		break;

	case 6:
		dev_priv->display.queue_flip = intel_gen6_queue_flip;
		break;
	case 7:
	case 8: /* FIXME(BDW): Check that the gen8 RCS flip works. */
		dev_priv->display.queue_flip = intel_gen7_queue_flip;
		break;
	case 9:
		/* Drop through - unsupported since execlist only. */
	default:
		/* Default just returns -ENODEV to indicate unsupported */
		dev_priv->display.queue_flip = intel_default_queue_flip;
	}
=======
>>>>>>> bb176f67
}

/*
 * Some machines (Lenovo U160) do not work with SSC on LVDS for some reason
 */
static void quirk_ssc_force_disable(struct drm_device *dev)
{
	struct drm_i915_private *dev_priv = to_i915(dev);
	dev_priv->quirks |= QUIRK_LVDS_SSC_DISABLE;
	DRM_INFO("applying lvds SSC disable quirk\n");
}

/*
 * A machine (e.g. Acer Aspire 5734Z) may need to invert the panel backlight
 * brightness value
 */
static void quirk_invert_brightness(struct drm_device *dev)
{
	struct drm_i915_private *dev_priv = to_i915(dev);
	dev_priv->quirks |= QUIRK_INVERT_BRIGHTNESS;
	DRM_INFO("applying inverted panel brightness quirk\n");
}

/* Some VBT's incorrectly indicate no backlight is present */
static void quirk_backlight_present(struct drm_device *dev)
{
	struct drm_i915_private *dev_priv = to_i915(dev);
	dev_priv->quirks |= QUIRK_BACKLIGHT_PRESENT;
	DRM_INFO("applying backlight present quirk\n");
}

/* Toshiba Satellite P50-C-18C requires T12 delay to be min 800ms
 * which is 300 ms greater than eDP spec T12 min.
 */
static void quirk_increase_t12_delay(struct drm_device *dev)
{
	struct drm_i915_private *dev_priv = to_i915(dev);

	dev_priv->quirks |= QUIRK_INCREASE_T12_DELAY;
	DRM_INFO("Applying T12 delay quirk\n");
}

struct intel_quirk {
	int device;
	int subsystem_vendor;
	int subsystem_device;
	void (*hook)(struct drm_device *dev);
};

/* For systems that don't have a meaningful PCI subdevice/subvendor ID */
struct intel_dmi_quirk {
	void (*hook)(struct drm_device *dev);
	const struct dmi_system_id (*dmi_id_list)[];
};

static int intel_dmi_reverse_brightness(const struct dmi_system_id *id)
{
	DRM_INFO("Backlight polarity reversed on %s\n", id->ident);
	return 1;
}

static const struct intel_dmi_quirk intel_dmi_quirks[] = {
	{
		.dmi_id_list = &(const struct dmi_system_id[]) {
			{
				.callback = intel_dmi_reverse_brightness,
				.ident = "NCR Corporation",
				.matches = {DMI_MATCH(DMI_SYS_VENDOR, "NCR Corporation"),
					    DMI_MATCH(DMI_PRODUCT_NAME, ""),
				},
			},
			{ }  /* terminating entry */
		},
		.hook = quirk_invert_brightness,
	},
};

static struct intel_quirk intel_quirks[] = {
	/* Lenovo U160 cannot use SSC on LVDS */
	{ 0x0046, 0x17aa, 0x3920, quirk_ssc_force_disable },

	/* Sony Vaio Y cannot use SSC on LVDS */
	{ 0x0046, 0x104d, 0x9076, quirk_ssc_force_disable },

	/* Acer Aspire 5734Z must invert backlight brightness */
	{ 0x2a42, 0x1025, 0x0459, quirk_invert_brightness },

	/* Acer/eMachines G725 */
	{ 0x2a42, 0x1025, 0x0210, quirk_invert_brightness },

	/* Acer/eMachines e725 */
	{ 0x2a42, 0x1025, 0x0212, quirk_invert_brightness },

	/* Acer/Packard Bell NCL20 */
	{ 0x2a42, 0x1025, 0x034b, quirk_invert_brightness },

	/* Acer Aspire 4736Z */
	{ 0x2a42, 0x1025, 0x0260, quirk_invert_brightness },

	/* Acer Aspire 5336 */
	{ 0x2a42, 0x1025, 0x048a, quirk_invert_brightness },

	/* Acer C720 and C720P Chromebooks (Celeron 2955U) have backlights */
	{ 0x0a06, 0x1025, 0x0a11, quirk_backlight_present },

	/* Acer C720 Chromebook (Core i3 4005U) */
	{ 0x0a16, 0x1025, 0x0a11, quirk_backlight_present },

	/* Apple Macbook 2,1 (Core 2 T7400) */
	{ 0x27a2, 0x8086, 0x7270, quirk_backlight_present },

	/* Apple Macbook 4,1 */
	{ 0x2a02, 0x106b, 0x00a1, quirk_backlight_present },

	/* Toshiba CB35 Chromebook (Celeron 2955U) */
	{ 0x0a06, 0x1179, 0x0a88, quirk_backlight_present },

	/* HP Chromebook 14 (Celeron 2955U) */
	{ 0x0a06, 0x103c, 0x21ed, quirk_backlight_present },

	/* Dell Chromebook 11 */
	{ 0x0a06, 0x1028, 0x0a35, quirk_backlight_present },

	/* Dell Chromebook 11 (2015 version) */
	{ 0x0a16, 0x1028, 0x0a35, quirk_backlight_present },

	/* Toshiba Satellite P50-C-18C */
	{ 0x191B, 0x1179, 0xF840, quirk_increase_t12_delay },
};

static void intel_init_quirks(struct drm_device *dev)
{
	struct pci_dev *d = dev->pdev;
	int i;

	for (i = 0; i < ARRAY_SIZE(intel_quirks); i++) {
		struct intel_quirk *q = &intel_quirks[i];

		if (d->device == q->device &&
		    (d->subsystem_vendor == q->subsystem_vendor ||
		     q->subsystem_vendor == PCI_ANY_ID) &&
		    (d->subsystem_device == q->subsystem_device ||
		     q->subsystem_device == PCI_ANY_ID))
			q->hook(dev);
	}
	for (i = 0; i < ARRAY_SIZE(intel_dmi_quirks); i++) {
		if (dmi_check_system(*intel_dmi_quirks[i].dmi_id_list) != 0)
			intel_dmi_quirks[i].hook(dev);
	}
}

/* Disable the VGA plane that we never use */
static void i915_disable_vga(struct drm_i915_private *dev_priv)
{
	struct pci_dev *pdev = dev_priv->drm.pdev;
	u8 sr1;
	i915_reg_t vga_reg = i915_vgacntrl_reg(dev_priv);

	/* WaEnableVGAAccessThroughIOPort:ctg,elk,ilk,snb,ivb,vlv,hsw */
	vga_get_uninterruptible(pdev, VGA_RSRC_LEGACY_IO);
	outb(SR01, VGA_SR_INDEX);
	sr1 = inb(VGA_SR_DATA);
	outb(sr1 | 1<<5, VGA_SR_DATA);
	vga_put(pdev, VGA_RSRC_LEGACY_IO);
	udelay(300);

	I915_WRITE(vga_reg, VGA_DISP_DISABLE);
	POSTING_READ(vga_reg);
}

void intel_modeset_init_hw(struct drm_device *dev)
{
	struct drm_i915_private *dev_priv = to_i915(dev);

	intel_update_cdclk(dev_priv);
	dev_priv->cdclk.logical = dev_priv->cdclk.actual = dev_priv->cdclk.hw;

	intel_init_clock_gating(dev_priv);
}

/*
 * Calculate what we think the watermarks should be for the state we've read
 * out of the hardware and then immediately program those watermarks so that
 * we ensure the hardware settings match our internal state.
 *
 * We can calculate what we think WM's should be by creating a duplicate of the
 * current state (which was constructed during hardware readout) and running it
 * through the atomic check code to calculate new watermark values in the
 * state object.
 */
static void sanitize_watermarks(struct drm_device *dev)
{
	struct drm_i915_private *dev_priv = to_i915(dev);
	struct drm_atomic_state *state;
	struct intel_atomic_state *intel_state;
	struct drm_crtc *crtc;
	struct drm_crtc_state *cstate;
	struct drm_modeset_acquire_ctx ctx;
	int ret;
	int i;

	/* Only supported on platforms that use atomic watermark design */
	if (!dev_priv->display.optimize_watermarks)
		return;

	/*
	 * We need to hold connection_mutex before calling duplicate_state so
	 * that the connector loop is protected.
	 */
	drm_modeset_acquire_init(&ctx, 0);
retry:
	ret = drm_modeset_lock_all_ctx(dev, &ctx);
	if (ret == -EDEADLK) {
		drm_modeset_backoff(&ctx);
		goto retry;
	} else if (WARN_ON(ret)) {
		goto fail;
	}

	state = drm_atomic_helper_duplicate_state(dev, &ctx);
	if (WARN_ON(IS_ERR(state)))
		goto fail;

	intel_state = to_intel_atomic_state(state);

	/*
	 * Hardware readout is the only time we don't want to calculate
	 * intermediate watermarks (since we don't trust the current
	 * watermarks).
	 */
	if (!HAS_GMCH_DISPLAY(dev_priv))
		intel_state->skip_intermediate_wm = true;

	ret = intel_atomic_check(dev, state);
	if (ret) {
		/*
		 * If we fail here, it means that the hardware appears to be
		 * programmed in a way that shouldn't be possible, given our
		 * understanding of watermark requirements.  This might mean a
		 * mistake in the hardware readout code or a mistake in the
		 * watermark calculations for a given platform.  Raise a WARN
		 * so that this is noticeable.
		 *
		 * If this actually happens, we'll have to just leave the
		 * BIOS-programmed watermarks untouched and hope for the best.
		 */
		WARN(true, "Could not determine valid watermarks for inherited state\n");
		goto put_state;
	}

	/* Write calculated watermark values back */
	for_each_new_crtc_in_state(state, crtc, cstate, i) {
		struct intel_crtc_state *cs = to_intel_crtc_state(cstate);

		cs->wm.need_postvbl_update = true;
		dev_priv->display.optimize_watermarks(intel_state, cs);
	}

put_state:
	drm_atomic_state_put(state);
fail:
	drm_modeset_drop_locks(&ctx);
	drm_modeset_acquire_fini(&ctx);
}

int intel_modeset_init(struct drm_device *dev)
{
	struct drm_i915_private *dev_priv = to_i915(dev);
	struct i915_ggtt *ggtt = &dev_priv->ggtt;
	enum pipe pipe;
	struct intel_crtc *crtc;

	drm_mode_config_init(dev);

	dev->mode_config.min_width = 0;
	dev->mode_config.min_height = 0;

	dev->mode_config.preferred_depth = 24;
	dev->mode_config.prefer_shadow = 1;

	dev->mode_config.allow_fb_modifiers = true;

	dev->mode_config.funcs = &intel_mode_funcs;

	init_llist_head(&dev_priv->atomic_helper.free_list);
	INIT_WORK(&dev_priv->atomic_helper.free_work,
		  intel_atomic_helper_free_state_worker);

	intel_init_quirks(dev);

	intel_init_pm(dev_priv);

	if (INTEL_INFO(dev_priv)->num_pipes == 0)
		return 0;

	/*
	 * There may be no VBT; and if the BIOS enabled SSC we can
	 * just keep using it to avoid unnecessary flicker.  Whereas if the
	 * BIOS isn't using it, don't assume it will work even if the VBT
	 * indicates as much.
	 */
	if (HAS_PCH_IBX(dev_priv) || HAS_PCH_CPT(dev_priv)) {
		bool bios_lvds_use_ssc = !!(I915_READ(PCH_DREF_CONTROL) &
					    DREF_SSC1_ENABLE);

		if (dev_priv->vbt.lvds_use_ssc != bios_lvds_use_ssc) {
			DRM_DEBUG_KMS("SSC %sabled by BIOS, overriding VBT which says %sabled\n",
				     bios_lvds_use_ssc ? "en" : "dis",
				     dev_priv->vbt.lvds_use_ssc ? "en" : "dis");
			dev_priv->vbt.lvds_use_ssc = bios_lvds_use_ssc;
		}
	}

	if (IS_GEN2(dev_priv)) {
		dev->mode_config.max_width = 2048;
		dev->mode_config.max_height = 2048;
	} else if (IS_GEN3(dev_priv)) {
		dev->mode_config.max_width = 4096;
		dev->mode_config.max_height = 4096;
	} else {
		dev->mode_config.max_width = 8192;
		dev->mode_config.max_height = 8192;
	}

	if (IS_I845G(dev_priv) || IS_I865G(dev_priv)) {
		dev->mode_config.cursor_width = IS_I845G(dev_priv) ? 64 : 512;
		dev->mode_config.cursor_height = 1023;
	} else if (IS_GEN2(dev_priv)) {
		dev->mode_config.cursor_width = GEN2_CURSOR_WIDTH;
		dev->mode_config.cursor_height = GEN2_CURSOR_HEIGHT;
	} else {
		dev->mode_config.cursor_width = MAX_CURSOR_WIDTH;
		dev->mode_config.cursor_height = MAX_CURSOR_HEIGHT;
	}

	dev->mode_config.fb_base = ggtt->mappable_base;

	DRM_DEBUG_KMS("%d display pipe%s available.\n",
		      INTEL_INFO(dev_priv)->num_pipes,
		      INTEL_INFO(dev_priv)->num_pipes > 1 ? "s" : "");

	for_each_pipe(dev_priv, pipe) {
		int ret;

		ret = intel_crtc_init(dev_priv, pipe);
		if (ret) {
			drm_mode_config_cleanup(dev);
			return ret;
		}
	}

	intel_shared_dpll_init(dev);

	intel_update_czclk(dev_priv);
	intel_modeset_init_hw(dev);

	if (dev_priv->max_cdclk_freq == 0)
		intel_update_max_cdclk(dev_priv);

	/* Just disable it once at startup */
	i915_disable_vga(dev_priv);
	intel_setup_outputs(dev_priv);

	drm_modeset_lock_all(dev);
	intel_modeset_setup_hw_state(dev, dev->mode_config.acquire_ctx);
	drm_modeset_unlock_all(dev);

	for_each_intel_crtc(dev, crtc) {
		struct intel_initial_plane_config plane_config = {};

		if (!crtc->active)
			continue;

		/*
		 * Note that reserving the BIOS fb up front prevents us
		 * from stuffing other stolen allocations like the ring
		 * on top.  This prevents some ugliness at boot time, and
		 * can even allow for smooth boot transitions if the BIOS
		 * fb is large enough for the active pipe configuration.
		 */
		dev_priv->display.get_initial_plane_config(crtc,
							   &plane_config);

		/*
		 * If the fb is shared between multiple heads, we'll
		 * just get the first one.
		 */
		intel_find_initial_plane_obj(crtc, &plane_config);
	}

	/*
	 * Make sure hardware watermarks really match the state we read out.
	 * Note that we need to do this after reconstructing the BIOS fb's
	 * since the watermark calculation done here will use pstate->fb.
	 */
	if (!HAS_GMCH_DISPLAY(dev_priv))
		sanitize_watermarks(dev);

	return 0;
}

void i830_enable_pipe(struct drm_i915_private *dev_priv, enum pipe pipe)
{
	/* 640x480@60Hz, ~25175 kHz */
	struct dpll clock = {
		.m1 = 18,
		.m2 = 7,
		.p1 = 13,
		.p2 = 4,
		.n = 2,
	};
	u32 dpll, fp;
	int i;

	WARN_ON(i9xx_calc_dpll_params(48000, &clock) != 25154);

	DRM_DEBUG_KMS("enabling pipe %c due to force quirk (vco=%d dot=%d)\n",
		      pipe_name(pipe), clock.vco, clock.dot);

	fp = i9xx_dpll_compute_fp(&clock);
	dpll = (I915_READ(DPLL(pipe)) & DPLL_DVO_2X_MODE) |
		DPLL_VGA_MODE_DIS |
		((clock.p1 - 2) << DPLL_FPA01_P1_POST_DIV_SHIFT) |
		PLL_P2_DIVIDE_BY_4 |
		PLL_REF_INPUT_DREFCLK |
		DPLL_VCO_ENABLE;

	I915_WRITE(FP0(pipe), fp);
	I915_WRITE(FP1(pipe), fp);

	I915_WRITE(HTOTAL(pipe), (640 - 1) | ((800 - 1) << 16));
	I915_WRITE(HBLANK(pipe), (640 - 1) | ((800 - 1) << 16));
	I915_WRITE(HSYNC(pipe), (656 - 1) | ((752 - 1) << 16));
	I915_WRITE(VTOTAL(pipe), (480 - 1) | ((525 - 1) << 16));
	I915_WRITE(VBLANK(pipe), (480 - 1) | ((525 - 1) << 16));
	I915_WRITE(VSYNC(pipe), (490 - 1) | ((492 - 1) << 16));
	I915_WRITE(PIPESRC(pipe), ((640 - 1) << 16) | (480 - 1));

	/*
	 * Apparently we need to have VGA mode enabled prior to changing
	 * the P1/P2 dividers. Otherwise the DPLL will keep using the old
	 * dividers, even though the register value does change.
	 */
	I915_WRITE(DPLL(pipe), dpll & ~DPLL_VGA_MODE_DIS);
	I915_WRITE(DPLL(pipe), dpll);

	/* Wait for the clocks to stabilize. */
	POSTING_READ(DPLL(pipe));
	udelay(150);

	/* The pixel multiplier can only be updated once the
	 * DPLL is enabled and the clocks are stable.
	 *
	 * So write it again.
	 */
	I915_WRITE(DPLL(pipe), dpll);

	/* We do this three times for luck */
	for (i = 0; i < 3 ; i++) {
		I915_WRITE(DPLL(pipe), dpll);
		POSTING_READ(DPLL(pipe));
		udelay(150); /* wait for warmup */
	}

	I915_WRITE(PIPECONF(pipe), PIPECONF_ENABLE | PIPECONF_PROGRESSIVE);
	POSTING_READ(PIPECONF(pipe));
}

void i830_disable_pipe(struct drm_i915_private *dev_priv, enum pipe pipe)
{
	DRM_DEBUG_KMS("disabling pipe %c due to force quirk\n",
		      pipe_name(pipe));

	assert_plane_disabled(dev_priv, PLANE_A);
	assert_plane_disabled(dev_priv, PLANE_B);

	I915_WRITE(PIPECONF(pipe), 0);
	POSTING_READ(PIPECONF(pipe));

	if (wait_for(pipe_dsl_stopped(dev_priv, pipe), 100))
		DRM_ERROR("pipe %c off wait timed out\n", pipe_name(pipe));

	I915_WRITE(DPLL(pipe), DPLL_VGA_MODE_DIS);
	POSTING_READ(DPLL(pipe));
}

static bool
intel_check_plane_mapping(struct intel_crtc *crtc)
{
	struct drm_i915_private *dev_priv = to_i915(crtc->base.dev);
	u32 val;

	if (INTEL_INFO(dev_priv)->num_pipes == 1)
		return true;

	val = I915_READ(DSPCNTR(!crtc->plane));

	if ((val & DISPLAY_PLANE_ENABLE) &&
	    (!!(val & DISPPLANE_SEL_PIPE_MASK) == crtc->pipe))
		return false;

	return true;
}

static bool intel_crtc_has_encoders(struct intel_crtc *crtc)
{
	struct drm_device *dev = crtc->base.dev;
	struct intel_encoder *encoder;

	for_each_encoder_on_crtc(dev, &crtc->base, encoder)
		return true;

	return false;
}

static struct intel_connector *intel_encoder_find_connector(struct intel_encoder *encoder)
{
	struct drm_device *dev = encoder->base.dev;
	struct intel_connector *connector;

	for_each_connector_on_encoder(dev, &encoder->base, connector)
		return connector;

	return NULL;
}

static bool has_pch_trancoder(struct drm_i915_private *dev_priv,
			      enum transcoder pch_transcoder)
{
	return HAS_PCH_IBX(dev_priv) || HAS_PCH_CPT(dev_priv) ||
		(HAS_PCH_LPT_H(dev_priv) && pch_transcoder == TRANSCODER_A);
}

static void intel_sanitize_crtc(struct intel_crtc *crtc,
				struct drm_modeset_acquire_ctx *ctx)
{
	struct drm_device *dev = crtc->base.dev;
	struct drm_i915_private *dev_priv = to_i915(dev);
	enum transcoder cpu_transcoder = crtc->config->cpu_transcoder;

	/* Clear any frame start delays used for debugging left by the BIOS */
	if (!transcoder_is_dsi(cpu_transcoder)) {
		i915_reg_t reg = PIPECONF(cpu_transcoder);

		I915_WRITE(reg,
			   I915_READ(reg) & ~PIPECONF_FRAME_START_DELAY_MASK);
	}

	/* restore vblank interrupts to correct state */
	drm_crtc_vblank_reset(&crtc->base);
	if (crtc->active) {
		struct intel_plane *plane;

		drm_crtc_vblank_on(&crtc->base);

		/* Disable everything but the primary plane */
		for_each_intel_plane_on_crtc(dev, crtc, plane) {
			if (plane->base.type == DRM_PLANE_TYPE_PRIMARY)
				continue;

			trace_intel_disable_plane(&plane->base, crtc);
			plane->disable_plane(plane, crtc);
		}
	}

	/* We need to sanitize the plane -> pipe mapping first because this will
	 * disable the crtc (and hence change the state) if it is wrong. Note
	 * that gen4+ has a fixed plane -> pipe mapping.  */
	if (INTEL_GEN(dev_priv) < 4 && !intel_check_plane_mapping(crtc)) {
		bool plane;

		DRM_DEBUG_KMS("[CRTC:%d:%s] wrong plane connection detected!\n",
			      crtc->base.base.id, crtc->base.name);

		/* Pipe has the wrong plane attached and the plane is active.
		 * Temporarily change the plane mapping and disable everything
		 * ...  */
		plane = crtc->plane;
		crtc->base.primary->state->visible = true;
		crtc->plane = !plane;
		intel_crtc_disable_noatomic(&crtc->base, ctx);
		crtc->plane = plane;
	}

	/* Adjust the state of the output pipe according to whether we
	 * have active connectors/encoders. */
	if (crtc->active && !intel_crtc_has_encoders(crtc))
		intel_crtc_disable_noatomic(&crtc->base, ctx);

	if (crtc->active || HAS_GMCH_DISPLAY(dev_priv)) {
		/*
		 * We start out with underrun reporting disabled to avoid races.
		 * For correct bookkeeping mark this on active crtcs.
		 *
		 * Also on gmch platforms we dont have any hardware bits to
		 * disable the underrun reporting. Which means we need to start
		 * out with underrun reporting disabled also on inactive pipes,
		 * since otherwise we'll complain about the garbage we read when
		 * e.g. coming up after runtime pm.
		 *
		 * No protection against concurrent access is required - at
		 * worst a fifo underrun happens which also sets this to false.
		 */
		crtc->cpu_fifo_underrun_disabled = true;
		/*
		 * We track the PCH trancoder underrun reporting state
		 * within the crtc. With crtc for pipe A housing the underrun
		 * reporting state for PCH transcoder A, crtc for pipe B housing
		 * it for PCH transcoder B, etc. LPT-H has only PCH transcoder A,
		 * and marking underrun reporting as disabled for the non-existing
		 * PCH transcoders B and C would prevent enabling the south
		 * error interrupt (see cpt_can_enable_serr_int()).
		 */
		if (has_pch_trancoder(dev_priv, (enum transcoder)crtc->pipe))
			crtc->pch_fifo_underrun_disabled = true;
	}
}

static void intel_sanitize_encoder(struct intel_encoder *encoder)
{
	struct intel_connector *connector;

	/* We need to check both for a crtc link (meaning that the
	 * encoder is active and trying to read from a pipe) and the
	 * pipe itself being active. */
	bool has_active_crtc = encoder->base.crtc &&
		to_intel_crtc(encoder->base.crtc)->active;

	connector = intel_encoder_find_connector(encoder);
	if (connector && !has_active_crtc) {
		DRM_DEBUG_KMS("[ENCODER:%d:%s] has active connectors but no active pipe!\n",
			      encoder->base.base.id,
			      encoder->base.name);

		/* Connector is active, but has no active pipe. This is
		 * fallout from our resume register restoring. Disable
		 * the encoder manually again. */
		if (encoder->base.crtc) {
			struct drm_crtc_state *crtc_state = encoder->base.crtc->state;

			DRM_DEBUG_KMS("[ENCODER:%d:%s] manually disabled\n",
				      encoder->base.base.id,
				      encoder->base.name);
			encoder->disable(encoder, to_intel_crtc_state(crtc_state), connector->base.state);
			if (encoder->post_disable)
				encoder->post_disable(encoder, to_intel_crtc_state(crtc_state), connector->base.state);
		}
		encoder->base.crtc = NULL;

		/* Inconsistent output/port/pipe state happens presumably due to
		 * a bug in one of the get_hw_state functions. Or someplace else
		 * in our code, like the register restore mess on resume. Clamp
		 * things to off as a safer default. */

		connector->base.dpms = DRM_MODE_DPMS_OFF;
		connector->base.encoder = NULL;
	}
	/* Enabled encoders without active connectors will be fixed in
	 * the crtc fixup. */
}

void i915_redisable_vga_power_on(struct drm_i915_private *dev_priv)
{
	i915_reg_t vga_reg = i915_vgacntrl_reg(dev_priv);

	if (!(I915_READ(vga_reg) & VGA_DISP_DISABLE)) {
		DRM_DEBUG_KMS("Something enabled VGA plane, disabling it\n");
		i915_disable_vga(dev_priv);
	}
}

void i915_redisable_vga(struct drm_i915_private *dev_priv)
{
	/* This function can be called both from intel_modeset_setup_hw_state or
	 * at a very early point in our resume sequence, where the power well
	 * structures are not yet restored. Since this function is at a very
	 * paranoid "someone might have enabled VGA while we were not looking"
	 * level, just check if the power well is enabled instead of trying to
	 * follow the "don't touch the power well if we don't need it" policy
	 * the rest of the driver uses. */
	if (!intel_display_power_get_if_enabled(dev_priv, POWER_DOMAIN_VGA))
		return;

	i915_redisable_vga_power_on(dev_priv);

	intel_display_power_put(dev_priv, POWER_DOMAIN_VGA);
}

static bool primary_get_hw_state(struct intel_plane *plane)
{
	struct drm_i915_private *dev_priv = to_i915(plane->base.dev);

	return I915_READ(DSPCNTR(plane->plane)) & DISPLAY_PLANE_ENABLE;
}

/* FIXME read out full plane state for all planes */
static void readout_plane_state(struct intel_crtc *crtc)
{
	struct intel_plane *primary = to_intel_plane(crtc->base.primary);
	bool visible;

	visible = crtc->active && primary_get_hw_state(primary);

	intel_set_plane_visible(to_intel_crtc_state(crtc->base.state),
				to_intel_plane_state(primary->base.state),
				visible);
}

static void intel_modeset_readout_hw_state(struct drm_device *dev)
{
	struct drm_i915_private *dev_priv = to_i915(dev);
	enum pipe pipe;
	struct intel_crtc *crtc;
	struct intel_encoder *encoder;
	struct intel_connector *connector;
	struct drm_connector_list_iter conn_iter;
	int i;

	dev_priv->active_crtcs = 0;

	for_each_intel_crtc(dev, crtc) {
		struct intel_crtc_state *crtc_state =
			to_intel_crtc_state(crtc->base.state);

		__drm_atomic_helper_crtc_destroy_state(&crtc_state->base);
		memset(crtc_state, 0, sizeof(*crtc_state));
		crtc_state->base.crtc = &crtc->base;

		crtc_state->base.active = crtc_state->base.enable =
			dev_priv->display.get_pipe_config(crtc, crtc_state);

		crtc->base.enabled = crtc_state->base.enable;
		crtc->active = crtc_state->base.active;

		if (crtc_state->base.active)
			dev_priv->active_crtcs |= 1 << crtc->pipe;

		readout_plane_state(crtc);

		DRM_DEBUG_KMS("[CRTC:%d:%s] hw state readout: %s\n",
			      crtc->base.base.id, crtc->base.name,
			      enableddisabled(crtc_state->base.active));
	}

	for (i = 0; i < dev_priv->num_shared_dpll; i++) {
		struct intel_shared_dpll *pll = &dev_priv->shared_dplls[i];

		pll->on = pll->funcs.get_hw_state(dev_priv, pll,
						  &pll->state.hw_state);
		pll->state.crtc_mask = 0;
		for_each_intel_crtc(dev, crtc) {
			struct intel_crtc_state *crtc_state =
				to_intel_crtc_state(crtc->base.state);

			if (crtc_state->base.active &&
			    crtc_state->shared_dpll == pll)
				pll->state.crtc_mask |= 1 << crtc->pipe;
		}
		pll->active_mask = pll->state.crtc_mask;

		DRM_DEBUG_KMS("%s hw state readout: crtc_mask 0x%08x, on %i\n",
			      pll->name, pll->state.crtc_mask, pll->on);
	}

	for_each_intel_encoder(dev, encoder) {
		pipe = 0;

		if (encoder->get_hw_state(encoder, &pipe)) {
			struct intel_crtc_state *crtc_state;

			crtc = intel_get_crtc_for_pipe(dev_priv, pipe);
			crtc_state = to_intel_crtc_state(crtc->base.state);

			encoder->base.crtc = &crtc->base;
			crtc_state->output_types |= 1 << encoder->type;
			encoder->get_config(encoder, crtc_state);
		} else {
			encoder->base.crtc = NULL;
		}

		DRM_DEBUG_KMS("[ENCODER:%d:%s] hw state readout: %s, pipe %c\n",
			      encoder->base.base.id, encoder->base.name,
			      enableddisabled(encoder->base.crtc),
			      pipe_name(pipe));
	}

	drm_connector_list_iter_begin(dev, &conn_iter);
	for_each_intel_connector_iter(connector, &conn_iter) {
		if (connector->get_hw_state(connector)) {
			connector->base.dpms = DRM_MODE_DPMS_ON;

			encoder = connector->encoder;
			connector->base.encoder = &encoder->base;

			if (encoder->base.crtc &&
			    encoder->base.crtc->state->active) {
				/*
				 * This has to be done during hardware readout
				 * because anything calling .crtc_disable may
				 * rely on the connector_mask being accurate.
				 */
				encoder->base.crtc->state->connector_mask |=
					1 << drm_connector_index(&connector->base);
				encoder->base.crtc->state->encoder_mask |=
					1 << drm_encoder_index(&encoder->base);
			}

		} else {
			connector->base.dpms = DRM_MODE_DPMS_OFF;
			connector->base.encoder = NULL;
		}
		DRM_DEBUG_KMS("[CONNECTOR:%d:%s] hw state readout: %s\n",
			      connector->base.base.id, connector->base.name,
			      enableddisabled(connector->base.encoder));
	}
	drm_connector_list_iter_end(&conn_iter);

	for_each_intel_crtc(dev, crtc) {
		struct intel_crtc_state *crtc_state =
			to_intel_crtc_state(crtc->base.state);
		int pixclk = 0;

		memset(&crtc->base.mode, 0, sizeof(crtc->base.mode));
		if (crtc_state->base.active) {
			intel_mode_from_pipe_config(&crtc->base.mode, crtc_state);
			intel_mode_from_pipe_config(&crtc_state->base.adjusted_mode, crtc_state);
			WARN_ON(drm_atomic_set_mode_for_crtc(crtc->base.state, &crtc->base.mode));

			/*
			 * The initial mode needs to be set in order to keep
			 * the atomic core happy. It wants a valid mode if the
			 * crtc's enabled, so we do the above call.
			 *
			 * But we don't set all the derived state fully, hence
			 * set a flag to indicate that a full recalculation is
			 * needed on the next commit.
			 */
			crtc_state->base.mode.private_flags = I915_MODE_FLAG_INHERITED;

			intel_crtc_compute_pixel_rate(crtc_state);

			if (INTEL_GEN(dev_priv) >= 9 || IS_BROADWELL(dev_priv) ||
			    IS_VALLEYVIEW(dev_priv) || IS_CHERRYVIEW(dev_priv))
				pixclk = crtc_state->pixel_rate;
			else
				WARN_ON(dev_priv->display.modeset_calc_cdclk);

			/* pixel rate mustn't exceed 95% of cdclk with IPS on BDW */
			if (IS_BROADWELL(dev_priv) && crtc_state->ips_enabled)
				pixclk = DIV_ROUND_UP(pixclk * 100, 95);

			drm_calc_timestamping_constants(&crtc->base,
							&crtc_state->base.adjusted_mode);
			update_scanline_offset(crtc);
		}

		dev_priv->min_pixclk[crtc->pipe] = pixclk;

		intel_pipe_config_sanity_check(dev_priv, crtc_state);
	}
}

static void
get_encoder_power_domains(struct drm_i915_private *dev_priv)
{
	struct intel_encoder *encoder;

	for_each_intel_encoder(&dev_priv->drm, encoder) {
		u64 get_domains;
		enum intel_display_power_domain domain;

		if (!encoder->get_power_domains)
			continue;

		get_domains = encoder->get_power_domains(encoder);
		for_each_power_domain(domain, get_domains)
			intel_display_power_get(dev_priv, domain);
	}
}

/* Scan out the current hw modeset state,
 * and sanitizes it to the current state
 */
static void
intel_modeset_setup_hw_state(struct drm_device *dev,
			     struct drm_modeset_acquire_ctx *ctx)
{
	struct drm_i915_private *dev_priv = to_i915(dev);
	enum pipe pipe;
	struct intel_crtc *crtc;
	struct intel_encoder *encoder;
	int i;

	intel_modeset_readout_hw_state(dev);

	/* HW state is read out, now we need to sanitize this mess. */
	get_encoder_power_domains(dev_priv);

	for_each_intel_encoder(dev, encoder) {
		intel_sanitize_encoder(encoder);
	}

	for_each_pipe(dev_priv, pipe) {
		crtc = intel_get_crtc_for_pipe(dev_priv, pipe);

		intel_sanitize_crtc(crtc, ctx);
		intel_dump_pipe_config(crtc, crtc->config,
				       "[setup_hw_state]");
	}

	intel_modeset_update_connector_atomic_state(dev);

	for (i = 0; i < dev_priv->num_shared_dpll; i++) {
		struct intel_shared_dpll *pll = &dev_priv->shared_dplls[i];

		if (!pll->on || pll->active_mask)
			continue;

		DRM_DEBUG_KMS("%s enabled but not in use, disabling\n", pll->name);

		pll->funcs.disable(dev_priv, pll);
		pll->on = false;
	}

	if (IS_G4X(dev_priv)) {
		g4x_wm_get_hw_state(dev);
		g4x_wm_sanitize(dev_priv);
	} else if (IS_VALLEYVIEW(dev_priv) || IS_CHERRYVIEW(dev_priv)) {
		vlv_wm_get_hw_state(dev);
		vlv_wm_sanitize(dev_priv);
	} else if (INTEL_GEN(dev_priv) >= 9) {
		skl_wm_get_hw_state(dev);
	} else if (HAS_PCH_SPLIT(dev_priv)) {
		ilk_wm_get_hw_state(dev);
	}

	for_each_intel_crtc(dev, crtc) {
		u64 put_domains;

		put_domains = modeset_get_crtc_power_domains(&crtc->base, crtc->config);
		if (WARN_ON(put_domains))
			modeset_put_power_domains(dev_priv, put_domains);
	}
	intel_display_set_init_power(dev_priv, false);

	intel_power_domains_verify_state(dev_priv);

	intel_fbc_init_pipe_state(dev_priv);
}

void intel_display_resume(struct drm_device *dev)
{
	struct drm_i915_private *dev_priv = to_i915(dev);
	struct drm_atomic_state *state = dev_priv->modeset_restore_state;
	struct drm_modeset_acquire_ctx ctx;
	int ret;

	dev_priv->modeset_restore_state = NULL;
	if (state)
		state->acquire_ctx = &ctx;

	drm_modeset_acquire_init(&ctx, 0);

	while (1) {
		ret = drm_modeset_lock_all_ctx(dev, &ctx);
		if (ret != -EDEADLK)
			break;

		drm_modeset_backoff(&ctx);
	}

	if (!ret)
		ret = __intel_display_resume(dev, state, &ctx);

	drm_modeset_drop_locks(&ctx);
	drm_modeset_acquire_fini(&ctx);

	if (ret)
		DRM_ERROR("Restoring old state failed with %i\n", ret);
	if (state)
		drm_atomic_state_put(state);
}

void intel_modeset_gem_init(struct drm_device *dev)
{
	struct drm_i915_private *dev_priv = to_i915(dev);

	intel_init_gt_powersave(dev_priv);

	intel_setup_overlay(dev_priv);
}

int intel_connector_register(struct drm_connector *connector)
{
	struct intel_connector *intel_connector = to_intel_connector(connector);
	int ret;

	ret = intel_backlight_device_register(intel_connector);
	if (ret)
		goto err;

	return 0;

err:
	return ret;
}

void intel_connector_unregister(struct drm_connector *connector)
{
	struct intel_connector *intel_connector = to_intel_connector(connector);

	intel_backlight_device_unregister(intel_connector);
	intel_panel_destroy_backlight(connector);
}

void intel_modeset_cleanup(struct drm_device *dev)
{
	struct drm_i915_private *dev_priv = to_i915(dev);

	flush_work(&dev_priv->atomic_helper.free_work);
	WARN_ON(!llist_empty(&dev_priv->atomic_helper.free_list));

	intel_disable_gt_powersave(dev_priv);

	/*
	 * Interrupts and polling as the first thing to avoid creating havoc.
	 * Too much stuff here (turning of connectors, ...) would
	 * experience fancy races otherwise.
	 */
	intel_irq_uninstall(dev_priv);

	/*
	 * Due to the hpd irq storm handling the hotplug work can re-arm the
	 * poll handlers. Hence disable polling after hpd handling is shut down.
	 */
	drm_kms_helper_poll_fini(dev);

	/* poll work can call into fbdev, hence clean that up afterwards */
	intel_fbdev_fini(dev_priv);

	intel_unregister_dsm_handler();

	intel_fbc_global_disable(dev_priv);

	/* flush any delayed tasks or pending work */
	flush_scheduled_work();

	drm_mode_config_cleanup(dev);

	intel_cleanup_overlay(dev_priv);

	intel_cleanup_gt_powersave(dev_priv);

	intel_teardown_gmbus(dev_priv);
}

void intel_connector_attach_encoder(struct intel_connector *connector,
				    struct intel_encoder *encoder)
{
	connector->encoder = encoder;
	drm_mode_connector_attach_encoder(&connector->base,
					  &encoder->base);
}

/*
 * set vga decode state - true == enable VGA decode
 */
int intel_modeset_vga_set_state(struct drm_i915_private *dev_priv, bool state)
{
	unsigned reg = INTEL_GEN(dev_priv) >= 6 ? SNB_GMCH_CTRL : INTEL_GMCH_CTRL;
	u16 gmch_ctrl;

	if (pci_read_config_word(dev_priv->bridge_dev, reg, &gmch_ctrl)) {
		DRM_ERROR("failed to read control word\n");
		return -EIO;
	}

	if (!!(gmch_ctrl & INTEL_GMCH_VGA_DISABLE) == !state)
		return 0;

	if (state)
		gmch_ctrl &= ~INTEL_GMCH_VGA_DISABLE;
	else
		gmch_ctrl |= INTEL_GMCH_VGA_DISABLE;

	if (pci_write_config_word(dev_priv->bridge_dev, reg, gmch_ctrl)) {
		DRM_ERROR("failed to write control word\n");
		return -EIO;
	}

	return 0;
}

#if IS_ENABLED(CONFIG_DRM_I915_CAPTURE_ERROR)

struct intel_display_error_state {

	u32 power_well_driver;

	int num_transcoders;

	struct intel_cursor_error_state {
		u32 control;
		u32 position;
		u32 base;
		u32 size;
	} cursor[I915_MAX_PIPES];

	struct intel_pipe_error_state {
		bool power_domain_on;
		u32 source;
		u32 stat;
	} pipe[I915_MAX_PIPES];

	struct intel_plane_error_state {
		u32 control;
		u32 stride;
		u32 size;
		u32 pos;
		u32 addr;
		u32 surface;
		u32 tile_offset;
	} plane[I915_MAX_PIPES];

	struct intel_transcoder_error_state {
		bool power_domain_on;
		enum transcoder cpu_transcoder;

		u32 conf;

		u32 htotal;
		u32 hblank;
		u32 hsync;
		u32 vtotal;
		u32 vblank;
		u32 vsync;
	} transcoder[4];
};

struct intel_display_error_state *
intel_display_capture_error_state(struct drm_i915_private *dev_priv)
{
	struct intel_display_error_state *error;
	int transcoders[] = {
		TRANSCODER_A,
		TRANSCODER_B,
		TRANSCODER_C,
		TRANSCODER_EDP,
	};
	int i;

	if (INTEL_INFO(dev_priv)->num_pipes == 0)
		return NULL;

	error = kzalloc(sizeof(*error), GFP_ATOMIC);
	if (error == NULL)
		return NULL;

	if (IS_HASWELL(dev_priv) || IS_BROADWELL(dev_priv))
		error->power_well_driver =
			I915_READ(HSW_PWR_WELL_CTL_DRIVER(HSW_DISP_PW_GLOBAL));

	for_each_pipe(dev_priv, i) {
		error->pipe[i].power_domain_on =
			__intel_display_power_is_enabled(dev_priv,
							 POWER_DOMAIN_PIPE(i));
		if (!error->pipe[i].power_domain_on)
			continue;

		error->cursor[i].control = I915_READ(CURCNTR(i));
		error->cursor[i].position = I915_READ(CURPOS(i));
		error->cursor[i].base = I915_READ(CURBASE(i));

		error->plane[i].control = I915_READ(DSPCNTR(i));
		error->plane[i].stride = I915_READ(DSPSTRIDE(i));
		if (INTEL_GEN(dev_priv) <= 3) {
			error->plane[i].size = I915_READ(DSPSIZE(i));
			error->plane[i].pos = I915_READ(DSPPOS(i));
		}
		if (INTEL_GEN(dev_priv) <= 7 && !IS_HASWELL(dev_priv))
			error->plane[i].addr = I915_READ(DSPADDR(i));
		if (INTEL_GEN(dev_priv) >= 4) {
			error->plane[i].surface = I915_READ(DSPSURF(i));
			error->plane[i].tile_offset = I915_READ(DSPTILEOFF(i));
		}

		error->pipe[i].source = I915_READ(PIPESRC(i));

		if (HAS_GMCH_DISPLAY(dev_priv))
			error->pipe[i].stat = I915_READ(PIPESTAT(i));
	}

	/* Note: this does not include DSI transcoders. */
	error->num_transcoders = INTEL_INFO(dev_priv)->num_pipes;
	if (HAS_DDI(dev_priv))
		error->num_transcoders++; /* Account for eDP. */

	for (i = 0; i < error->num_transcoders; i++) {
		enum transcoder cpu_transcoder = transcoders[i];

		error->transcoder[i].power_domain_on =
			__intel_display_power_is_enabled(dev_priv,
				POWER_DOMAIN_TRANSCODER(cpu_transcoder));
		if (!error->transcoder[i].power_domain_on)
			continue;

		error->transcoder[i].cpu_transcoder = cpu_transcoder;

		error->transcoder[i].conf = I915_READ(PIPECONF(cpu_transcoder));
		error->transcoder[i].htotal = I915_READ(HTOTAL(cpu_transcoder));
		error->transcoder[i].hblank = I915_READ(HBLANK(cpu_transcoder));
		error->transcoder[i].hsync = I915_READ(HSYNC(cpu_transcoder));
		error->transcoder[i].vtotal = I915_READ(VTOTAL(cpu_transcoder));
		error->transcoder[i].vblank = I915_READ(VBLANK(cpu_transcoder));
		error->transcoder[i].vsync = I915_READ(VSYNC(cpu_transcoder));
	}

	return error;
}

#define err_printf(e, ...) i915_error_printf(e, __VA_ARGS__)

void
intel_display_print_error_state(struct drm_i915_error_state_buf *m,
				struct intel_display_error_state *error)
{
	struct drm_i915_private *dev_priv = m->i915;
	int i;

	if (!error)
		return;

	err_printf(m, "Num Pipes: %d\n", INTEL_INFO(dev_priv)->num_pipes);
	if (IS_HASWELL(dev_priv) || IS_BROADWELL(dev_priv))
		err_printf(m, "PWR_WELL_CTL2: %08x\n",
			   error->power_well_driver);
	for_each_pipe(dev_priv, i) {
		err_printf(m, "Pipe [%d]:\n", i);
		err_printf(m, "  Power: %s\n",
			   onoff(error->pipe[i].power_domain_on));
		err_printf(m, "  SRC: %08x\n", error->pipe[i].source);
		err_printf(m, "  STAT: %08x\n", error->pipe[i].stat);

		err_printf(m, "Plane [%d]:\n", i);
		err_printf(m, "  CNTR: %08x\n", error->plane[i].control);
		err_printf(m, "  STRIDE: %08x\n", error->plane[i].stride);
		if (INTEL_GEN(dev_priv) <= 3) {
			err_printf(m, "  SIZE: %08x\n", error->plane[i].size);
			err_printf(m, "  POS: %08x\n", error->plane[i].pos);
		}
		if (INTEL_GEN(dev_priv) <= 7 && !IS_HASWELL(dev_priv))
			err_printf(m, "  ADDR: %08x\n", error->plane[i].addr);
		if (INTEL_GEN(dev_priv) >= 4) {
			err_printf(m, "  SURF: %08x\n", error->plane[i].surface);
			err_printf(m, "  TILEOFF: %08x\n", error->plane[i].tile_offset);
		}

		err_printf(m, "Cursor [%d]:\n", i);
		err_printf(m, "  CNTR: %08x\n", error->cursor[i].control);
		err_printf(m, "  POS: %08x\n", error->cursor[i].position);
		err_printf(m, "  BASE: %08x\n", error->cursor[i].base);
	}

	for (i = 0; i < error->num_transcoders; i++) {
		err_printf(m, "CPU transcoder: %s\n",
			   transcoder_name(error->transcoder[i].cpu_transcoder));
		err_printf(m, "  Power: %s\n",
			   onoff(error->transcoder[i].power_domain_on));
		err_printf(m, "  CONF: %08x\n", error->transcoder[i].conf);
		err_printf(m, "  HTOTAL: %08x\n", error->transcoder[i].htotal);
		err_printf(m, "  HBLANK: %08x\n", error->transcoder[i].hblank);
		err_printf(m, "  HSYNC: %08x\n", error->transcoder[i].hsync);
		err_printf(m, "  VTOTAL: %08x\n", error->transcoder[i].vtotal);
		err_printf(m, "  VBLANK: %08x\n", error->transcoder[i].vblank);
		err_printf(m, "  VSYNC: %08x\n", error->transcoder[i].vsync);
	}
}

#endif<|MERGE_RESOLUTION|>--- conflicted
+++ resolved
@@ -3647,17 +3647,6 @@
 	spin_unlock_irqrestore(&dev_priv->uncore.lock, irqflags);
 }
 
-<<<<<<< HEAD
-static void intel_complete_page_flips(struct drm_i915_private *dev_priv)
-{
-	struct intel_crtc *crtc;
-
-	for_each_intel_crtc(&dev_priv->drm, crtc)
-		intel_finish_page_flip_cs(dev_priv, crtc->pipe);
-}
-
-=======
->>>>>>> bb176f67
 static int
 __intel_display_resume(struct drm_device *dev,
 		       struct drm_atomic_state *state,
@@ -3716,14 +3705,6 @@
 	    !gpu_reset_clobbers_display(dev_priv))
 		return;
 
-<<<<<<< HEAD
-	/* We have a modeset vs reset deadlock, defensively unbreak it.
-	 *
-	 * FIXME: We can do a _lot_ better, this is just a first iteration.
-	 */
-	i915_gem_set_wedged(dev_priv);
-	DRM_DEBUG_DRIVER("Wedging GPU to avoid deadlocks with pending modeset updates\n");
-=======
 	/* We have a modeset vs reset deadlock, defensively unbreak it. */
 	set_bit(I915_RESET_MODESET, &dev_priv->gpu_error.flags);
 	wake_up_all(&dev_priv->gpu_error.wait_queue);
@@ -3732,7 +3713,6 @@
 		DRM_DEBUG_KMS("Modeset potentially stuck, unbreaking through wedging\n");
 		i915_gem_set_wedged(dev_priv);
 	}
->>>>>>> bb176f67
 
 	/*
 	 * Need mode_config.mutex so that we don't
@@ -3783,16 +3763,6 @@
 
 	if (!state)
 		goto unlock;
-<<<<<<< HEAD
-
-	/*
-	 * Flips in the rings will be nuked by the reset,
-	 * so complete all pending flips so that user space
-	 * will get its events and not get stuck.
-	 */
-	intel_complete_page_flips(dev_priv);
-=======
->>>>>>> bb176f67
 
 	dev_priv->modeset_restore_state = NULL;
 
@@ -9304,16 +9274,7 @@
 	u64 power_domain_mask;
 	bool active;
 
-<<<<<<< HEAD
-	if (INTEL_GEN(dev_priv) >= 9) {
-		intel_crtc_init_scalers(crtc, pipe_config);
-
-		pipe_config->scaler_state.scaler_id = -1;
-		pipe_config->scaler_state.scaler_users &= ~(1 << SKL_CRTC_INDEX);
-	}
-=======
 	intel_crtc_init_scalers(crtc, pipe_config);
->>>>>>> bb176f67
 
 	power_domain = POWER_DOMAIN_PIPE(crtc->pipe);
 	if (!intel_display_power_get_if_enabled(dev_priv, power_domain))
@@ -9343,8 +9304,6 @@
 	pipe_config->gamma_mode =
 		I915_READ(GAMMA_MODE(crtc->pipe)) & GAMMA_MODE_MODE_MASK;
 
-<<<<<<< HEAD
-=======
 	if (IS_BROADWELL(dev_priv) || dev_priv->info.gen >= 9) {
 		u32 tmp = I915_READ(PIPEMISC(crtc->pipe));
 		bool clrspace_yuv = tmp & PIPEMISC_OUTPUT_COLORSPACE_YUV;
@@ -9362,7 +9321,6 @@
 		}
 	}
 
->>>>>>> bb176f67
 	power_domain = POWER_DOMAIN_PIPE_PANEL_FITTER(crtc->pipe);
 	if (intel_display_power_get_if_enabled(dev_priv, power_domain)) {
 		power_domain_mask |= BIT_ULL(power_domain);
@@ -12686,13 +12644,10 @@
 	else
 		intel_atomic_commit_tail(state);
 
-<<<<<<< HEAD
-=======
 
 	return 0;
 }
 
->>>>>>> bb176f67
 static const struct drm_crtc_funcs intel_crtc_funcs = {
 	.gamma_set = drm_atomic_helper_legacy_gamma_set,
 	.set_config = drm_atomic_helper_set_config,
@@ -12729,35 +12684,6 @@
 	struct drm_i915_gem_object *old_obj = intel_fb_obj(plane->state->fb);
 	int ret;
 
-<<<<<<< HEAD
-	if (obj) {
-		if (plane->type == DRM_PLANE_TYPE_CURSOR &&
-		    INTEL_INFO(dev_priv)->cursor_needs_physical) {
-			const int align = intel_cursor_alignment(dev_priv);
-
-			ret = i915_gem_object_attach_phys(obj, align);
-			if (ret) {
-				DRM_DEBUG_KMS("failed to attach phys object\n");
-				return ret;
-			}
-		} else {
-			struct i915_vma *vma;
-
-			vma = intel_pin_and_fence_fb_obj(fb, new_state->rotation);
-			if (IS_ERR(vma)) {
-				DRM_DEBUG_KMS("failed to pin object\n");
-				return PTR_ERR(vma);
-			}
-
-			to_intel_plane_state(new_state)->vma = vma;
-		}
-	}
-
-	if (!obj && !old_obj)
-		return 0;
-
-=======
->>>>>>> bb176f67
 	if (old_obj) {
 		struct drm_crtc_state *crtc_state =
 			drm_atomic_get_existing_crtc_state(new_state->state,
@@ -14286,37 +14212,6 @@
 		dev_priv->display.update_crtcs = skl_update_crtcs;
 	else
 		dev_priv->display.update_crtcs = intel_update_crtcs;
-<<<<<<< HEAD
-
-	switch (INTEL_INFO(dev_priv)->gen) {
-	case 2:
-		dev_priv->display.queue_flip = intel_gen2_queue_flip;
-		break;
-
-	case 3:
-		dev_priv->display.queue_flip = intel_gen3_queue_flip;
-		break;
-
-	case 4:
-	case 5:
-		dev_priv->display.queue_flip = intel_gen4_queue_flip;
-		break;
-
-	case 6:
-		dev_priv->display.queue_flip = intel_gen6_queue_flip;
-		break;
-	case 7:
-	case 8: /* FIXME(BDW): Check that the gen8 RCS flip works. */
-		dev_priv->display.queue_flip = intel_gen7_queue_flip;
-		break;
-	case 9:
-		/* Drop through - unsupported since execlist only. */
-	default:
-		/* Default just returns -ENODEV to indicate unsupported */
-		dev_priv->display.queue_flip = intel_default_queue_flip;
-	}
-=======
->>>>>>> bb176f67
 }
 
 /*
