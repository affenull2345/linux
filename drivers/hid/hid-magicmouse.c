--- conflicted
+++ resolved
@@ -779,14 +779,10 @@
 static void magicmouse_remove(struct hid_device *hdev)
 {
 	struct magicmouse_sc *msc = hid_get_drvdata(hdev);
-<<<<<<< HEAD
-	cancel_delayed_work_sync(&msc->work);
-=======
 
 	if (msc)
 		cancel_delayed_work_sync(&msc->work);
 
->>>>>>> 8e0eb2fb
 	hid_hw_stop(hdev);
 }
 
