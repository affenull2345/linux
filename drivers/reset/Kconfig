# SPDX-License-Identifier: GPL-2.0-only
config ARCH_HAS_RESET_CONTROLLER
	bool

menuconfig RESET_CONTROLLER
	bool "Reset Controller Support"
	default y if ARCH_HAS_RESET_CONTROLLER
	help
	  Generic Reset Controller support.

	  This framework is designed to abstract reset handling of devices
	  via GPIOs or SoC-internal reset controller modules.

	  If unsure, say no.

if RESET_CONTROLLER

config RESET_A10SR
	tristate "Altera Arria10 System Resource Reset"
	depends on MFD_ALTERA_A10SR || COMPILE_TEST
	help
	  This option enables support for the external reset functions for
	  peripheral PHYs on the Altera Arria10 System Resource Chip.

config RESET_ATH79
	bool "AR71xx Reset Driver" if COMPILE_TEST
	default ATH79
	help
	  This enables the ATH79 reset controller driver that supports the
	  AR71xx SoC reset controller.

config RESET_AXS10X
	bool "AXS10x Reset Driver" if COMPILE_TEST
	default ARC_PLAT_AXS10X
	help
	  This enables the reset controller driver for AXS10x.

config RESET_BCM6345
	bool "BCM6345 Reset Controller"
	depends on BMIPS_GENERIC || COMPILE_TEST
	default BMIPS_GENERIC
	help
	  This enables the reset controller driver for BCM6345 SoCs.

config RESET_BERLIN
	tristate "Berlin Reset Driver"
	depends on ARCH_BERLIN || COMPILE_TEST
	default m if ARCH_BERLIN
	help
	  This enables the reset controller driver for Marvell Berlin SoCs.

config RESET_BRCMSTB
	tristate "Broadcom STB reset controller"
	depends on ARCH_BRCMSTB || COMPILE_TEST
	default ARCH_BRCMSTB
	help
	  This enables the reset controller driver for Broadcom STB SoCs using
	  a SUN_TOP_CTRL_SW_INIT style controller.

config RESET_BRCMSTB_RESCAL
	tristate "Broadcom STB RESCAL reset controller"
	depends on HAS_IOMEM
	depends on ARCH_BRCMSTB || COMPILE_TEST
	default ARCH_BRCMSTB
	help
	  This enables the RESCAL reset controller for SATA, PCIe0, or PCIe1 on
	  BCM7216.

config RESET_HSDK
	bool "Synopsys HSDK Reset Driver"
	depends on HAS_IOMEM
	depends on ARC_SOC_HSDK || COMPILE_TEST
	help
	  This enables the reset controller driver for HSDK board.

config RESET_IMX7
	tristate "i.MX7/8 Reset Driver"
	depends on HAS_IOMEM
	depends on SOC_IMX7D || (ARM64 && ARCH_MXC) || COMPILE_TEST
	default y if SOC_IMX7D
	select MFD_SYSCON
	help
	  This enables the reset controller driver for i.MX7 SoCs.

config RESET_INTEL_GW
	bool "Intel Reset Controller Driver"
	depends on X86 || COMPILE_TEST
	depends on OF && HAS_IOMEM
	select REGMAP_MMIO
	help
	  This enables the reset controller driver for Intel Gateway SoCs.
	  Say Y to control the reset signals provided by reset controller.
	  Otherwise, say N.

config RESET_K210
	bool "Reset controller driver for Canaan Kendryte K210 SoC"
	depends on (SOC_CANAAN || COMPILE_TEST) && OF
	select MFD_SYSCON
	default SOC_CANAAN
	help
	  Support for the Canaan Kendryte K210 RISC-V SoC reset controller.
	  Say Y if you want to control reset signals provided by this
	  controller.

config RESET_LANTIQ
	bool "Lantiq XWAY Reset Driver" if COMPILE_TEST
	default SOC_TYPE_XWAY
	help
	  This enables the reset controller driver for Lantiq / Intel XWAY SoCs.

config RESET_LPC18XX
	bool "LPC18xx/43xx Reset Driver" if COMPILE_TEST
	default ARCH_LPC18XX
	help
	  This enables the reset controller driver for NXP LPC18xx/43xx SoCs.

config RESET_MCHP_SPARX5
	bool "Microchip Sparx5 reset driver"
	depends on ARCH_SPARX5 || SOC_LAN966 || COMPILE_TEST
	default y if SPARX5_SWITCH
	select MFD_SYSCON
	help
	  This driver supports switch core reset for the Microchip Sparx5 SoC.

config RESET_MESON
	tristate "Meson Reset Driver"
	depends on ARCH_MESON || COMPILE_TEST
	default ARCH_MESON
	help
	  This enables the reset driver for Amlogic Meson SoCs.

config RESET_MESON_AUDIO_ARB
	tristate "Meson Audio Memory Arbiter Reset Driver"
	depends on ARCH_MESON || COMPILE_TEST
	help
	  This enables the reset driver for Audio Memory Arbiter of
	  Amlogic's A113 based SoCs

config RESET_NPCM
	bool "NPCM BMC Reset Driver" if COMPILE_TEST
	default ARCH_NPCM
	help
	  This enables the reset controller driver for Nuvoton NPCM
	  BMC SoCs.

<<<<<<< HEAD
config RESET_NUVOTON_MA35D1
	bool "Nuvoton MA35D1 Reset Driver"
	depends on ARCH_MA35 || COMPILE_TEST
	default ARCH_MA35
	help
	  This enables the reset controller driver for Nuvoton MA35D1 SoC.

config RESET_OXNAS
	bool

=======
>>>>>>> 356fa497
config RESET_PISTACHIO
	bool "Pistachio Reset Driver"
	depends on MIPS || COMPILE_TEST
	help
	  This enables the reset driver for ImgTec Pistachio SoCs.

config RESET_POLARFIRE_SOC
	bool "Microchip PolarFire SoC (MPFS) Reset Driver"
	depends on MCHP_CLK_MPFS
	select AUXILIARY_BUS
	default MCHP_CLK_MPFS
	help
	  This driver supports peripheral reset for the Microchip PolarFire SoC

config RESET_QCOM_AOSS
	tristate "Qcom AOSS Reset Driver"
	depends on ARCH_QCOM || COMPILE_TEST
	help
	  This enables the AOSS (always on subsystem) reset driver
	  for Qualcomm SDM845 SoCs. Say Y if you want to control
	  reset signals provided by AOSS for Modem, Venus, ADSP,
	  GPU, Camera, Wireless, Display subsystem. Otherwise, say N.

config RESET_QCOM_PDC
	tristate "Qualcomm PDC Reset Driver"
	depends on ARCH_QCOM || COMPILE_TEST
	help
	  This enables the PDC (Power Domain Controller) reset driver
	  for Qualcomm Technologies Inc SDM845 SoCs. Say Y if you want
	  to control reset signals provided by PDC for Modem, Compute,
	  Display, GPU, Debug, AOP, Sensors, Audio, SP and APPS.

config RESET_RASPBERRYPI
	tristate "Raspberry Pi 4 Firmware Reset Driver"
	depends on RASPBERRYPI_FIRMWARE || (RASPBERRYPI_FIRMWARE=n && COMPILE_TEST)
	default USB_XHCI_PCI
	help
	  Raspberry Pi 4's co-processor controls some of the board's HW
	  initialization process, but it's up to Linux to trigger it when
	  relevant. This driver provides a reset controller capable of
	  interfacing with RPi4's co-processor and model these firmware
	  initialization routines as reset lines.

config RESET_RZG2L_USBPHY_CTRL
	tristate "Renesas RZ/G2L USBPHY control driver"
	depends on ARCH_RZG2L || COMPILE_TEST
	help
	  Support for USBPHY Control found on RZ/G2L family. It mainly
	  controls reset and power down of the USB/PHY.

config RESET_SCMI
	tristate "Reset driver controlled via ARM SCMI interface"
	depends on ARM_SCMI_PROTOCOL || COMPILE_TEST
	default ARM_SCMI_PROTOCOL
	help
	  This driver provides support for reset signal/domains that are
	  controlled by firmware that implements the SCMI interface.

	  This driver uses SCMI Message Protocol to interact with the
	  firmware controlling all the reset signals.

config RESET_SIMPLE
	bool "Simple Reset Controller Driver" if COMPILE_TEST || EXPERT
	default ARCH_ASPEED || ARCH_BCMBCA || ARCH_BITMAIN || ARCH_REALTEK || ARCH_STM32 || (ARCH_INTEL_SOCFPGA && ARM64) || ARCH_SUNXI || ARC
	depends on HAS_IOMEM
	help
	  This enables a simple reset controller driver for reset lines that
	  that can be asserted and deasserted by toggling bits in a contiguous,
	  exclusive register space.

	  Currently this driver supports:
	   - Altera SoCFPGAs
	   - ASPEED BMC SoCs
	   - Bitmain BM1880 SoC
	   - Realtek SoCs
	   - RCC reset controller in STM32 MCUs
	   - Allwinner SoCs
	   - SiFive FU740 SoCs

config RESET_SOCFPGA
	bool "SoCFPGA Reset Driver" if COMPILE_TEST && (!ARM || !ARCH_INTEL_SOCFPGA)
	default ARM && ARCH_INTEL_SOCFPGA
	select RESET_SIMPLE
	help
	  This enables the reset driver for the SoCFPGA ARMv7 platforms. This
	  driver gets initialized early during platform init calls.

config RESET_SUNPLUS
	bool "Sunplus SoCs Reset Driver" if COMPILE_TEST
	default ARCH_SUNPLUS
	help
	  This enables the reset driver support for Sunplus SoCs.
	  The reset lines that can be asserted and deasserted by toggling bits
	  in a contiguous, exclusive register space. The register is HIWORD_MASKED,
	  which means each register holds 16 reset lines.

config RESET_SUNXI
	bool "Allwinner SoCs Reset Driver" if COMPILE_TEST && !ARCH_SUNXI
	default ARCH_SUNXI
	select RESET_SIMPLE
	help
	  This enables the reset driver for Allwinner SoCs.

config RESET_TI_SCI
	tristate "TI System Control Interface (TI-SCI) reset driver"
	depends on TI_SCI_PROTOCOL || (COMPILE_TEST && TI_SCI_PROTOCOL=n)
	help
	  This enables the reset driver support over TI System Control Interface
	  available on some new TI's SoCs. If you wish to use reset resources
	  managed by the TI System Controller, say Y here. Otherwise, say N.

config RESET_TI_SYSCON
	tristate "TI SYSCON Reset Driver"
	depends on HAS_IOMEM
	select MFD_SYSCON
	help
	  This enables the reset driver support for TI devices with
	  memory-mapped reset registers as part of a syscon device node. If
	  you wish to use the reset framework for such memory-mapped devices,
	  say Y here. Otherwise, say N.

config RESET_TI_TPS380X
	tristate "TI TPS380x Reset Driver"
	select GPIOLIB
	help
	  This enables the reset driver support for TI TPS380x devices. If
	  you wish to use the reset framework for such devices, say Y here.
	  Otherwise, say N.

config RESET_TN48M_CPLD
	tristate "Delta Networks TN48M switch CPLD reset controller"
	depends on MFD_TN48M_CPLD || COMPILE_TEST
	default MFD_TN48M_CPLD
	help
	  This enables the reset controller driver for the Delta TN48M CPLD.
	  It provides reset signals for Armada 7040 and 385 SoC-s, Alleycat 3X
	  switch MAC-s, Alaska OOB ethernet PHY, Quad Alaska ethernet PHY-s and
	  Microchip PD69200 PoE PSE controller.

	  This driver can also be built as a module. If so, the module will be
	  called reset-tn48m.

config RESET_UNIPHIER
	tristate "Reset controller driver for UniPhier SoCs"
	depends on ARCH_UNIPHIER || COMPILE_TEST
	depends on OF && MFD_SYSCON
	default ARCH_UNIPHIER
	help
	  Support for reset controllers on UniPhier SoCs.
	  Say Y if you want to control reset signals provided by System Control
	  block, Media I/O block, Peripheral Block.

config RESET_UNIPHIER_GLUE
	tristate "Reset driver in glue layer for UniPhier SoCs"
	depends on (ARCH_UNIPHIER || COMPILE_TEST) && OF
	default ARCH_UNIPHIER
	select RESET_SIMPLE
	help
	  Support for peripheral core reset included in its own glue layer
	  on UniPhier SoCs. Say Y if you want to control reset signals
	  provided by the glue layer.

config RESET_ZYNQ
	bool "ZYNQ Reset Driver" if COMPILE_TEST
	default ARCH_ZYNQ
	help
	  This enables the reset controller driver for Xilinx Zynq SoCs.

source "drivers/reset/starfive/Kconfig"
source "drivers/reset/sti/Kconfig"
source "drivers/reset/hisilicon/Kconfig"
source "drivers/reset/tegra/Kconfig"

endif<|MERGE_RESOLUTION|>--- conflicted
+++ resolved
@@ -143,7 +143,6 @@
 	  This enables the reset controller driver for Nuvoton NPCM
 	  BMC SoCs.
 
-<<<<<<< HEAD
 config RESET_NUVOTON_MA35D1
 	bool "Nuvoton MA35D1 Reset Driver"
 	depends on ARCH_MA35 || COMPILE_TEST
@@ -151,11 +150,6 @@
 	help
 	  This enables the reset controller driver for Nuvoton MA35D1 SoC.
 
-config RESET_OXNAS
-	bool
-
-=======
->>>>>>> 356fa497
 config RESET_PISTACHIO
 	bool "Pistachio Reset Driver"
 	depends on MIPS || COMPILE_TEST
