/******************************************************************************
 *
 * Copyright(c) 2005 - 2014 Intel Corporation. All rights reserved.
 * Copyright(c) 2013 - 2015 Intel Mobile Communications GmbH
 * Copyright(c) 2016 - 2017 Intel Deutschland GmbH
 * Copyright(c) 2018 - 2019 Intel Corporation
 *
 * This program is free software; you can redistribute it and/or modify it
 * under the terms of version 2 of the GNU General Public License as
 * published by the Free Software Foundation.
 *
 * This program is distributed in the hope that it will be useful, but WITHOUT
 * ANY WARRANTY; without even the implied warranty of MERCHANTABILITY or
 * FITNESS FOR A PARTICULAR PURPOSE.  See the GNU General Public License for
 * more details.
 *
 * The full GNU General Public License is included in this distribution in the
 * file called LICENSE.
 *
 * Contact Information:
 *  Intel Linux Wireless <linuxwifi@intel.com>
 * Intel Corporation, 5200 N.E. Elam Young Parkway, Hillsboro, OR 97124-6497
 *
 *****************************************************************************/
#include <linux/kernel.h>
#include <linux/skbuff.h>
#include <linux/slab.h>
#include <net/mac80211.h>

#include <linux/netdevice.h>
#include <linux/etherdevice.h>
#include <linux/delay.h>

#include <linux/workqueue.h>
#include "rs.h"
#include "fw-api.h"
#include "sta.h"
#include "iwl-op-mode.h"
#include "mvm.h"
#include "debugfs.h"

#define IWL_RATE_MAX_WINDOW		62	/* # tx in history window */

/* Calculations of success ratio are done in fixed point where 12800 is 100%.
 * Use this macro when dealing with thresholds consts set as a percentage
 */
#define RS_PERCENT(x) (128 * x)

static u8 rs_ht_to_legacy[] = {
	[IWL_RATE_MCS_0_INDEX] = IWL_RATE_6M_INDEX,
	[IWL_RATE_MCS_1_INDEX] = IWL_RATE_9M_INDEX,
	[IWL_RATE_MCS_2_INDEX] = IWL_RATE_12M_INDEX,
	[IWL_RATE_MCS_3_INDEX] = IWL_RATE_18M_INDEX,
	[IWL_RATE_MCS_4_INDEX] = IWL_RATE_24M_INDEX,
	[IWL_RATE_MCS_5_INDEX] = IWL_RATE_36M_INDEX,
	[IWL_RATE_MCS_6_INDEX] = IWL_RATE_48M_INDEX,
	[IWL_RATE_MCS_7_INDEX] = IWL_RATE_54M_INDEX,
	[IWL_RATE_MCS_8_INDEX] = IWL_RATE_54M_INDEX,
	[IWL_RATE_MCS_9_INDEX] = IWL_RATE_54M_INDEX,
};

static const u8 ant_toggle_lookup[] = {
	[ANT_NONE] = ANT_NONE,
	[ANT_A] = ANT_B,
	[ANT_B] = ANT_A,
	[ANT_AB] = ANT_AB,
};

#define IWL_DECLARE_RATE_INFO(r, s, rp, rn)			      \
	[IWL_RATE_##r##M_INDEX] = { IWL_RATE_##r##M_PLCP,	      \
				    IWL_RATE_HT_SISO_MCS_##s##_PLCP,  \
				    IWL_RATE_HT_MIMO2_MCS_##s##_PLCP, \
				    IWL_RATE_VHT_SISO_MCS_##s##_PLCP, \
				    IWL_RATE_VHT_MIMO2_MCS_##s##_PLCP,\
				    IWL_RATE_##rp##M_INDEX,	      \
				    IWL_RATE_##rn##M_INDEX }

#define IWL_DECLARE_MCS_RATE(s)						  \
	[IWL_RATE_MCS_##s##_INDEX] = { IWL_RATE_INVM_PLCP,		  \
				       IWL_RATE_HT_SISO_MCS_##s##_PLCP,	  \
				       IWL_RATE_HT_MIMO2_MCS_##s##_PLCP,  \
				       IWL_RATE_VHT_SISO_MCS_##s##_PLCP,  \
				       IWL_RATE_VHT_MIMO2_MCS_##s##_PLCP, \
				       IWL_RATE_INVM_INDEX,	          \
				       IWL_RATE_INVM_INDEX }

/*
 * Parameter order:
 *   rate, ht rate, prev rate, next rate
 *
 * If there isn't a valid next or previous rate then INV is used which
 * maps to IWL_RATE_INVALID
 *
 */
static const struct iwl_rs_rate_info iwl_rates[IWL_RATE_COUNT] = {
	IWL_DECLARE_RATE_INFO(1, INV, INV, 2),   /*  1mbps */
	IWL_DECLARE_RATE_INFO(2, INV, 1, 5),     /*  2mbps */
	IWL_DECLARE_RATE_INFO(5, INV, 2, 11),    /*5.5mbps */
	IWL_DECLARE_RATE_INFO(11, INV, 9, 12),   /* 11mbps */
	IWL_DECLARE_RATE_INFO(6, 0, 5, 11),      /*  6mbps ; MCS 0 */
	IWL_DECLARE_RATE_INFO(9, INV, 6, 11),    /*  9mbps */
	IWL_DECLARE_RATE_INFO(12, 1, 11, 18),    /* 12mbps ; MCS 1 */
	IWL_DECLARE_RATE_INFO(18, 2, 12, 24),    /* 18mbps ; MCS 2 */
	IWL_DECLARE_RATE_INFO(24, 3, 18, 36),    /* 24mbps ; MCS 3 */
	IWL_DECLARE_RATE_INFO(36, 4, 24, 48),    /* 36mbps ; MCS 4 */
	IWL_DECLARE_RATE_INFO(48, 5, 36, 54),    /* 48mbps ; MCS 5 */
	IWL_DECLARE_RATE_INFO(54, 6, 48, INV),   /* 54mbps ; MCS 6 */
	IWL_DECLARE_MCS_RATE(7),                 /* MCS 7 */
	IWL_DECLARE_MCS_RATE(8),                 /* MCS 8 */
	IWL_DECLARE_MCS_RATE(9),                 /* MCS 9 */
};

enum rs_action {
	RS_ACTION_STAY = 0,
	RS_ACTION_DOWNSCALE = -1,
	RS_ACTION_UPSCALE = 1,
};

enum rs_column_mode {
	RS_INVALID = 0,
	RS_LEGACY,
	RS_SISO,
	RS_MIMO2,
};

#define MAX_NEXT_COLUMNS 7
#define MAX_COLUMN_CHECKS 3

struct rs_tx_column;

typedef bool (*allow_column_func_t) (struct iwl_mvm *mvm,
				     struct ieee80211_sta *sta,
				     struct rs_rate *rate,
				     const struct rs_tx_column *next_col);

struct rs_tx_column {
	enum rs_column_mode mode;
	u8 ant;
	bool sgi;
	enum rs_column next_columns[MAX_NEXT_COLUMNS];
	allow_column_func_t checks[MAX_COLUMN_CHECKS];
};

static bool rs_ant_allow(struct iwl_mvm *mvm, struct ieee80211_sta *sta,
			 struct rs_rate *rate,
			 const struct rs_tx_column *next_col)
{
	return iwl_mvm_bt_coex_is_ant_avail(mvm, next_col->ant);
}

static bool rs_mimo_allow(struct iwl_mvm *mvm, struct ieee80211_sta *sta,
			  struct rs_rate *rate,
			  const struct rs_tx_column *next_col)
{
	if (!sta->ht_cap.ht_supported)
		return false;

	if (sta->smps_mode == IEEE80211_SMPS_STATIC)
		return false;

	if (num_of_ant(iwl_mvm_get_valid_tx_ant(mvm)) < 2)
		return false;

	if (!iwl_mvm_bt_coex_is_mimo_allowed(mvm, sta))
		return false;

	if (mvm->nvm_data->sku_cap_mimo_disabled)
		return false;

	return true;
}

static bool rs_siso_allow(struct iwl_mvm *mvm, struct ieee80211_sta *sta,
			  struct rs_rate *rate,
			  const struct rs_tx_column *next_col)
{
	if (!sta->ht_cap.ht_supported)
		return false;

	return true;
}

static bool rs_sgi_allow(struct iwl_mvm *mvm, struct ieee80211_sta *sta,
			 struct rs_rate *rate,
			 const struct rs_tx_column *next_col)
{
	struct ieee80211_sta_ht_cap *ht_cap = &sta->ht_cap;
	struct ieee80211_sta_vht_cap *vht_cap = &sta->vht_cap;

	if (is_ht20(rate) && (ht_cap->cap &
			     IEEE80211_HT_CAP_SGI_20))
		return true;
	if (is_ht40(rate) && (ht_cap->cap &
			     IEEE80211_HT_CAP_SGI_40))
		return true;
	if (is_ht80(rate) && (vht_cap->cap &
			     IEEE80211_VHT_CAP_SHORT_GI_80))
		return true;
	if (is_ht160(rate) && (vht_cap->cap &
			     IEEE80211_VHT_CAP_SHORT_GI_160))
		return true;

	return false;
}

static const struct rs_tx_column rs_tx_columns[] = {
	[RS_COLUMN_LEGACY_ANT_A] = {
		.mode = RS_LEGACY,
		.ant = ANT_A,
		.next_columns = {
			RS_COLUMN_LEGACY_ANT_B,
			RS_COLUMN_SISO_ANT_A,
			RS_COLUMN_MIMO2,
			RS_COLUMN_INVALID,
			RS_COLUMN_INVALID,
			RS_COLUMN_INVALID,
			RS_COLUMN_INVALID,
		},
		.checks = {
			rs_ant_allow,
		},
	},
	[RS_COLUMN_LEGACY_ANT_B] = {
		.mode = RS_LEGACY,
		.ant = ANT_B,
		.next_columns = {
			RS_COLUMN_LEGACY_ANT_A,
			RS_COLUMN_SISO_ANT_B,
			RS_COLUMN_MIMO2,
			RS_COLUMN_INVALID,
			RS_COLUMN_INVALID,
			RS_COLUMN_INVALID,
			RS_COLUMN_INVALID,
		},
		.checks = {
			rs_ant_allow,
		},
	},
	[RS_COLUMN_SISO_ANT_A] = {
		.mode = RS_SISO,
		.ant = ANT_A,
		.next_columns = {
			RS_COLUMN_SISO_ANT_B,
			RS_COLUMN_MIMO2,
			RS_COLUMN_SISO_ANT_A_SGI,
			RS_COLUMN_LEGACY_ANT_A,
			RS_COLUMN_LEGACY_ANT_B,
			RS_COLUMN_INVALID,
			RS_COLUMN_INVALID,
		},
		.checks = {
			rs_siso_allow,
			rs_ant_allow,
		},
	},
	[RS_COLUMN_SISO_ANT_B] = {
		.mode = RS_SISO,
		.ant = ANT_B,
		.next_columns = {
			RS_COLUMN_SISO_ANT_A,
			RS_COLUMN_MIMO2,
			RS_COLUMN_SISO_ANT_B_SGI,
			RS_COLUMN_LEGACY_ANT_A,
			RS_COLUMN_LEGACY_ANT_B,
			RS_COLUMN_INVALID,
			RS_COLUMN_INVALID,
		},
		.checks = {
			rs_siso_allow,
			rs_ant_allow,
		},
	},
	[RS_COLUMN_SISO_ANT_A_SGI] = {
		.mode = RS_SISO,
		.ant = ANT_A,
		.sgi = true,
		.next_columns = {
			RS_COLUMN_SISO_ANT_B_SGI,
			RS_COLUMN_MIMO2_SGI,
			RS_COLUMN_SISO_ANT_A,
			RS_COLUMN_LEGACY_ANT_A,
			RS_COLUMN_LEGACY_ANT_B,
			RS_COLUMN_INVALID,
			RS_COLUMN_INVALID,
		},
		.checks = {
			rs_siso_allow,
			rs_ant_allow,
			rs_sgi_allow,
		},
	},
	[RS_COLUMN_SISO_ANT_B_SGI] = {
		.mode = RS_SISO,
		.ant = ANT_B,
		.sgi = true,
		.next_columns = {
			RS_COLUMN_SISO_ANT_A_SGI,
			RS_COLUMN_MIMO2_SGI,
			RS_COLUMN_SISO_ANT_B,
			RS_COLUMN_LEGACY_ANT_A,
			RS_COLUMN_LEGACY_ANT_B,
			RS_COLUMN_INVALID,
			RS_COLUMN_INVALID,
		},
		.checks = {
			rs_siso_allow,
			rs_ant_allow,
			rs_sgi_allow,
		},
	},
	[RS_COLUMN_MIMO2] = {
		.mode = RS_MIMO2,
		.ant = ANT_AB,
		.next_columns = {
			RS_COLUMN_SISO_ANT_A,
			RS_COLUMN_MIMO2_SGI,
			RS_COLUMN_LEGACY_ANT_A,
			RS_COLUMN_LEGACY_ANT_B,
			RS_COLUMN_INVALID,
			RS_COLUMN_INVALID,
			RS_COLUMN_INVALID,
		},
		.checks = {
			rs_mimo_allow,
		},
	},
	[RS_COLUMN_MIMO2_SGI] = {
		.mode = RS_MIMO2,
		.ant = ANT_AB,
		.sgi = true,
		.next_columns = {
			RS_COLUMN_SISO_ANT_A_SGI,
			RS_COLUMN_MIMO2,
			RS_COLUMN_LEGACY_ANT_A,
			RS_COLUMN_LEGACY_ANT_B,
			RS_COLUMN_INVALID,
			RS_COLUMN_INVALID,
			RS_COLUMN_INVALID,
		},
		.checks = {
			rs_mimo_allow,
			rs_sgi_allow,
		},
	},
};

static inline u8 rs_extract_rate(u32 rate_n_flags)
{
	/* also works for HT because bits 7:6 are zero there */
	return (u8)(rate_n_flags & RATE_LEGACY_RATE_MSK);
}

static int iwl_hwrate_to_plcp_idx(u32 rate_n_flags)
{
	int idx = 0;

	if (rate_n_flags & RATE_MCS_HT_MSK) {
		idx = rate_n_flags & RATE_HT_MCS_RATE_CODE_MSK;
		idx += IWL_RATE_MCS_0_INDEX;

		/* skip 9M not supported in HT*/
		if (idx >= IWL_RATE_9M_INDEX)
			idx += 1;
		if ((idx >= IWL_FIRST_HT_RATE) && (idx <= IWL_LAST_HT_RATE))
			return idx;
	} else if (rate_n_flags & RATE_MCS_VHT_MSK ||
		   rate_n_flags & RATE_MCS_HE_MSK) {
		idx = rate_n_flags & RATE_VHT_MCS_RATE_CODE_MSK;
		idx += IWL_RATE_MCS_0_INDEX;

		/* skip 9M not supported in VHT*/
		if (idx >= IWL_RATE_9M_INDEX)
			idx++;
		if ((idx >= IWL_FIRST_VHT_RATE) && (idx <= IWL_LAST_VHT_RATE))
			return idx;
		if ((rate_n_flags & RATE_MCS_HE_MSK) &&
		    (idx <= IWL_LAST_HE_RATE))
			return idx;
	} else {
		/* legacy rate format, search for match in table */

		u8 legacy_rate = rs_extract_rate(rate_n_flags);
		for (idx = 0; idx < ARRAY_SIZE(iwl_rates); idx++)
			if (iwl_rates[idx].plcp == legacy_rate)
				return idx;
	}

	return IWL_RATE_INVALID;
}

static void rs_rate_scale_perform(struct iwl_mvm *mvm,
				  struct ieee80211_sta *sta,
				  struct iwl_lq_sta *lq_sta,
				  int tid, bool ndp);
static void rs_fill_lq_cmd(struct iwl_mvm *mvm,
			   struct ieee80211_sta *sta,
			   struct iwl_lq_sta *lq_sta,
			   const struct rs_rate *initial_rate);
static void rs_stay_in_table(struct iwl_lq_sta *lq_sta, bool force_search);

/**
 * The following tables contain the expected throughput metrics for all rates
 *
 *	1, 2, 5.5, 11, 6, 9, 12, 18, 24, 36, 48, 54, 60 MBits
 *
 * where invalid entries are zeros.
 *
 * CCK rates are only valid in legacy table and will only be used in G
 * (2.4 GHz) band.
 */

static const u16 expected_tpt_legacy[IWL_RATE_COUNT] = {
	7, 13, 35, 58, 40, 57, 72, 98, 121, 154, 177, 186, 0, 0, 0
};

/* Expected TpT tables. 4 indexes:
 * 0 - NGI, 1 - SGI, 2 - AGG+NGI, 3 - AGG+SGI
 */
static const u16 expected_tpt_siso_20MHz[4][IWL_RATE_COUNT] = {
	{0, 0, 0, 0, 42, 0,  76, 102, 124, 159, 183, 193, 202, 216, 0},
	{0, 0, 0, 0, 46, 0,  82, 110, 132, 168, 192, 202, 210, 225, 0},
	{0, 0, 0, 0, 49, 0,  97, 145, 192, 285, 375, 420, 464, 551, 0},
	{0, 0, 0, 0, 54, 0, 108, 160, 213, 315, 415, 465, 513, 608, 0},
};

static const u16 expected_tpt_siso_40MHz[4][IWL_RATE_COUNT] = {
	{0, 0, 0, 0,  77, 0, 127, 160, 184, 220, 242, 250,  257,  269,  275},
	{0, 0, 0, 0,  83, 0, 135, 169, 193, 229, 250, 257,  264,  275,  280},
	{0, 0, 0, 0, 101, 0, 199, 295, 389, 570, 744, 828,  911, 1070, 1173},
	{0, 0, 0, 0, 112, 0, 220, 326, 429, 629, 819, 912, 1000, 1173, 1284},
};

static const u16 expected_tpt_siso_80MHz[4][IWL_RATE_COUNT] = {
	{0, 0, 0, 0, 130, 0, 191, 223, 244,  273,  288,  294,  298,  305,  308},
	{0, 0, 0, 0, 138, 0, 200, 231, 251,  279,  293,  298,  302,  308,  312},
	{0, 0, 0, 0, 217, 0, 429, 634, 834, 1220, 1585, 1760, 1931, 2258, 2466},
	{0, 0, 0, 0, 241, 0, 475, 701, 921, 1343, 1741, 1931, 2117, 2468, 2691},
};

static const u16 expected_tpt_siso_160MHz[4][IWL_RATE_COUNT] = {
	{0, 0, 0, 0, 191, 0, 244, 288,  298,  308,  313,  318,  323,  328,  330},
	{0, 0, 0, 0, 200, 0, 251, 293,  302,  312,  317,  322,  327,  332,  334},
	{0, 0, 0, 0, 439, 0, 875, 1307, 1736, 2584, 3419, 3831, 4240, 5049, 5581},
	{0, 0, 0, 0, 488, 0, 972, 1451, 1925, 2864, 3785, 4240, 4691, 5581, 6165},
};

static const u16 expected_tpt_mimo2_20MHz[4][IWL_RATE_COUNT] = {
	{0, 0, 0, 0,  74, 0, 123, 155, 179, 213, 235, 243, 250,  261, 0},
	{0, 0, 0, 0,  81, 0, 131, 164, 187, 221, 242, 250, 256,  267, 0},
	{0, 0, 0, 0,  98, 0, 193, 286, 375, 550, 718, 799, 878, 1032, 0},
	{0, 0, 0, 0, 109, 0, 214, 316, 414, 607, 790, 879, 965, 1132, 0},
};

static const u16 expected_tpt_mimo2_40MHz[4][IWL_RATE_COUNT] = {
	{0, 0, 0, 0, 123, 0, 182, 214, 235,  264,  279,  285,  289,  296,  300},
	{0, 0, 0, 0, 131, 0, 191, 222, 242,  270,  284,  289,  293,  300,  303},
	{0, 0, 0, 0, 200, 0, 390, 571, 741, 1067, 1365, 1505, 1640, 1894, 2053},
	{0, 0, 0, 0, 221, 0, 430, 630, 816, 1169, 1490, 1641, 1784, 2053, 2221},
};

static const u16 expected_tpt_mimo2_80MHz[4][IWL_RATE_COUNT] = {
	{0, 0, 0, 0, 182, 0, 240,  264,  278,  299,  308,  311,  313,  317,  319},
	{0, 0, 0, 0, 190, 0, 247,  269,  282,  302,  310,  313,  315,  319,  320},
	{0, 0, 0, 0, 428, 0, 833, 1215, 1577, 2254, 2863, 3147, 3418, 3913, 4219},
	{0, 0, 0, 0, 474, 0, 920, 1338, 1732, 2464, 3116, 3418, 3705, 4225, 4545},
};

static const u16 expected_tpt_mimo2_160MHz[4][IWL_RATE_COUNT] = {
	{0, 0, 0, 0, 240, 0, 278,  308,  313,  319,  322,  324,  328,  330,   334},
	{0, 0, 0, 0, 247, 0, 282,  310,  315,  320,  323,  325,  329,  332,   338},
	{0, 0, 0, 0, 875, 0, 1735, 2582, 3414, 5043, 6619, 7389, 8147, 9629,  10592},
	{0, 0, 0, 0, 971, 0, 1925, 2861, 3779, 5574, 7304, 8147, 8976, 10592, 11640},
};

/* mbps, mcs */
static const struct iwl_rate_mcs_info iwl_rate_mcs[IWL_RATE_COUNT] = {
	{  "1", "BPSK DSSS"},
	{  "2", "QPSK DSSS"},
	{"5.5", "BPSK CCK"},
	{ "11", "QPSK CCK"},
	{  "6", "BPSK 1/2"},
	{  "9", "BPSK 1/2"},
	{ "12", "QPSK 1/2"},
	{ "18", "QPSK 3/4"},
	{ "24", "16QAM 1/2"},
	{ "36", "16QAM 3/4"},
	{ "48", "64QAM 2/3"},
	{ "54", "64QAM 3/4"},
	{ "60", "64QAM 5/6"},
};

#define MCS_INDEX_PER_STREAM	(8)

static const char *rs_pretty_ant(u8 ant)
{
	static const char * const ant_name[] = {
		[ANT_NONE] = "None",
		[ANT_A]    = "A",
		[ANT_B]    = "B",
		[ANT_AB]   = "AB",
		[ANT_C]    = "C",
		[ANT_AC]   = "AC",
		[ANT_BC]   = "BC",
		[ANT_ABC]  = "ABC",
	};

	if (ant > ANT_ABC)
		return "UNKNOWN";

	return ant_name[ant];
}

static const char *rs_pretty_lq_type(enum iwl_table_type type)
{
	static const char * const lq_types[] = {
		[LQ_NONE] = "NONE",
		[LQ_LEGACY_A] = "LEGACY_A",
		[LQ_LEGACY_G] = "LEGACY_G",
		[LQ_HT_SISO] = "HT SISO",
		[LQ_HT_MIMO2] = "HT MIMO",
		[LQ_VHT_SISO] = "VHT SISO",
		[LQ_VHT_MIMO2] = "VHT MIMO",
		[LQ_HE_SISO] = "HE SISO",
		[LQ_HE_MIMO2] = "HE MIMO",
	};

	if (type < LQ_NONE || type >= LQ_MAX)
		return "UNKNOWN";

	return lq_types[type];
}

static char *rs_pretty_rate(const struct rs_rate *rate)
{
	static char buf[40];
	static const char * const legacy_rates[] = {
		[IWL_RATE_1M_INDEX] = "1M",
		[IWL_RATE_2M_INDEX] = "2M",
		[IWL_RATE_5M_INDEX] = "5.5M",
		[IWL_RATE_11M_INDEX] = "11M",
		[IWL_RATE_6M_INDEX] = "6M",
		[IWL_RATE_9M_INDEX] = "9M",
		[IWL_RATE_12M_INDEX] = "12M",
		[IWL_RATE_18M_INDEX] = "18M",
		[IWL_RATE_24M_INDEX] = "24M",
		[IWL_RATE_36M_INDEX] = "36M",
		[IWL_RATE_48M_INDEX] = "48M",
		[IWL_RATE_54M_INDEX] = "54M",
	};
	static const char *const ht_vht_rates[] = {
		[IWL_RATE_MCS_0_INDEX] = "MCS0",
		[IWL_RATE_MCS_1_INDEX] = "MCS1",
		[IWL_RATE_MCS_2_INDEX] = "MCS2",
		[IWL_RATE_MCS_3_INDEX] = "MCS3",
		[IWL_RATE_MCS_4_INDEX] = "MCS4",
		[IWL_RATE_MCS_5_INDEX] = "MCS5",
		[IWL_RATE_MCS_6_INDEX] = "MCS6",
		[IWL_RATE_MCS_7_INDEX] = "MCS7",
		[IWL_RATE_MCS_8_INDEX] = "MCS8",
		[IWL_RATE_MCS_9_INDEX] = "MCS9",
	};
	const char *rate_str;

	if (is_type_legacy(rate->type) && (rate->index <= IWL_RATE_54M_INDEX))
		rate_str = legacy_rates[rate->index];
	else if ((is_type_ht(rate->type) || is_type_vht(rate->type)) &&
		 (rate->index >= IWL_RATE_MCS_0_INDEX) &&
		 (rate->index <= IWL_RATE_MCS_9_INDEX))
		rate_str = ht_vht_rates[rate->index];
	else
		rate_str = "BAD_RATE";

	sprintf(buf, "(%s|%s|%s)", rs_pretty_lq_type(rate->type),
		rs_pretty_ant(rate->ant), rate_str);
	return buf;
}

static inline void rs_dump_rate(struct iwl_mvm *mvm, const struct rs_rate *rate,
				const char *prefix)
{
	IWL_DEBUG_RATE(mvm,
		       "%s: %s BW: %d SGI: %d LDPC: %d STBC: %d\n",
		       prefix, rs_pretty_rate(rate), rate->bw,
		       rate->sgi, rate->ldpc, rate->stbc);
}

static void rs_rate_scale_clear_window(struct iwl_rate_scale_data *window)
{
	window->data = 0;
	window->success_counter = 0;
	window->success_ratio = IWL_INVALID_VALUE;
	window->counter = 0;
	window->average_tpt = IWL_INVALID_VALUE;
}

static void rs_rate_scale_clear_tbl_windows(struct iwl_mvm *mvm,
					    struct iwl_scale_tbl_info *tbl)
{
	int i;

	IWL_DEBUG_RATE(mvm, "Clearing up window stats\n");
	for (i = 0; i < IWL_RATE_COUNT; i++)
		rs_rate_scale_clear_window(&tbl->win[i]);

	for (i = 0; i < ARRAY_SIZE(tbl->tpc_win); i++)
		rs_rate_scale_clear_window(&tbl->tpc_win[i]);
}

static inline u8 rs_is_valid_ant(u8 valid_antenna, u8 ant_type)
{
	return (ant_type & valid_antenna) == ant_type;
}

static int rs_tl_turn_on_agg_for_tid(struct iwl_mvm *mvm,
				     struct iwl_lq_sta *lq_data, u8 tid,
				     struct ieee80211_sta *sta)
{
	int ret = -EAGAIN;

	IWL_DEBUG_HT(mvm, "Starting Tx agg: STA: %pM tid: %d\n",
		     sta->addr, tid);

	/* start BA session until the peer sends del BA */
	ret = ieee80211_start_tx_ba_session(sta, tid, 0);
	if (ret == -EAGAIN) {
		/*
		 * driver and mac80211 is out of sync
		 * this might be cause by reloading firmware
		 * stop the tx ba session here
		 */
		IWL_ERR(mvm, "Fail start Tx agg on tid: %d\n",
			tid);
		ieee80211_stop_tx_ba_session(sta, tid);
	}
	return ret;
}

static void rs_tl_turn_on_agg(struct iwl_mvm *mvm, struct iwl_mvm_sta *mvmsta,
			      u8 tid, struct iwl_lq_sta *lq_sta,
			      struct ieee80211_sta *sta)
{
	struct iwl_mvm_tid_data *tid_data;

	/*
	 * In AP mode, tid can be equal to IWL_MAX_TID_COUNT
	 * when the frame is not QoS
	 */
	if (WARN_ON_ONCE(tid > IWL_MAX_TID_COUNT)) {
		IWL_ERR(mvm, "tid exceeds max TID count: %d/%d\n",
			tid, IWL_MAX_TID_COUNT);
		return;
	} else if (tid == IWL_MAX_TID_COUNT) {
		return;
	}

	tid_data = &mvmsta->tid_data[tid];
	if (mvmsta->sta_state >= IEEE80211_STA_AUTHORIZED &&
	    tid_data->state == IWL_AGG_OFF &&
	    (lq_sta->tx_agg_tid_en & BIT(tid)) &&
	    tid_data->tx_count_last >= IWL_MVM_RS_AGG_START_THRESHOLD) {
		IWL_DEBUG_RATE(mvm, "try to aggregate tid %d\n", tid);
		if (rs_tl_turn_on_agg_for_tid(mvm, lq_sta, tid, sta) == 0)
			tid_data->state = IWL_AGG_QUEUED;
	}
}

static inline int get_num_of_ant_from_rate(u32 rate_n_flags)
{
	return !!(rate_n_flags & RATE_MCS_ANT_A_MSK) +
	       !!(rate_n_flags & RATE_MCS_ANT_B_MSK) +
	       !!(rate_n_flags & RATE_MCS_ANT_C_MSK);
}

/*
 * Static function to get the expected throughput from an iwl_scale_tbl_info
 * that wraps a NULL pointer check
 */
static s32 get_expected_tpt(struct iwl_scale_tbl_info *tbl, int rs_index)
{
	if (tbl->expected_tpt)
		return tbl->expected_tpt[rs_index];
	return 0;
}

/**
 * rs_collect_tx_data - Update the success/failure sliding window
 *
 * We keep a sliding window of the last 62 packets transmitted
 * at this rate.  window->data contains the bitmask of successful
 * packets.
 */
static int _rs_collect_tx_data(struct iwl_mvm *mvm,
			       struct iwl_scale_tbl_info *tbl,
			       int scale_index, int attempts, int successes,
			       struct iwl_rate_scale_data *window)
{
	static const u64 mask = (((u64)1) << (IWL_RATE_MAX_WINDOW - 1));
	s32 fail_count, tpt;

	/* Get expected throughput */
	tpt = get_expected_tpt(tbl, scale_index);

	/*
	 * Keep track of only the latest 62 tx frame attempts in this rate's
	 * history window; anything older isn't really relevant any more.
	 * If we have filled up the sliding window, drop the oldest attempt;
	 * if the oldest attempt (highest bit in bitmap) shows "success",
	 * subtract "1" from the success counter (this is the main reason
	 * we keep these bitmaps!).
	 */
	while (attempts > 0) {
		if (window->counter >= IWL_RATE_MAX_WINDOW) {
			/* remove earliest */
			window->counter = IWL_RATE_MAX_WINDOW - 1;

			if (window->data & mask) {
				window->data &= ~mask;
				window->success_counter--;
			}
		}

		/* Increment frames-attempted counter */
		window->counter++;

		/* Shift bitmap by one frame to throw away oldest history */
		window->data <<= 1;

		/* Mark the most recent #successes attempts as successful */
		if (successes > 0) {
			window->success_counter++;
			window->data |= 0x1;
			successes--;
		}

		attempts--;
	}

	/* Calculate current success ratio, avoid divide-by-0! */
	if (window->counter > 0)
		window->success_ratio = 128 * (100 * window->success_counter)
					/ window->counter;
	else
		window->success_ratio = IWL_INVALID_VALUE;

	fail_count = window->counter - window->success_counter;

	/* Calculate average throughput, if we have enough history. */
	if ((fail_count >= IWL_MVM_RS_RATE_MIN_FAILURE_TH) ||
	    (window->success_counter >= IWL_MVM_RS_RATE_MIN_SUCCESS_TH))
		window->average_tpt = (window->success_ratio * tpt + 64) / 128;
	else
		window->average_tpt = IWL_INVALID_VALUE;

	return 0;
}

static int rs_collect_tpc_data(struct iwl_mvm *mvm,
			       struct iwl_lq_sta *lq_sta,
			       struct iwl_scale_tbl_info *tbl,
			       int scale_index, int attempts, int successes,
			       u8 reduced_txp)
{
	struct iwl_rate_scale_data *window = NULL;

	if (WARN_ON_ONCE(reduced_txp > TPC_MAX_REDUCTION))
		return -EINVAL;

	window = &tbl->tpc_win[reduced_txp];
	return  _rs_collect_tx_data(mvm, tbl, scale_index, attempts, successes,
				    window);
}

static void rs_update_tid_tpt_stats(struct iwl_mvm *mvm,
				    struct iwl_mvm_sta *mvmsta,
				    u8 tid, int successes)
{
	struct iwl_mvm_tid_data *tid_data;

	if (tid >= IWL_MAX_TID_COUNT)
		return;

	tid_data = &mvmsta->tid_data[tid];

	/*
	 * Measure if there're enough successful transmits per second.
	 * These statistics are used only to decide if we can start a
	 * BA session, so it should be updated only when A-MPDU is
	 * off.
	 */
	if (tid_data->state != IWL_AGG_OFF)
		return;

	if (time_is_before_jiffies(tid_data->tpt_meas_start + HZ) ||
	    (tid_data->tx_count >= IWL_MVM_RS_AGG_START_THRESHOLD)) {
		tid_data->tx_count_last = tid_data->tx_count;
		tid_data->tx_count = 0;
		tid_data->tpt_meas_start = jiffies;
	} else {
		tid_data->tx_count += successes;
	}
}

static int rs_collect_tlc_data(struct iwl_mvm *mvm,
			       struct iwl_mvm_sta *mvmsta, u8 tid,
			       struct iwl_scale_tbl_info *tbl,
			       int scale_index, int attempts, int successes)
{
	struct iwl_rate_scale_data *window = NULL;

	if (scale_index < 0 || scale_index >= IWL_RATE_COUNT)
		return -EINVAL;

	if (tbl->column != RS_COLUMN_INVALID) {
		struct lq_sta_pers *pers = &mvmsta->lq_sta.rs_drv.pers;

		pers->tx_stats[tbl->column][scale_index].total += attempts;
		pers->tx_stats[tbl->column][scale_index].success += successes;
	}

	rs_update_tid_tpt_stats(mvm, mvmsta, tid, successes);

	/* Select window for current tx bit rate */
	window = &(tbl->win[scale_index]);
	return _rs_collect_tx_data(mvm, tbl, scale_index, attempts, successes,
				   window);
}

/* Convert rs_rate object into ucode rate bitmask */
static u32 ucode_rate_from_rs_rate(struct iwl_mvm *mvm,
				  struct rs_rate *rate)
{
	u32 ucode_rate = 0;
	int index = rate->index;

	ucode_rate |= ((rate->ant << RATE_MCS_ANT_POS) &
			 RATE_MCS_ANT_ABC_MSK);

	if (is_legacy(rate)) {
		ucode_rate |= iwl_rates[index].plcp;
		if (index >= IWL_FIRST_CCK_RATE && index <= IWL_LAST_CCK_RATE)
			ucode_rate |= RATE_MCS_CCK_MSK;
		return ucode_rate;
	}

	if (is_ht(rate)) {
		if (index < IWL_FIRST_HT_RATE || index > IWL_LAST_HT_RATE) {
			IWL_ERR(mvm, "Invalid HT rate index %d\n", index);
			index = IWL_LAST_HT_RATE;
		}
		ucode_rate |= RATE_MCS_HT_MSK;

		if (is_ht_siso(rate))
			ucode_rate |= iwl_rates[index].plcp_ht_siso;
		else if (is_ht_mimo2(rate))
			ucode_rate |= iwl_rates[index].plcp_ht_mimo2;
		else
			WARN_ON_ONCE(1);
	} else if (is_vht(rate)) {
		if (index < IWL_FIRST_VHT_RATE || index > IWL_LAST_VHT_RATE) {
			IWL_ERR(mvm, "Invalid VHT rate index %d\n", index);
			index = IWL_LAST_VHT_RATE;
		}
		ucode_rate |= RATE_MCS_VHT_MSK;
		if (is_vht_siso(rate))
			ucode_rate |= iwl_rates[index].plcp_vht_siso;
		else if (is_vht_mimo2(rate))
			ucode_rate |= iwl_rates[index].plcp_vht_mimo2;
		else
			WARN_ON_ONCE(1);

	} else {
		IWL_ERR(mvm, "Invalid rate->type %d\n", rate->type);
	}

	if (is_siso(rate) && rate->stbc) {
		/* To enable STBC we need to set both a flag and ANT_AB */
		ucode_rate |= RATE_MCS_ANT_AB_MSK;
		ucode_rate |= RATE_MCS_STBC_MSK;
	}

	ucode_rate |= rate->bw;
	if (rate->sgi)
		ucode_rate |= RATE_MCS_SGI_MSK;
	if (rate->ldpc)
		ucode_rate |= RATE_MCS_LDPC_MSK;

	return ucode_rate;
}

/* Convert a ucode rate into an rs_rate object */
static int rs_rate_from_ucode_rate(const u32 ucode_rate,
				   enum nl80211_band band,
				   struct rs_rate *rate)
{
	u32 ant_msk = ucode_rate & RATE_MCS_ANT_ABC_MSK;
	u8 num_of_ant = get_num_of_ant_from_rate(ucode_rate);
	u8 nss;

	memset(rate, 0, sizeof(*rate));
	rate->index = iwl_hwrate_to_plcp_idx(ucode_rate);

	if (rate->index == IWL_RATE_INVALID)
		return -EINVAL;

	rate->ant = (ant_msk >> RATE_MCS_ANT_POS);

	/* Legacy */
	if (!(ucode_rate & RATE_MCS_HT_MSK) &&
	    !(ucode_rate & RATE_MCS_VHT_MSK) &&
	    !(ucode_rate & RATE_MCS_HE_MSK)) {
		if (num_of_ant == 1) {
			if (band == NL80211_BAND_5GHZ)
				rate->type = LQ_LEGACY_A;
			else
				rate->type = LQ_LEGACY_G;
		}

		return 0;
	}

	/* HT, VHT or HE */
	if (ucode_rate & RATE_MCS_SGI_MSK)
		rate->sgi = true;
	if (ucode_rate & RATE_MCS_LDPC_MSK)
		rate->ldpc = true;
	if (ucode_rate & RATE_MCS_STBC_MSK)
		rate->stbc = true;
	if (ucode_rate & RATE_MCS_BF_MSK)
		rate->bfer = true;

	rate->bw = ucode_rate & RATE_MCS_CHAN_WIDTH_MSK;

	if (ucode_rate & RATE_MCS_HT_MSK) {
		nss = ((ucode_rate & RATE_HT_MCS_NSS_MSK) >>
		       RATE_HT_MCS_NSS_POS) + 1;

		if (nss == 1) {
			rate->type = LQ_HT_SISO;
			WARN_ONCE(!rate->stbc && !rate->bfer && num_of_ant != 1,
				  "stbc %d bfer %d",
				  rate->stbc, rate->bfer);
		} else if (nss == 2) {
			rate->type = LQ_HT_MIMO2;
			WARN_ON_ONCE(num_of_ant != 2);
		} else {
			WARN_ON_ONCE(1);
		}
	} else if (ucode_rate & RATE_MCS_VHT_MSK) {
		nss = ((ucode_rate & RATE_VHT_MCS_NSS_MSK) >>
		       RATE_VHT_MCS_NSS_POS) + 1;

		if (nss == 1) {
			rate->type = LQ_VHT_SISO;
			WARN_ONCE(!rate->stbc && !rate->bfer && num_of_ant != 1,
				  "stbc %d bfer %d",
				  rate->stbc, rate->bfer);
		} else if (nss == 2) {
			rate->type = LQ_VHT_MIMO2;
			WARN_ON_ONCE(num_of_ant != 2);
		} else {
			WARN_ON_ONCE(1);
		}
	} else if (ucode_rate & RATE_MCS_HE_MSK) {
		nss = ((ucode_rate & RATE_VHT_MCS_NSS_MSK) >>
		      RATE_VHT_MCS_NSS_POS) + 1;

		if (nss == 1) {
			rate->type = LQ_HE_SISO;
			WARN_ONCE(!rate->stbc && !rate->bfer && num_of_ant != 1,
				  "stbc %d bfer %d", rate->stbc, rate->bfer);
		} else if (nss == 2) {
			rate->type = LQ_HE_MIMO2;
			WARN_ON_ONCE(num_of_ant != 2);
		} else {
			WARN_ON_ONCE(1);
		}
	}

	WARN_ON_ONCE(rate->bw == RATE_MCS_CHAN_WIDTH_80 &&
		     !is_he(rate) && !is_vht(rate));

	return 0;
}

/* switch to another antenna/antennas and return 1 */
/* if no other valid antenna found, return 0 */
static int rs_toggle_antenna(u32 valid_ant, struct rs_rate *rate)
{
	u8 new_ant_type;

	if (!rate->ant || WARN_ON_ONCE(rate->ant & ANT_C))
		return 0;

	if (!rs_is_valid_ant(valid_ant, rate->ant))
		return 0;

	new_ant_type = ant_toggle_lookup[rate->ant];

	while ((new_ant_type != rate->ant) &&
	       !rs_is_valid_ant(valid_ant, new_ant_type))
		new_ant_type = ant_toggle_lookup[new_ant_type];

	if (new_ant_type == rate->ant)
		return 0;

	rate->ant = new_ant_type;

	return 1;
}

static u16 rs_get_supported_rates(struct iwl_lq_sta *lq_sta,
				  struct rs_rate *rate)
{
	if (is_legacy(rate))
		return lq_sta->active_legacy_rate;
	else if (is_siso(rate))
		return lq_sta->active_siso_rate;
	else if (is_mimo2(rate))
		return lq_sta->active_mimo2_rate;

	WARN_ON_ONCE(1);
	return 0;
}

static u16 rs_get_adjacent_rate(struct iwl_mvm *mvm, u8 index, u16 rate_mask,
				int rate_type)
{
	u8 high = IWL_RATE_INVALID;
	u8 low = IWL_RATE_INVALID;

	/* 802.11A or ht walks to the next literal adjacent rate in
	 * the rate table */
	if (is_type_a_band(rate_type) || !is_type_legacy(rate_type)) {
		int i;
		u32 mask;

		/* Find the previous rate that is in the rate mask */
		i = index - 1;
		if (i >= 0)
			mask = BIT(i);
		for (; i >= 0; i--, mask >>= 1) {
			if (rate_mask & mask) {
				low = i;
				break;
			}
		}

		/* Find the next rate that is in the rate mask */
		i = index + 1;
		for (mask = (1 << i); i < IWL_RATE_COUNT; i++, mask <<= 1) {
			if (rate_mask & mask) {
				high = i;
				break;
			}
		}

		return (high << 8) | low;
	}

	low = index;
	while (low != IWL_RATE_INVALID) {
		low = iwl_rates[low].prev_rs;
		if (low == IWL_RATE_INVALID)
			break;
		if (rate_mask & (1 << low))
			break;
	}

	high = index;
	while (high != IWL_RATE_INVALID) {
		high = iwl_rates[high].next_rs;
		if (high == IWL_RATE_INVALID)
			break;
		if (rate_mask & (1 << high))
			break;
	}

	return (high << 8) | low;
}

static inline bool rs_rate_supported(struct iwl_lq_sta *lq_sta,
				     struct rs_rate *rate)
{
	return BIT(rate->index) & rs_get_supported_rates(lq_sta, rate);
}

/* Get the next supported lower rate in the current column.
 * Return true if bottom rate in the current column was reached
 */
static bool rs_get_lower_rate_in_column(struct iwl_lq_sta *lq_sta,
					struct rs_rate *rate)
{
	u8 low;
	u16 high_low;
	u16 rate_mask;
	struct iwl_mvm *mvm = lq_sta->pers.drv;

	rate_mask = rs_get_supported_rates(lq_sta, rate);
	high_low = rs_get_adjacent_rate(mvm, rate->index, rate_mask,
					rate->type);
	low = high_low & 0xff;

	/* Bottom rate of column reached */
	if (low == IWL_RATE_INVALID)
		return true;

	rate->index = low;
	return false;
}

/* Get the next rate to use following a column downgrade */
static void rs_get_lower_rate_down_column(struct iwl_lq_sta *lq_sta,
					  struct rs_rate *rate)
{
	struct iwl_mvm *mvm = lq_sta->pers.drv;

	if (is_legacy(rate)) {
		/* No column to downgrade from Legacy */
		return;
	} else if (is_siso(rate)) {
		/* Downgrade to Legacy if we were in SISO */
		if (lq_sta->band == NL80211_BAND_5GHZ)
			rate->type = LQ_LEGACY_A;
		else
			rate->type = LQ_LEGACY_G;

		rate->bw = RATE_MCS_CHAN_WIDTH_20;

		WARN_ON_ONCE(rate->index < IWL_RATE_MCS_0_INDEX ||
			     rate->index > IWL_RATE_MCS_9_INDEX);

		rate->index = rs_ht_to_legacy[rate->index];
		rate->ldpc = false;
	} else {
		/* Downgrade to SISO with same MCS if in MIMO  */
		rate->type = is_vht_mimo2(rate) ?
			LQ_VHT_SISO : LQ_HT_SISO;
	}

	if (num_of_ant(rate->ant) > 1)
		rate->ant = first_antenna(iwl_mvm_get_valid_tx_ant(mvm));

	/* Relevant in both switching to SISO or Legacy */
	rate->sgi = false;

	if (!rs_rate_supported(lq_sta, rate))
		rs_get_lower_rate_in_column(lq_sta, rate);
}

/* Check if both rates share the same column */
static inline bool rs_rate_column_match(struct rs_rate *a,
					struct rs_rate *b)
{
	bool ant_match;

	if (a->stbc || a->bfer)
		ant_match = (b->ant == ANT_A || b->ant == ANT_B);
	else
		ant_match = (a->ant == b->ant);

	return (a->type == b->type) && (a->bw == b->bw) && (a->sgi == b->sgi)
		&& ant_match;
}

static inline enum rs_column rs_get_column_from_rate(struct rs_rate *rate)
{
	if (is_legacy(rate)) {
		if (rate->ant == ANT_A)
			return RS_COLUMN_LEGACY_ANT_A;

		if (rate->ant == ANT_B)
			return RS_COLUMN_LEGACY_ANT_B;

		goto err;
	}

	if (is_siso(rate)) {
		if (rate->ant == ANT_A || rate->stbc || rate->bfer)
			return rate->sgi ? RS_COLUMN_SISO_ANT_A_SGI :
				RS_COLUMN_SISO_ANT_A;

		if (rate->ant == ANT_B)
			return rate->sgi ? RS_COLUMN_SISO_ANT_B_SGI :
				RS_COLUMN_SISO_ANT_B;

		goto err;
	}

	if (is_mimo(rate))
		return rate->sgi ? RS_COLUMN_MIMO2_SGI : RS_COLUMN_MIMO2;

err:
	return RS_COLUMN_INVALID;
}

static u8 rs_get_tid(struct ieee80211_hdr *hdr)
{
	u8 tid = IWL_MAX_TID_COUNT;

	if (ieee80211_is_data_qos(hdr->frame_control)) {
		u8 *qc = ieee80211_get_qos_ctl(hdr);
		tid = qc[0] & 0xf;
	}

	if (unlikely(tid > IWL_MAX_TID_COUNT))
		tid = IWL_MAX_TID_COUNT;

	return tid;
}

void iwl_mvm_rs_tx_status(struct iwl_mvm *mvm, struct ieee80211_sta *sta,
			  int tid, struct ieee80211_tx_info *info, bool ndp)
{
	int legacy_success;
	int retries;
	int i;
	struct iwl_lq_cmd *table;
	u32 lq_hwrate;
	struct rs_rate lq_rate, tx_resp_rate;
	struct iwl_scale_tbl_info *curr_tbl, *other_tbl, *tmp_tbl;
	u32 tlc_info = (uintptr_t)info->status.status_driver_data[0];
	u8 reduced_txp = tlc_info & RS_DRV_DATA_TXP_MSK;
	u8 lq_color = RS_DRV_DATA_LQ_COLOR_GET(tlc_info);
	u32 tx_resp_hwrate = (uintptr_t)info->status.status_driver_data[1];
	struct iwl_mvm_sta *mvmsta = iwl_mvm_sta_from_mac80211(sta);
	struct iwl_lq_sta *lq_sta = &mvmsta->lq_sta.rs_drv;

	/* Treat uninitialized rate scaling data same as non-existing. */
	if (!lq_sta) {
		IWL_DEBUG_RATE(mvm, "Station rate scaling not created yet.\n");
		return;
	} else if (!lq_sta->pers.drv) {
		IWL_DEBUG_RATE(mvm, "Rate scaling not initialized yet.\n");
		return;
	}

	/* This packet was aggregated but doesn't carry status info */
	if ((info->flags & IEEE80211_TX_CTL_AMPDU) &&
	    !(info->flags & IEEE80211_TX_STAT_AMPDU))
		return;

	if (rs_rate_from_ucode_rate(tx_resp_hwrate, info->band,
				    &tx_resp_rate)) {
		WARN_ON_ONCE(1);
		return;
	}

#ifdef CONFIG_MAC80211_DEBUGFS
	/* Disable last tx check if we are debugging with fixed rate but
	 * update tx stats */
	if (lq_sta->pers.dbg_fixed_rate) {
		int index = tx_resp_rate.index;
		enum rs_column column;
		int attempts, success;

		column = rs_get_column_from_rate(&tx_resp_rate);
		if (WARN_ONCE(column == RS_COLUMN_INVALID,
			      "Can't map rate 0x%x to column",
			      tx_resp_hwrate))
			return;

		if (info->flags & IEEE80211_TX_STAT_AMPDU) {
			attempts = info->status.ampdu_len;
			success = info->status.ampdu_ack_len;
		} else {
			attempts = info->status.rates[0].count;
			success = !!(info->flags & IEEE80211_TX_STAT_ACK);
		}

		lq_sta->pers.tx_stats[column][index].total += attempts;
		lq_sta->pers.tx_stats[column][index].success += success;

		IWL_DEBUG_RATE(mvm, "Fixed rate 0x%x success %d attempts %d\n",
			       tx_resp_hwrate, success, attempts);
		return;
	}
#endif

	if (time_after(jiffies,
		       (unsigned long)(lq_sta->last_tx +
				       (IWL_MVM_RS_IDLE_TIMEOUT * HZ)))) {
		IWL_DEBUG_RATE(mvm, "Tx idle for too long. reinit rs\n");
		iwl_mvm_rs_rate_init(mvm, sta, info->band, true);
		return;
	}
	lq_sta->last_tx = jiffies;

	/* Ignore this Tx frame response if its initial rate doesn't match
	 * that of latest Link Quality command.  There may be stragglers
	 * from a previous Link Quality command, but we're no longer interested
	 * in those; they're either from the "active" mode while we're trying
	 * to check "search" mode, or a prior "search" mode after we've moved
	 * to a new "search" mode (which might become the new "active" mode).
	 */
	table = &lq_sta->lq;
	lq_hwrate = le32_to_cpu(table->rs_table[0]);
	if (rs_rate_from_ucode_rate(lq_hwrate, info->band, &lq_rate)) {
		WARN_ON_ONCE(1);
		return;
	}

	/* Here we actually compare this rate to the latest LQ command */
	if (lq_color != LQ_FLAG_COLOR_GET(table->flags)) {
		IWL_DEBUG_RATE(mvm,
			       "tx resp color 0x%x does not match 0x%x\n",
			       lq_color, LQ_FLAG_COLOR_GET(table->flags));

		/*
		 * Since rates mis-match, the last LQ command may have failed.
		 * After IWL_MISSED_RATE_MAX mis-matches, resync the uCode with
		 * ... driver.
		 */
		lq_sta->missed_rate_counter++;
		if (lq_sta->missed_rate_counter > IWL_MVM_RS_MISSED_RATE_MAX) {
			lq_sta->missed_rate_counter = 0;
			IWL_DEBUG_RATE(mvm,
				       "Too many rates mismatch. Send sync LQ. rs_state %d\n",
				       lq_sta->rs_state);
			iwl_mvm_send_lq_cmd(mvm, &lq_sta->lq, false);
		}
		/* Regardless, ignore this status info for outdated rate */
		return;
	} else
		/* Rate did match, so reset the missed_rate_counter */
		lq_sta->missed_rate_counter = 0;

	if (!lq_sta->search_better_tbl) {
		curr_tbl = &(lq_sta->lq_info[lq_sta->active_tbl]);
		other_tbl = &(lq_sta->lq_info[1 - lq_sta->active_tbl]);
	} else {
		curr_tbl = &(lq_sta->lq_info[1 - lq_sta->active_tbl]);
		other_tbl = &(lq_sta->lq_info[lq_sta->active_tbl]);
	}

	if (WARN_ON_ONCE(!rs_rate_column_match(&lq_rate, &curr_tbl->rate))) {
		IWL_DEBUG_RATE(mvm,
			       "Neither active nor search matches tx rate\n");
		tmp_tbl = &(lq_sta->lq_info[lq_sta->active_tbl]);
		rs_dump_rate(mvm, &tmp_tbl->rate, "ACTIVE");
		tmp_tbl = &(lq_sta->lq_info[1 - lq_sta->active_tbl]);
		rs_dump_rate(mvm, &tmp_tbl->rate, "SEARCH");
		rs_dump_rate(mvm, &lq_rate, "ACTUAL");

		/*
		 * no matching table found, let's by-pass the data collection
		 * and continue to perform rate scale to find the rate table
		 */
		rs_stay_in_table(lq_sta, true);
		goto done;
	}

	/*
	 * Updating the frame history depends on whether packets were
	 * aggregated.
	 *
	 * For aggregation, all packets were transmitted at the same rate, the
	 * first index into rate scale table.
	 */
	if (info->flags & IEEE80211_TX_STAT_AMPDU) {
		rs_collect_tpc_data(mvm, lq_sta, curr_tbl, tx_resp_rate.index,
				    info->status.ampdu_len,
				    info->status.ampdu_ack_len,
				    reduced_txp);

		/* ampdu_ack_len = 0 marks no BA was received. For TLC, treat
		 * it as a single frame loss as we don't want the success ratio
		 * to dip too quickly because a BA wasn't received.
		 * For TPC, there's no need for this optimisation since we want
		 * to recover very quickly from a bad power reduction and,
		 * therefore we'd like the success ratio to get an immediate hit
		 * when failing to get a BA, so we'd switch back to a lower or
		 * zero power reduction. When FW transmits agg with a rate
		 * different from the initial rate, it will not use reduced txp
		 * and will send BA notification twice (one empty with reduced
		 * txp equal to the value from LQ and one with reduced txp 0).
		 * We need to update counters for each txp level accordingly.
		 */
		if (info->status.ampdu_ack_len == 0)
			info->status.ampdu_len = 1;

		rs_collect_tlc_data(mvm, mvmsta, tid, curr_tbl, tx_resp_rate.index,
				    info->status.ampdu_len,
				    info->status.ampdu_ack_len);

		/* Update success/fail counts if not searching for new mode */
		if (lq_sta->rs_state == RS_STATE_STAY_IN_COLUMN) {
			lq_sta->total_success += info->status.ampdu_ack_len;
			lq_sta->total_failed += (info->status.ampdu_len -
					info->status.ampdu_ack_len);
		}
	} else {
		/* For legacy, update frame history with for each Tx retry. */
		retries = info->status.rates[0].count - 1;
		/* HW doesn't send more than 15 retries */
		retries = min(retries, 15);

		/* The last transmission may have been successful */
		legacy_success = !!(info->flags & IEEE80211_TX_STAT_ACK);
		/* Collect data for each rate used during failed TX attempts */
		for (i = 0; i <= retries; ++i) {
			lq_hwrate = le32_to_cpu(table->rs_table[i]);
			if (rs_rate_from_ucode_rate(lq_hwrate, info->band,
						    &lq_rate)) {
				WARN_ON_ONCE(1);
				return;
			}

			/*
			 * Only collect stats if retried rate is in the same RS
			 * table as active/search.
			 */
			if (rs_rate_column_match(&lq_rate, &curr_tbl->rate))
				tmp_tbl = curr_tbl;
			else if (rs_rate_column_match(&lq_rate,
						      &other_tbl->rate))
				tmp_tbl = other_tbl;
			else
				continue;

			rs_collect_tpc_data(mvm, lq_sta, tmp_tbl,
					    tx_resp_rate.index, 1,
					    i < retries ? 0 : legacy_success,
					    reduced_txp);
			rs_collect_tlc_data(mvm, mvmsta, tid, tmp_tbl,
					    tx_resp_rate.index, 1,
					    i < retries ? 0 : legacy_success);
		}

		/* Update success/fail counts if not searching for new mode */
		if (lq_sta->rs_state == RS_STATE_STAY_IN_COLUMN) {
			lq_sta->total_success += legacy_success;
			lq_sta->total_failed += retries + (1 - legacy_success);
		}
	}
	/* The last TX rate is cached in lq_sta; it's set in if/else above */
	lq_sta->last_rate_n_flags = lq_hwrate;
	IWL_DEBUG_RATE(mvm, "reduced txpower: %d\n", reduced_txp);
done:
	/* See if there's a better rate or modulation mode to try. */
	if (sta->supp_rates[info->band])
		rs_rate_scale_perform(mvm, sta, lq_sta, tid, ndp);
}

/*
 * mac80211 sends us Tx status
 */
static void rs_drv_mac80211_tx_status(void *mvm_r,
				      struct ieee80211_supported_band *sband,
				      struct ieee80211_sta *sta, void *priv_sta,
				      struct sk_buff *skb)
{
	struct ieee80211_hdr *hdr = (struct ieee80211_hdr *)skb->data;
	struct iwl_op_mode *op_mode = mvm_r;
	struct iwl_mvm *mvm = IWL_OP_MODE_GET_MVM(op_mode);
	struct ieee80211_tx_info *info = IEEE80211_SKB_CB(skb);

	if (!iwl_mvm_sta_from_mac80211(sta)->vif)
		return;

	if (!ieee80211_is_data(hdr->frame_control) ||
	    info->flags & IEEE80211_TX_CTL_NO_ACK)
		return;

	iwl_mvm_rs_tx_status(mvm, sta, rs_get_tid(hdr), info,
			     ieee80211_is_qos_nullfunc(hdr->frame_control));
}

/*
 * Begin a period of staying with a selected modulation mode.
 * Set "stay_in_tbl" flag to prevent any mode switches.
 * Set frame tx success limits according to legacy vs. high-throughput,
 * and reset overall (spanning all rates) tx success history statistics.
 * These control how long we stay using same modulation mode before
 * searching for a new mode.
 */
static void rs_set_stay_in_table(struct iwl_mvm *mvm, u8 is_legacy,
				 struct iwl_lq_sta *lq_sta)
{
	IWL_DEBUG_RATE(mvm, "Moving to RS_STATE_STAY_IN_COLUMN\n");
	lq_sta->rs_state = RS_STATE_STAY_IN_COLUMN;
	if (is_legacy) {
		lq_sta->table_count_limit = IWL_MVM_RS_LEGACY_TABLE_COUNT;
		lq_sta->max_failure_limit = IWL_MVM_RS_LEGACY_FAILURE_LIMIT;
		lq_sta->max_success_limit = IWL_MVM_RS_LEGACY_SUCCESS_LIMIT;
	} else {
		lq_sta->table_count_limit = IWL_MVM_RS_NON_LEGACY_TABLE_COUNT;
		lq_sta->max_failure_limit = IWL_MVM_RS_NON_LEGACY_FAILURE_LIMIT;
		lq_sta->max_success_limit = IWL_MVM_RS_NON_LEGACY_SUCCESS_LIMIT;
	}
	lq_sta->table_count = 0;
	lq_sta->total_failed = 0;
	lq_sta->total_success = 0;
	lq_sta->flush_timer = jiffies;
	lq_sta->visited_columns = 0;
}

static inline int rs_get_max_rate_from_mask(unsigned long rate_mask)
{
	if (rate_mask)
		return find_last_bit(&rate_mask, BITS_PER_LONG);
	return IWL_RATE_INVALID;
}

static int rs_get_max_allowed_rate(struct iwl_lq_sta *lq_sta,
				   const struct rs_tx_column *column)
{
	switch (column->mode) {
	case RS_LEGACY:
		return lq_sta->max_legacy_rate_idx;
	case RS_SISO:
		return lq_sta->max_siso_rate_idx;
	case RS_MIMO2:
		return lq_sta->max_mimo2_rate_idx;
	default:
		WARN_ON_ONCE(1);
	}

	return lq_sta->max_legacy_rate_idx;
}

static const u16 *rs_get_expected_tpt_table(struct iwl_lq_sta *lq_sta,
					    const struct rs_tx_column *column,
					    u32 bw)
{
	/* Used to choose among HT tables */
	const u16 (*ht_tbl_pointer)[IWL_RATE_COUNT];

	if (WARN_ON_ONCE(column->mode != RS_LEGACY &&
			 column->mode != RS_SISO &&
			 column->mode != RS_MIMO2))
		return expected_tpt_legacy;

	/* Legacy rates have only one table */
	if (column->mode == RS_LEGACY)
		return expected_tpt_legacy;

	ht_tbl_pointer = expected_tpt_mimo2_20MHz;
	/* Choose among many HT tables depending on number of streams
	 * (SISO/MIMO2), channel width (20/40/80), SGI, and aggregation
	 * status */
	if (column->mode == RS_SISO) {
		switch (bw) {
		case RATE_MCS_CHAN_WIDTH_20:
			ht_tbl_pointer = expected_tpt_siso_20MHz;
			break;
		case RATE_MCS_CHAN_WIDTH_40:
			ht_tbl_pointer = expected_tpt_siso_40MHz;
			break;
		case RATE_MCS_CHAN_WIDTH_80:
			ht_tbl_pointer = expected_tpt_siso_80MHz;
			break;
		case RATE_MCS_CHAN_WIDTH_160:
			ht_tbl_pointer = expected_tpt_siso_160MHz;
			break;
		default:
			WARN_ON_ONCE(1);
		}
	} else if (column->mode == RS_MIMO2) {
		switch (bw) {
		case RATE_MCS_CHAN_WIDTH_20:
			ht_tbl_pointer = expected_tpt_mimo2_20MHz;
			break;
		case RATE_MCS_CHAN_WIDTH_40:
			ht_tbl_pointer = expected_tpt_mimo2_40MHz;
			break;
		case RATE_MCS_CHAN_WIDTH_80:
			ht_tbl_pointer = expected_tpt_mimo2_80MHz;
			break;
		case RATE_MCS_CHAN_WIDTH_160:
			ht_tbl_pointer = expected_tpt_mimo2_160MHz;
			break;
		default:
			WARN_ON_ONCE(1);
		}
	} else {
		WARN_ON_ONCE(1);
	}

	if (!column->sgi && !lq_sta->is_agg)		/* Normal */
		return ht_tbl_pointer[0];
	else if (column->sgi && !lq_sta->is_agg)        /* SGI */
		return ht_tbl_pointer[1];
	else if (!column->sgi && lq_sta->is_agg)        /* AGG */
		return ht_tbl_pointer[2];
	else						/* AGG+SGI */
		return ht_tbl_pointer[3];
}

static void rs_set_expected_tpt_table(struct iwl_lq_sta *lq_sta,
				      struct iwl_scale_tbl_info *tbl)
{
	struct rs_rate *rate = &tbl->rate;
	const struct rs_tx_column *column = &rs_tx_columns[tbl->column];

	tbl->expected_tpt = rs_get_expected_tpt_table(lq_sta, column, rate->bw);
}

static s32 rs_get_best_rate(struct iwl_mvm *mvm,
			    struct iwl_lq_sta *lq_sta,
			    struct iwl_scale_tbl_info *tbl,	/* "search" */
			    unsigned long rate_mask, s8 index)
{
	struct iwl_scale_tbl_info *active_tbl =
	    &(lq_sta->lq_info[lq_sta->active_tbl]);
	s32 success_ratio = active_tbl->win[index].success_ratio;
	u16 expected_current_tpt = active_tbl->expected_tpt[index];
	const u16 *tpt_tbl = tbl->expected_tpt;
	u16 high_low;
	u32 target_tpt;
	int rate_idx;

	if (success_ratio >= RS_PERCENT(IWL_MVM_RS_SR_NO_DECREASE)) {
		target_tpt = 100 * expected_current_tpt;
		IWL_DEBUG_RATE(mvm,
			       "SR %d high. Find rate exceeding EXPECTED_CURRENT %d\n",
			       success_ratio, target_tpt);
	} else {
		target_tpt = lq_sta->last_tpt;
		IWL_DEBUG_RATE(mvm,
			       "SR %d not that good. Find rate exceeding ACTUAL_TPT %d\n",
			       success_ratio, target_tpt);
	}

	rate_idx = find_first_bit(&rate_mask, BITS_PER_LONG);

	while (rate_idx != IWL_RATE_INVALID) {
		if (target_tpt < (100 * tpt_tbl[rate_idx]))
			break;

		high_low = rs_get_adjacent_rate(mvm, rate_idx, rate_mask,
						tbl->rate.type);

		rate_idx = (high_low >> 8) & 0xff;
	}

	IWL_DEBUG_RATE(mvm, "Best rate found %d target_tp %d expected_new %d\n",
		       rate_idx, target_tpt,
		       rate_idx != IWL_RATE_INVALID ?
		       100 * tpt_tbl[rate_idx] : IWL_INVALID_VALUE);

	return rate_idx;
}

static u32 rs_bw_from_sta_bw(struct ieee80211_sta *sta)
{
	struct ieee80211_sta_vht_cap *sta_vht_cap = &sta->vht_cap;
	struct ieee80211_vht_cap vht_cap = {
		.vht_cap_info = cpu_to_le32(sta_vht_cap->cap),
		.supp_mcs = sta_vht_cap->vht_mcs,
	};

	switch (sta->bandwidth) {
	case IEEE80211_STA_RX_BW_160:
		/*
		 * Don't use 160 MHz if VHT extended NSS support
		 * says we cannot use 2 streams, we don't want to
		 * deal with this.
		 * We only check MCS 0 - they will support that if
		 * we got here at all and we don't care which MCS,
		 * we want to determine a more global state.
		 */
		if (ieee80211_get_vht_max_nss(&vht_cap,
					      IEEE80211_VHT_CHANWIDTH_160MHZ,
					      0, true) < sta->rx_nss)
			return RATE_MCS_CHAN_WIDTH_80;
		return RATE_MCS_CHAN_WIDTH_160;
	case IEEE80211_STA_RX_BW_80:
		return RATE_MCS_CHAN_WIDTH_80;
	case IEEE80211_STA_RX_BW_40:
		return RATE_MCS_CHAN_WIDTH_40;
	case IEEE80211_STA_RX_BW_20:
	default:
		return RATE_MCS_CHAN_WIDTH_20;
	}
}

/*
 * Check whether we should continue using same modulation mode, or
 * begin search for a new mode, based on:
 * 1) # tx successes or failures while using this mode
 * 2) # times calling this function
 * 3) elapsed time in this mode (not used, for now)
 */
static void rs_stay_in_table(struct iwl_lq_sta *lq_sta, bool force_search)
{
	struct iwl_scale_tbl_info *tbl;
	int active_tbl;
	int flush_interval_passed = 0;
	struct iwl_mvm *mvm;

	mvm = lq_sta->pers.drv;
	active_tbl = lq_sta->active_tbl;

	tbl = &(lq_sta->lq_info[active_tbl]);

	/* If we've been disallowing search, see if we should now allow it */
	if (lq_sta->rs_state == RS_STATE_STAY_IN_COLUMN) {
		/* Elapsed time using current modulation mode */
		if (lq_sta->flush_timer)
			flush_interval_passed =
				time_after(jiffies,
					   (unsigned long)(lq_sta->flush_timer +
							   (IWL_MVM_RS_STAY_IN_COLUMN_TIMEOUT * HZ)));

		/*
		 * Check if we should allow search for new modulation mode.
		 * If many frames have failed or succeeded, or we've used
		 * this same modulation for a long time, allow search, and
		 * reset history stats that keep track of whether we should
		 * allow a new search.  Also (below) reset all bitmaps and
		 * stats in active history.
		 */
		if (force_search ||
		    (lq_sta->total_failed > lq_sta->max_failure_limit) ||
		    (lq_sta->total_success > lq_sta->max_success_limit) ||
		    ((!lq_sta->search_better_tbl) &&
		     (lq_sta->flush_timer) && (flush_interval_passed))) {
			IWL_DEBUG_RATE(mvm,
				       "LQ: stay is expired %d %d %d\n",
				     lq_sta->total_failed,
				     lq_sta->total_success,
				     flush_interval_passed);

			/* Allow search for new mode */
			lq_sta->rs_state = RS_STATE_SEARCH_CYCLE_STARTED;
			IWL_DEBUG_RATE(mvm,
				       "Moving to RS_STATE_SEARCH_CYCLE_STARTED\n");
			lq_sta->total_failed = 0;
			lq_sta->total_success = 0;
			lq_sta->flush_timer = 0;
			/* mark the current column as visited */
			lq_sta->visited_columns = BIT(tbl->column);
		/*
		 * Else if we've used this modulation mode enough repetitions
		 * (regardless of elapsed time or success/failure), reset
		 * history bitmaps and rate-specific stats for all rates in
		 * active table.
		 */
		} else {
			lq_sta->table_count++;
			if (lq_sta->table_count >=
			    lq_sta->table_count_limit) {
				lq_sta->table_count = 0;

				IWL_DEBUG_RATE(mvm,
					       "LQ: stay in table clear win\n");
				rs_rate_scale_clear_tbl_windows(mvm, tbl);
			}
		}

		/* If transitioning to allow "search", reset all history
		 * bitmaps and stats in active table (this will become the new
		 * "search" table). */
		if (lq_sta->rs_state == RS_STATE_SEARCH_CYCLE_STARTED) {
			rs_rate_scale_clear_tbl_windows(mvm, tbl);
		}
	}
}

static void rs_set_amsdu_len(struct iwl_mvm *mvm, struct ieee80211_sta *sta,
			     struct iwl_scale_tbl_info *tbl,
			     enum rs_action scale_action)
{
	struct iwl_mvm_sta *mvmsta = iwl_mvm_sta_from_mac80211(sta);
	int i;

	/*
	 * In case TLC offload is not active amsdu_enabled is either 0xFFFF
	 * or 0, since there is no per-TID alg.
	 */
	if ((!is_vht(&tbl->rate) && !is_ht(&tbl->rate)) ||
	    tbl->rate.index < IWL_RATE_MCS_5_INDEX ||
	    scale_action == RS_ACTION_DOWNSCALE)
		mvmsta->amsdu_enabled = 0;
	else
		mvmsta->amsdu_enabled = 0xFFFF;

<<<<<<< HEAD
	mvmsta->max_amsdu_len = sta->max_amsdu_len;
=======
	if (mvmsta->vif->bss_conf.he_support &&
	    !iwlwifi_mod_params.disable_11ax)
		mvmsta->max_amsdu_len = sta->max_amsdu_len;
	else
		mvmsta->max_amsdu_len = min_t(int, sta->max_amsdu_len, 8500);

>>>>>>> 5c0c4c85
	sta->max_rc_amsdu_len = mvmsta->max_amsdu_len;

	for (i = 0; i < IWL_MAX_TID_COUNT; i++) {
		if (mvmsta->amsdu_enabled)
			sta->max_tid_amsdu_len[i] =
				iwl_mvm_max_amsdu_size(mvm, sta, i);
		else
			/*
			 * Not so elegant, but this will effectively
			 * prevent AMSDU on this TID
			 */
			sta->max_tid_amsdu_len[i] = 1;
	}
}

/*
 * setup rate table in uCode
 */
static void rs_update_rate_tbl(struct iwl_mvm *mvm,
			       struct ieee80211_sta *sta,
			       struct iwl_lq_sta *lq_sta,
			       struct iwl_scale_tbl_info *tbl)
{
	rs_fill_lq_cmd(mvm, sta, lq_sta, &tbl->rate);
	iwl_mvm_send_lq_cmd(mvm, &lq_sta->lq, false);
}

static bool rs_tweak_rate_tbl(struct iwl_mvm *mvm,
			      struct ieee80211_sta *sta,
			      struct iwl_lq_sta *lq_sta,
			      struct iwl_scale_tbl_info *tbl,
			      enum rs_action scale_action)
{
	if (rs_bw_from_sta_bw(sta) != RATE_MCS_CHAN_WIDTH_80)
		return false;

	if (!is_vht_siso(&tbl->rate))
		return false;

	if ((tbl->rate.bw == RATE_MCS_CHAN_WIDTH_80) &&
	    (tbl->rate.index == IWL_RATE_MCS_0_INDEX) &&
	    (scale_action == RS_ACTION_DOWNSCALE)) {
		tbl->rate.bw = RATE_MCS_CHAN_WIDTH_20;
		tbl->rate.index = IWL_RATE_MCS_4_INDEX;
		IWL_DEBUG_RATE(mvm, "Switch 80Mhz SISO MCS0 -> 20Mhz MCS4\n");
		goto tweaked;
	}

	/* Go back to 80Mhz MCS1 only if we've established that 20Mhz MCS5 is
	 * sustainable, i.e. we're past the test window. We can't go back
	 * if MCS5 is just tested as this will happen always after switching
	 * to 20Mhz MCS4 because the rate stats are cleared.
	 */
	if ((tbl->rate.bw == RATE_MCS_CHAN_WIDTH_20) &&
	    (((tbl->rate.index == IWL_RATE_MCS_5_INDEX) &&
	     (scale_action == RS_ACTION_STAY)) ||
	     ((tbl->rate.index > IWL_RATE_MCS_5_INDEX) &&
	      (scale_action == RS_ACTION_UPSCALE)))) {
		tbl->rate.bw = RATE_MCS_CHAN_WIDTH_80;
		tbl->rate.index = IWL_RATE_MCS_1_INDEX;
		IWL_DEBUG_RATE(mvm, "Switch 20Mhz SISO MCS5 -> 80Mhz MCS1\n");
		goto tweaked;
	}

	return false;

tweaked:
	rs_set_expected_tpt_table(lq_sta, tbl);
	rs_rate_scale_clear_tbl_windows(mvm, tbl);
	return true;
}

static enum rs_column rs_get_next_column(struct iwl_mvm *mvm,
					 struct iwl_lq_sta *lq_sta,
					 struct ieee80211_sta *sta,
					 struct iwl_scale_tbl_info *tbl)
{
	int i, j, max_rate;
	enum rs_column next_col_id;
	const struct rs_tx_column *curr_col = &rs_tx_columns[tbl->column];
	const struct rs_tx_column *next_col;
	allow_column_func_t allow_func;
	u8 valid_ants = iwl_mvm_get_valid_tx_ant(mvm);
	const u16 *expected_tpt_tbl;
	u16 tpt, max_expected_tpt;

	for (i = 0; i < MAX_NEXT_COLUMNS; i++) {
		next_col_id = curr_col->next_columns[i];

		if (next_col_id == RS_COLUMN_INVALID)
			continue;

		if (lq_sta->visited_columns & BIT(next_col_id)) {
			IWL_DEBUG_RATE(mvm, "Skip already visited column %d\n",
				       next_col_id);
			continue;
		}

		next_col = &rs_tx_columns[next_col_id];

		if (!rs_is_valid_ant(valid_ants, next_col->ant)) {
			IWL_DEBUG_RATE(mvm,
				       "Skip column %d as ANT config isn't supported by chip. valid_ants 0x%x column ant 0x%x\n",
				       next_col_id, valid_ants, next_col->ant);
			continue;
		}

		for (j = 0; j < MAX_COLUMN_CHECKS; j++) {
			allow_func = next_col->checks[j];
			if (allow_func && !allow_func(mvm, sta, &tbl->rate,
						      next_col))
				break;
		}

		if (j != MAX_COLUMN_CHECKS) {
			IWL_DEBUG_RATE(mvm,
				       "Skip column %d: not allowed (check %d failed)\n",
				       next_col_id, j);

			continue;
		}

		tpt = lq_sta->last_tpt / 100;
		expected_tpt_tbl = rs_get_expected_tpt_table(lq_sta, next_col,
						     rs_bw_from_sta_bw(sta));
		if (WARN_ON_ONCE(!expected_tpt_tbl))
			continue;

		max_rate = rs_get_max_allowed_rate(lq_sta, next_col);
		if (max_rate == IWL_RATE_INVALID) {
			IWL_DEBUG_RATE(mvm,
				       "Skip column %d: no rate is allowed in this column\n",
				       next_col_id);
			continue;
		}

		max_expected_tpt = expected_tpt_tbl[max_rate];
		if (tpt >= max_expected_tpt) {
			IWL_DEBUG_RATE(mvm,
				       "Skip column %d: can't beat current TPT. Max expected %d current %d\n",
				       next_col_id, max_expected_tpt, tpt);
			continue;
		}

		IWL_DEBUG_RATE(mvm,
			       "Found potential column %d. Max expected %d current %d\n",
			       next_col_id, max_expected_tpt, tpt);
		break;
	}

	if (i == MAX_NEXT_COLUMNS)
		return RS_COLUMN_INVALID;

	return next_col_id;
}

static int rs_switch_to_column(struct iwl_mvm *mvm,
			       struct iwl_lq_sta *lq_sta,
			       struct ieee80211_sta *sta,
			       enum rs_column col_id)
{
	struct iwl_scale_tbl_info *tbl = &(lq_sta->lq_info[lq_sta->active_tbl]);
	struct iwl_scale_tbl_info *search_tbl =
				&(lq_sta->lq_info[(1 - lq_sta->active_tbl)]);
	struct rs_rate *rate = &search_tbl->rate;
	const struct rs_tx_column *column = &rs_tx_columns[col_id];
	const struct rs_tx_column *curr_column = &rs_tx_columns[tbl->column];
	unsigned long rate_mask = 0;
	u32 rate_idx = 0;

	memcpy(search_tbl, tbl, offsetof(struct iwl_scale_tbl_info, win));

	rate->sgi = column->sgi;
	rate->ant = column->ant;

	if (column->mode == RS_LEGACY) {
		if (lq_sta->band == NL80211_BAND_5GHZ)
			rate->type = LQ_LEGACY_A;
		else
			rate->type = LQ_LEGACY_G;

		rate->bw = RATE_MCS_CHAN_WIDTH_20;
		rate->ldpc = false;
		rate_mask = lq_sta->active_legacy_rate;
	} else if (column->mode == RS_SISO) {
		rate->type = lq_sta->is_vht ? LQ_VHT_SISO : LQ_HT_SISO;
		rate_mask = lq_sta->active_siso_rate;
	} else if (column->mode == RS_MIMO2) {
		rate->type = lq_sta->is_vht ? LQ_VHT_MIMO2 : LQ_HT_MIMO2;
		rate_mask = lq_sta->active_mimo2_rate;
	} else {
		WARN_ONCE(1, "Bad column mode");
	}

	if (column->mode != RS_LEGACY) {
		rate->bw = rs_bw_from_sta_bw(sta);
		rate->ldpc = lq_sta->ldpc;
	}

	search_tbl->column = col_id;
	rs_set_expected_tpt_table(lq_sta, search_tbl);

	lq_sta->visited_columns |= BIT(col_id);

	/* Get the best matching rate if we're changing modes. e.g.
	 * SISO->MIMO, LEGACY->SISO, MIMO->SISO
	 */
	if (curr_column->mode != column->mode) {
		rate_idx = rs_get_best_rate(mvm, lq_sta, search_tbl,
					    rate_mask, rate->index);

		if ((rate_idx == IWL_RATE_INVALID) ||
		    !(BIT(rate_idx) & rate_mask)) {
			IWL_DEBUG_RATE(mvm,
				       "can not switch with index %d"
				       " rate mask %lx\n",
				       rate_idx, rate_mask);

			goto err;
		}

		rate->index = rate_idx;
	}

	IWL_DEBUG_RATE(mvm, "Switched to column %d: Index %d\n",
		       col_id, rate->index);

	return 0;

err:
	rate->type = LQ_NONE;
	return -1;
}

static enum rs_action rs_get_rate_action(struct iwl_mvm *mvm,
					 struct iwl_scale_tbl_info *tbl,
					 s32 sr, int low, int high,
					 int current_tpt,
					 int low_tpt, int high_tpt)
{
	enum rs_action action = RS_ACTION_STAY;

	if ((sr <= RS_PERCENT(IWL_MVM_RS_SR_FORCE_DECREASE)) ||
	    (current_tpt == 0)) {
		IWL_DEBUG_RATE(mvm,
			       "Decrease rate because of low SR\n");
		return RS_ACTION_DOWNSCALE;
	}

	if ((low_tpt == IWL_INVALID_VALUE) &&
	    (high_tpt == IWL_INVALID_VALUE) &&
	    (high != IWL_RATE_INVALID)) {
		IWL_DEBUG_RATE(mvm,
			       "No data about high/low rates. Increase rate\n");
		return RS_ACTION_UPSCALE;
	}

	if ((high_tpt == IWL_INVALID_VALUE) &&
	    (high != IWL_RATE_INVALID) &&
	    (low_tpt != IWL_INVALID_VALUE) &&
	    (low_tpt < current_tpt)) {
		IWL_DEBUG_RATE(mvm,
			       "No data about high rate and low rate is worse. Increase rate\n");
		return RS_ACTION_UPSCALE;
	}

	if ((high_tpt != IWL_INVALID_VALUE) &&
	    (high_tpt > current_tpt)) {
		IWL_DEBUG_RATE(mvm,
			       "Higher rate is better. Increate rate\n");
		return RS_ACTION_UPSCALE;
	}

	if ((low_tpt != IWL_INVALID_VALUE) &&
	    (high_tpt != IWL_INVALID_VALUE) &&
	    (low_tpt < current_tpt) &&
	    (high_tpt < current_tpt)) {
		IWL_DEBUG_RATE(mvm,
			       "Both high and low are worse. Maintain rate\n");
		return RS_ACTION_STAY;
	}

	if ((low_tpt != IWL_INVALID_VALUE) &&
	    (low_tpt > current_tpt)) {
		IWL_DEBUG_RATE(mvm,
			       "Lower rate is better\n");
		action = RS_ACTION_DOWNSCALE;
		goto out;
	}

	if ((low_tpt == IWL_INVALID_VALUE) &&
	    (low != IWL_RATE_INVALID)) {
		IWL_DEBUG_RATE(mvm,
			       "No data about lower rate\n");
		action = RS_ACTION_DOWNSCALE;
		goto out;
	}

	IWL_DEBUG_RATE(mvm, "Maintain rate\n");

out:
	if ((action == RS_ACTION_DOWNSCALE) && (low != IWL_RATE_INVALID)) {
		if (sr >= RS_PERCENT(IWL_MVM_RS_SR_NO_DECREASE)) {
			IWL_DEBUG_RATE(mvm,
				       "SR is above NO DECREASE. Avoid downscale\n");
			action = RS_ACTION_STAY;
		} else if (current_tpt > (100 * tbl->expected_tpt[low])) {
			IWL_DEBUG_RATE(mvm,
				       "Current TPT is higher than max expected in low rate. Avoid downscale\n");
			action = RS_ACTION_STAY;
		} else {
			IWL_DEBUG_RATE(mvm, "Decrease rate\n");
		}
	}

	return action;
}

static bool rs_stbc_allow(struct iwl_mvm *mvm, struct ieee80211_sta *sta,
			  struct iwl_lq_sta *lq_sta)
{
	/* Our chip supports Tx STBC and the peer is an HT/VHT STA which
	 * supports STBC of at least 1*SS
	 */
	if (!lq_sta->stbc_capable)
		return false;

	if (!iwl_mvm_bt_coex_is_mimo_allowed(mvm, sta))
		return false;

	return true;
}

static void rs_get_adjacent_txp(struct iwl_mvm *mvm, int index,
				int *weaker, int *stronger)
{
	*weaker = index + IWL_MVM_RS_TPC_TX_POWER_STEP;
	if (*weaker > TPC_MAX_REDUCTION)
		*weaker = TPC_INVALID;

	*stronger = index - IWL_MVM_RS_TPC_TX_POWER_STEP;
	if (*stronger < 0)
		*stronger = TPC_INVALID;
}

static bool rs_tpc_allowed(struct iwl_mvm *mvm, struct ieee80211_vif *vif,
			   struct rs_rate *rate, enum nl80211_band band)
{
	int index = rate->index;
	bool cam = (iwlmvm_mod_params.power_scheme == IWL_POWER_SCHEME_CAM);
	bool sta_ps_disabled = (vif->type == NL80211_IFTYPE_STATION &&
				!vif->bss_conf.ps);

	IWL_DEBUG_RATE(mvm, "cam: %d sta_ps_disabled %d\n",
		       cam, sta_ps_disabled);
	/*
	 * allow tpc only if power management is enabled, or bt coex
	 * activity grade allows it and we are on 2.4Ghz.
	 */
	if ((cam || sta_ps_disabled) &&
	    !iwl_mvm_bt_coex_is_tpc_allowed(mvm, band))
		return false;

	IWL_DEBUG_RATE(mvm, "check rate, table type: %d\n", rate->type);
	if (is_legacy(rate))
		return index == IWL_RATE_54M_INDEX;
	if (is_ht(rate))
		return index == IWL_RATE_MCS_7_INDEX;
	if (is_vht(rate))
		return index == IWL_RATE_MCS_7_INDEX ||
		       index == IWL_RATE_MCS_8_INDEX ||
		       index == IWL_RATE_MCS_9_INDEX;

	WARN_ON_ONCE(1);
	return false;
}

enum tpc_action {
	TPC_ACTION_STAY,
	TPC_ACTION_DECREASE,
	TPC_ACTION_INCREASE,
	TPC_ACTION_NO_RESTIRCTION,
};

static enum tpc_action rs_get_tpc_action(struct iwl_mvm *mvm,
					 s32 sr, int weak, int strong,
					 int current_tpt,
					 int weak_tpt, int strong_tpt)
{
	/* stay until we have valid tpt */
	if (current_tpt == IWL_INVALID_VALUE) {
		IWL_DEBUG_RATE(mvm, "no current tpt. stay.\n");
		return TPC_ACTION_STAY;
	}

	/* Too many failures, increase txp */
	if (sr <= RS_PERCENT(IWL_MVM_RS_TPC_SR_FORCE_INCREASE) ||
	    current_tpt == 0) {
		IWL_DEBUG_RATE(mvm, "increase txp because of weak SR\n");
		return TPC_ACTION_NO_RESTIRCTION;
	}

	/* try decreasing first if applicable */
	if (sr >= RS_PERCENT(IWL_MVM_RS_TPC_SR_NO_INCREASE) &&
	    weak != TPC_INVALID) {
		if (weak_tpt == IWL_INVALID_VALUE &&
		    (strong_tpt == IWL_INVALID_VALUE ||
		     current_tpt >= strong_tpt)) {
			IWL_DEBUG_RATE(mvm,
				       "no weak txp measurement. decrease txp\n");
			return TPC_ACTION_DECREASE;
		}

		if (weak_tpt > current_tpt) {
			IWL_DEBUG_RATE(mvm,
				       "lower txp has better tpt. decrease txp\n");
			return TPC_ACTION_DECREASE;
		}
	}

	/* next, increase if needed */
	if (sr < RS_PERCENT(IWL_MVM_RS_TPC_SR_NO_INCREASE) &&
	    strong != TPC_INVALID) {
		if (weak_tpt == IWL_INVALID_VALUE &&
		    strong_tpt != IWL_INVALID_VALUE &&
		    current_tpt < strong_tpt) {
			IWL_DEBUG_RATE(mvm,
				       "higher txp has better tpt. increase txp\n");
			return TPC_ACTION_INCREASE;
		}

		if (weak_tpt < current_tpt &&
		    (strong_tpt == IWL_INVALID_VALUE ||
		     strong_tpt > current_tpt)) {
			IWL_DEBUG_RATE(mvm,
				       "lower txp has worse tpt. increase txp\n");
			return TPC_ACTION_INCREASE;
		}
	}

	IWL_DEBUG_RATE(mvm, "no need to increase or decrease txp - stay\n");
	return TPC_ACTION_STAY;
}

static bool rs_tpc_perform(struct iwl_mvm *mvm,
			   struct ieee80211_sta *sta,
			   struct iwl_lq_sta *lq_sta,
			   struct iwl_scale_tbl_info *tbl)
{
	struct iwl_mvm_sta *mvm_sta = iwl_mvm_sta_from_mac80211(sta);
	struct ieee80211_vif *vif = mvm_sta->vif;
	struct ieee80211_chanctx_conf *chanctx_conf;
	enum nl80211_band band;
	struct iwl_rate_scale_data *window;
	struct rs_rate *rate = &tbl->rate;
	enum tpc_action action;
	s32 sr;
	u8 cur = lq_sta->lq.reduced_tpc;
	int current_tpt;
	int weak, strong;
	int weak_tpt = IWL_INVALID_VALUE, strong_tpt = IWL_INVALID_VALUE;

#ifdef CONFIG_MAC80211_DEBUGFS
	if (lq_sta->pers.dbg_fixed_txp_reduction <= TPC_MAX_REDUCTION) {
		IWL_DEBUG_RATE(mvm, "fixed tpc: %d\n",
			       lq_sta->pers.dbg_fixed_txp_reduction);
		lq_sta->lq.reduced_tpc = lq_sta->pers.dbg_fixed_txp_reduction;
		return cur != lq_sta->pers.dbg_fixed_txp_reduction;
	}
#endif

	rcu_read_lock();
	chanctx_conf = rcu_dereference(vif->chanctx_conf);
	if (WARN_ON(!chanctx_conf))
		band = NUM_NL80211_BANDS;
	else
		band = chanctx_conf->def.chan->band;
	rcu_read_unlock();

	if (!rs_tpc_allowed(mvm, vif, rate, band)) {
		IWL_DEBUG_RATE(mvm,
			       "tpc is not allowed. remove txp restrictions\n");
		lq_sta->lq.reduced_tpc = TPC_NO_REDUCTION;
		return cur != TPC_NO_REDUCTION;
	}

	rs_get_adjacent_txp(mvm, cur, &weak, &strong);

	/* Collect measured throughputs for current and adjacent rates */
	window = tbl->tpc_win;
	sr = window[cur].success_ratio;
	current_tpt = window[cur].average_tpt;
	if (weak != TPC_INVALID)
		weak_tpt = window[weak].average_tpt;
	if (strong != TPC_INVALID)
		strong_tpt = window[strong].average_tpt;

	IWL_DEBUG_RATE(mvm,
		       "(TPC: %d): cur_tpt %d SR %d weak %d strong %d weak_tpt %d strong_tpt %d\n",
		       cur, current_tpt, sr, weak, strong,
		       weak_tpt, strong_tpt);

	action = rs_get_tpc_action(mvm, sr, weak, strong,
				   current_tpt, weak_tpt, strong_tpt);

	/* override actions if we are on the edge */
	if (weak == TPC_INVALID && action == TPC_ACTION_DECREASE) {
		IWL_DEBUG_RATE(mvm, "already in lowest txp, stay\n");
		action = TPC_ACTION_STAY;
	} else if (strong == TPC_INVALID &&
		   (action == TPC_ACTION_INCREASE ||
		    action == TPC_ACTION_NO_RESTIRCTION)) {
		IWL_DEBUG_RATE(mvm, "already in highest txp, stay\n");
		action = TPC_ACTION_STAY;
	}

	switch (action) {
	case TPC_ACTION_DECREASE:
		lq_sta->lq.reduced_tpc = weak;
		return true;
	case TPC_ACTION_INCREASE:
		lq_sta->lq.reduced_tpc = strong;
		return true;
	case TPC_ACTION_NO_RESTIRCTION:
		lq_sta->lq.reduced_tpc = TPC_NO_REDUCTION;
		return true;
	case TPC_ACTION_STAY:
		/* do nothing */
		break;
	}
	return false;
}

/*
 * Do rate scaling and search for new modulation mode.
 */
static void rs_rate_scale_perform(struct iwl_mvm *mvm,
				  struct ieee80211_sta *sta,
				  struct iwl_lq_sta *lq_sta,
				  int tid, bool ndp)
{
	int low = IWL_RATE_INVALID;
	int high = IWL_RATE_INVALID;
	int index;
	struct iwl_rate_scale_data *window = NULL;
	int current_tpt = IWL_INVALID_VALUE;
	int low_tpt = IWL_INVALID_VALUE;
	int high_tpt = IWL_INVALID_VALUE;
	u32 fail_count;
	enum rs_action scale_action = RS_ACTION_STAY;
	u16 rate_mask;
	u8 update_lq = 0;
	struct iwl_scale_tbl_info *tbl, *tbl1;
	u8 active_tbl = 0;
	u8 done_search = 0;
	u16 high_low;
	s32 sr;
	u8 prev_agg = lq_sta->is_agg;
	struct iwl_mvm_sta *mvmsta = iwl_mvm_sta_from_mac80211(sta);
	struct rs_rate *rate;

	lq_sta->is_agg = !!mvmsta->agg_tids;

	/*
	 * Select rate-scale / modulation-mode table to work with in
	 * the rest of this function:  "search" if searching for better
	 * modulation mode, or "active" if doing rate scaling within a mode.
	 */
	if (!lq_sta->search_better_tbl)
		active_tbl = lq_sta->active_tbl;
	else
		active_tbl = 1 - lq_sta->active_tbl;

	tbl = &(lq_sta->lq_info[active_tbl]);
	rate = &tbl->rate;

	if (prev_agg != lq_sta->is_agg) {
		IWL_DEBUG_RATE(mvm,
			       "Aggregation changed: prev %d current %d. Update expected TPT table\n",
			       prev_agg, lq_sta->is_agg);
		rs_set_expected_tpt_table(lq_sta, tbl);
		rs_rate_scale_clear_tbl_windows(mvm, tbl);
	}

	/* current tx rate */
	index = rate->index;

	/* rates available for this association, and for modulation mode */
	rate_mask = rs_get_supported_rates(lq_sta, rate);

	if (!(BIT(index) & rate_mask)) {
		IWL_ERR(mvm, "Current Rate is not valid\n");
		if (lq_sta->search_better_tbl) {
			/* revert to active table if search table is not valid*/
			rate->type = LQ_NONE;
			lq_sta->search_better_tbl = 0;
			tbl = &(lq_sta->lq_info[lq_sta->active_tbl]);
			rs_update_rate_tbl(mvm, sta, lq_sta, tbl);
		}
		return;
	}

	/* Get expected throughput table and history window for current rate */
	if (!tbl->expected_tpt) {
		IWL_ERR(mvm, "tbl->expected_tpt is NULL\n");
		return;
	}

	/* TODO: handle rate_idx_mask and rate_idx_mcs_mask */
	window = &(tbl->win[index]);

	/*
	 * If there is not enough history to calculate actual average
	 * throughput, keep analyzing results of more tx frames, without
	 * changing rate or mode (bypass most of the rest of this function).
	 * Set up new rate table in uCode only if old rate is not supported
	 * in current association (use new rate found above).
	 */
	fail_count = window->counter - window->success_counter;
	if ((fail_count < IWL_MVM_RS_RATE_MIN_FAILURE_TH) &&
	    (window->success_counter < IWL_MVM_RS_RATE_MIN_SUCCESS_TH)) {
		IWL_DEBUG_RATE(mvm,
			       "%s: Test Window: succ %d total %d\n",
			       rs_pretty_rate(rate),
			       window->success_counter, window->counter);

		/* Can't calculate this yet; not enough history */
		window->average_tpt = IWL_INVALID_VALUE;

		/* Should we stay with this modulation mode,
		 * or search for a new one? */
		rs_stay_in_table(lq_sta, false);

		return;
	}

	/* If we are searching for better modulation mode, check success. */
	if (lq_sta->search_better_tbl) {
		/* If good success, continue using the "search" mode;
		 * no need to send new link quality command, since we're
		 * continuing to use the setup that we've been trying. */
		if (window->average_tpt > lq_sta->last_tpt) {
			IWL_DEBUG_RATE(mvm,
				       "SWITCHING TO NEW TABLE SR: %d "
				       "cur-tpt %d old-tpt %d\n",
				       window->success_ratio,
				       window->average_tpt,
				       lq_sta->last_tpt);

			/* Swap tables; "search" becomes "active" */
			lq_sta->active_tbl = active_tbl;
			current_tpt = window->average_tpt;
		/* Else poor success; go back to mode in "active" table */
		} else {
			IWL_DEBUG_RATE(mvm,
				       "GOING BACK TO THE OLD TABLE: SR %d "
				       "cur-tpt %d old-tpt %d\n",
				       window->success_ratio,
				       window->average_tpt,
				       lq_sta->last_tpt);

			/* Nullify "search" table */
			rate->type = LQ_NONE;

			/* Revert to "active" table */
			active_tbl = lq_sta->active_tbl;
			tbl = &(lq_sta->lq_info[active_tbl]);

			/* Revert to "active" rate and throughput info */
			index = tbl->rate.index;
			current_tpt = lq_sta->last_tpt;

			/* Need to set up a new rate table in uCode */
			update_lq = 1;
		}

		/* Either way, we've made a decision; modulation mode
		 * search is done, allow rate adjustment next time. */
		lq_sta->search_better_tbl = 0;
		done_search = 1;	/* Don't switch modes below! */
		goto lq_update;
	}

	/* (Else) not in search of better modulation mode, try for better
	 * starting rate, while staying in this mode. */
	high_low = rs_get_adjacent_rate(mvm, index, rate_mask, rate->type);
	low = high_low & 0xff;
	high = (high_low >> 8) & 0xff;

	/* TODO: handle rate_idx_mask and rate_idx_mcs_mask */

	sr = window->success_ratio;

	/* Collect measured throughputs for current and adjacent rates */
	current_tpt = window->average_tpt;
	if (low != IWL_RATE_INVALID)
		low_tpt = tbl->win[low].average_tpt;
	if (high != IWL_RATE_INVALID)
		high_tpt = tbl->win[high].average_tpt;

	IWL_DEBUG_RATE(mvm,
		       "%s: cur_tpt %d SR %d low %d high %d low_tpt %d high_tpt %d\n",
		       rs_pretty_rate(rate), current_tpt, sr,
		       low, high, low_tpt, high_tpt);

	scale_action = rs_get_rate_action(mvm, tbl, sr, low, high,
					  current_tpt, low_tpt, high_tpt);

	/* Force a search in case BT doesn't like us being in MIMO */
	if (is_mimo(rate) &&
	    !iwl_mvm_bt_coex_is_mimo_allowed(mvm, sta)) {
		IWL_DEBUG_RATE(mvm,
			       "BT Coex forbids MIMO. Search for new config\n");
		rs_stay_in_table(lq_sta, true);
		goto lq_update;
	}

	switch (scale_action) {
	case RS_ACTION_DOWNSCALE:
		/* Decrease starting rate, update uCode's rate table */
		if (low != IWL_RATE_INVALID) {
			update_lq = 1;
			index = low;
		} else {
			IWL_DEBUG_RATE(mvm,
				       "At the bottom rate. Can't decrease\n");
		}

		break;
	case RS_ACTION_UPSCALE:
		/* Increase starting rate, update uCode's rate table */
		if (high != IWL_RATE_INVALID) {
			update_lq = 1;
			index = high;
		} else {
			IWL_DEBUG_RATE(mvm,
				       "At the top rate. Can't increase\n");
		}

		break;
	case RS_ACTION_STAY:
		/* No change */
		if (lq_sta->rs_state == RS_STATE_STAY_IN_COLUMN)
			update_lq = rs_tpc_perform(mvm, sta, lq_sta, tbl);
		break;
	default:
		break;
	}

lq_update:
	/* Replace uCode's rate table for the destination station. */
	if (update_lq) {
		tbl->rate.index = index;
		if (IWL_MVM_RS_80_20_FAR_RANGE_TWEAK)
			rs_tweak_rate_tbl(mvm, sta, lq_sta, tbl, scale_action);
		rs_set_amsdu_len(mvm, sta, tbl, scale_action);
		rs_update_rate_tbl(mvm, sta, lq_sta, tbl);
	}

	rs_stay_in_table(lq_sta, false);

	/*
	 * Search for new modulation mode if we're:
	 * 1)  Not changing rates right now
	 * 2)  Not just finishing up a search
	 * 3)  Allowing a new search
	 */
	if (!update_lq && !done_search &&
	    lq_sta->rs_state == RS_STATE_SEARCH_CYCLE_STARTED
	    && window->counter) {
		enum rs_column next_column;

		/* Save current throughput to compare with "search" throughput*/
		lq_sta->last_tpt = current_tpt;

		IWL_DEBUG_RATE(mvm,
			       "Start Search: update_lq %d done_search %d rs_state %d win->counter %d\n",
			       update_lq, done_search, lq_sta->rs_state,
			       window->counter);

		next_column = rs_get_next_column(mvm, lq_sta, sta, tbl);
		if (next_column != RS_COLUMN_INVALID) {
			int ret = rs_switch_to_column(mvm, lq_sta, sta,
						      next_column);
			if (!ret)
				lq_sta->search_better_tbl = 1;
		} else {
			IWL_DEBUG_RATE(mvm,
				       "No more columns to explore in search cycle. Go to RS_STATE_SEARCH_CYCLE_ENDED\n");
			lq_sta->rs_state = RS_STATE_SEARCH_CYCLE_ENDED;
		}

		/* If new "search" mode was selected, set up in uCode table */
		if (lq_sta->search_better_tbl) {
			/* Access the "search" table, clear its history. */
			tbl = &(lq_sta->lq_info[(1 - lq_sta->active_tbl)]);
			rs_rate_scale_clear_tbl_windows(mvm, tbl);

			/* Use new "search" start rate */
			index = tbl->rate.index;

			rs_dump_rate(mvm, &tbl->rate,
				     "Switch to SEARCH TABLE:");
			rs_update_rate_tbl(mvm, sta, lq_sta, tbl);
		} else {
			done_search = 1;
		}
	}

	if (!ndp)
		rs_tl_turn_on_agg(mvm, mvmsta, tid, lq_sta, sta);

	if (done_search && lq_sta->rs_state == RS_STATE_SEARCH_CYCLE_ENDED) {
		tbl1 = &(lq_sta->lq_info[lq_sta->active_tbl]);
		rs_set_stay_in_table(mvm, is_legacy(&tbl1->rate), lq_sta);
	}
}

struct rs_init_rate_info {
	s8 rssi;
	u8 rate_idx;
};

static const struct rs_init_rate_info rs_optimal_rates_24ghz_legacy[] = {
	{ -60, IWL_RATE_54M_INDEX },
	{ -64, IWL_RATE_48M_INDEX },
	{ -68, IWL_RATE_36M_INDEX },
	{ -80, IWL_RATE_24M_INDEX },
	{ -84, IWL_RATE_18M_INDEX },
	{ -85, IWL_RATE_12M_INDEX },
	{ -86, IWL_RATE_11M_INDEX },
	{ -88, IWL_RATE_5M_INDEX  },
	{ -90, IWL_RATE_2M_INDEX  },
	{ S8_MIN, IWL_RATE_1M_INDEX },
};

static const struct rs_init_rate_info rs_optimal_rates_5ghz_legacy[] = {
	{ -60, IWL_RATE_54M_INDEX },
	{ -64, IWL_RATE_48M_INDEX },
	{ -72, IWL_RATE_36M_INDEX },
	{ -80, IWL_RATE_24M_INDEX },
	{ -84, IWL_RATE_18M_INDEX },
	{ -85, IWL_RATE_12M_INDEX },
	{ -87, IWL_RATE_9M_INDEX  },
	{ S8_MIN, IWL_RATE_6M_INDEX },
};

static const struct rs_init_rate_info rs_optimal_rates_ht[] = {
	{ -60, IWL_RATE_MCS_7_INDEX },
	{ -64, IWL_RATE_MCS_6_INDEX },
	{ -68, IWL_RATE_MCS_5_INDEX },
	{ -72, IWL_RATE_MCS_4_INDEX },
	{ -80, IWL_RATE_MCS_3_INDEX },
	{ -84, IWL_RATE_MCS_2_INDEX },
	{ -85, IWL_RATE_MCS_1_INDEX },
	{ S8_MIN, IWL_RATE_MCS_0_INDEX},
};

/* MCS index 9 is not valid for 20MHz VHT channel width,
 * but is ok for 40, 80 and 160MHz channels.
 */
static const struct rs_init_rate_info rs_optimal_rates_vht_20mhz[] = {
	{ -60, IWL_RATE_MCS_8_INDEX },
	{ -64, IWL_RATE_MCS_7_INDEX },
	{ -68, IWL_RATE_MCS_6_INDEX },
	{ -72, IWL_RATE_MCS_5_INDEX },
	{ -80, IWL_RATE_MCS_4_INDEX },
	{ -84, IWL_RATE_MCS_3_INDEX },
	{ -85, IWL_RATE_MCS_2_INDEX },
	{ -87, IWL_RATE_MCS_1_INDEX },
	{ S8_MIN, IWL_RATE_MCS_0_INDEX},
};

static const struct rs_init_rate_info rs_optimal_rates_vht[] = {
	{ -60, IWL_RATE_MCS_9_INDEX },
	{ -64, IWL_RATE_MCS_8_INDEX },
	{ -68, IWL_RATE_MCS_7_INDEX },
	{ -72, IWL_RATE_MCS_6_INDEX },
	{ -80, IWL_RATE_MCS_5_INDEX },
	{ -84, IWL_RATE_MCS_4_INDEX },
	{ -85, IWL_RATE_MCS_3_INDEX },
	{ -87, IWL_RATE_MCS_2_INDEX },
	{ -88, IWL_RATE_MCS_1_INDEX },
	{ S8_MIN, IWL_RATE_MCS_0_INDEX },
};

#define IWL_RS_LOW_RSSI_THRESHOLD (-76) /* dBm */

/* Init the optimal rate based on STA caps
 * This combined with rssi is used to report the last tx rate
 * to userspace when we haven't transmitted enough frames.
 */
static void rs_init_optimal_rate(struct iwl_mvm *mvm,
				 struct ieee80211_sta *sta,
				 struct iwl_lq_sta *lq_sta)
{
	struct rs_rate *rate = &lq_sta->optimal_rate;

	if (lq_sta->max_mimo2_rate_idx != IWL_RATE_INVALID)
		rate->type = lq_sta->is_vht ? LQ_VHT_MIMO2 : LQ_HT_MIMO2;
	else if (lq_sta->max_siso_rate_idx != IWL_RATE_INVALID)
		rate->type = lq_sta->is_vht ? LQ_VHT_SISO : LQ_HT_SISO;
	else if (lq_sta->band == NL80211_BAND_5GHZ)
		rate->type = LQ_LEGACY_A;
	else
		rate->type = LQ_LEGACY_G;

	rate->bw = rs_bw_from_sta_bw(sta);
	rate->sgi = rs_sgi_allow(mvm, sta, rate, NULL);

	/* ANT/LDPC/STBC aren't relevant for the rate reported to userspace */

	if (is_mimo(rate)) {
		lq_sta->optimal_rate_mask = lq_sta->active_mimo2_rate;
	} else if (is_siso(rate)) {
		lq_sta->optimal_rate_mask = lq_sta->active_siso_rate;
	} else {
		lq_sta->optimal_rate_mask = lq_sta->active_legacy_rate;

		if (lq_sta->band == NL80211_BAND_5GHZ) {
			lq_sta->optimal_rates = rs_optimal_rates_5ghz_legacy;
			lq_sta->optimal_nentries =
				ARRAY_SIZE(rs_optimal_rates_5ghz_legacy);
		} else {
			lq_sta->optimal_rates = rs_optimal_rates_24ghz_legacy;
			lq_sta->optimal_nentries =
				ARRAY_SIZE(rs_optimal_rates_24ghz_legacy);
		}
	}

	if (is_vht(rate)) {
		if (rate->bw == RATE_MCS_CHAN_WIDTH_20) {
			lq_sta->optimal_rates = rs_optimal_rates_vht_20mhz;
			lq_sta->optimal_nentries =
				ARRAY_SIZE(rs_optimal_rates_vht_20mhz);
		} else {
			lq_sta->optimal_rates = rs_optimal_rates_vht;
			lq_sta->optimal_nentries =
				ARRAY_SIZE(rs_optimal_rates_vht);
		}
	} else if (is_ht(rate)) {
		lq_sta->optimal_rates = rs_optimal_rates_ht;
		lq_sta->optimal_nentries = ARRAY_SIZE(rs_optimal_rates_ht);
	}
}

/* Compute the optimal rate index based on RSSI */
static struct rs_rate *rs_get_optimal_rate(struct iwl_mvm *mvm,
					   struct iwl_lq_sta *lq_sta)
{
	struct rs_rate *rate = &lq_sta->optimal_rate;
	int i;

	rate->index = find_first_bit(&lq_sta->optimal_rate_mask,
				     BITS_PER_LONG);

	for (i = 0; i < lq_sta->optimal_nentries; i++) {
		int rate_idx = lq_sta->optimal_rates[i].rate_idx;

		if ((lq_sta->pers.last_rssi >= lq_sta->optimal_rates[i].rssi) &&
		    (BIT(rate_idx) & lq_sta->optimal_rate_mask)) {
			rate->index = rate_idx;
			break;
		}
	}

	return rate;
}

/* Choose an initial legacy rate and antenna to use based on the RSSI
 * of last Rx
 */
static void rs_get_initial_rate(struct iwl_mvm *mvm,
				struct ieee80211_sta *sta,
				struct iwl_lq_sta *lq_sta,
				enum nl80211_band band,
				struct rs_rate *rate)
{
	struct iwl_mvm_sta *mvmsta = iwl_mvm_sta_from_mac80211(sta);
	int i, nentries;
	unsigned long active_rate;
	s8 best_rssi = S8_MIN;
	u8 best_ant = ANT_NONE;
	u8 valid_tx_ant = iwl_mvm_get_valid_tx_ant(mvm);
	const struct rs_init_rate_info *initial_rates;

	for (i = 0; i < ARRAY_SIZE(lq_sta->pers.chain_signal); i++) {
		if (!(lq_sta->pers.chains & BIT(i)))
			continue;

		if (lq_sta->pers.chain_signal[i] > best_rssi) {
			best_rssi = lq_sta->pers.chain_signal[i];
			best_ant = BIT(i);
		}
	}

	IWL_DEBUG_RATE(mvm, "Best ANT: %s Best RSSI: %d\n",
		       rs_pretty_ant(best_ant), best_rssi);

	if (best_ant != ANT_A && best_ant != ANT_B)
		rate->ant = first_antenna(valid_tx_ant);
	else
		rate->ant = best_ant;

	rate->sgi = false;
	rate->ldpc = false;
	rate->bw = RATE_MCS_CHAN_WIDTH_20;

	rate->index = find_first_bit(&lq_sta->active_legacy_rate,
				     BITS_PER_LONG);

	if (band == NL80211_BAND_5GHZ) {
		rate->type = LQ_LEGACY_A;
		initial_rates = rs_optimal_rates_5ghz_legacy;
		nentries = ARRAY_SIZE(rs_optimal_rates_5ghz_legacy);
	} else {
		rate->type = LQ_LEGACY_G;
		initial_rates = rs_optimal_rates_24ghz_legacy;
		nentries = ARRAY_SIZE(rs_optimal_rates_24ghz_legacy);
	}

	if (!IWL_MVM_RS_RSSI_BASED_INIT_RATE)
		goto out;

	/* Start from a higher rate if the corresponding debug capability
	 * is enabled. The rate is chosen according to AP capabilities.
	 * In case of VHT/HT when the rssi is low fallback to the case of
	 * legacy rates.
	 */
	if (sta->vht_cap.vht_supported &&
	    best_rssi > IWL_RS_LOW_RSSI_THRESHOLD) {
		/*
		 * In AP mode, when a new station associates, rs is initialized
		 * immediately upon association completion, before the phy
		 * context is updated with the association parameters, so the
		 * sta bandwidth might be wider than the phy context allows.
		 * To avoid this issue, always initialize rs with 20mhz
		 * bandwidth rate, and after authorization, when the phy context
		 * is already up-to-date, re-init rs with the correct bw.
		 */
		u32 bw = mvmsta->sta_state < IEEE80211_STA_AUTHORIZED ?
				RATE_MCS_CHAN_WIDTH_20 : rs_bw_from_sta_bw(sta);

		switch (bw) {
		case RATE_MCS_CHAN_WIDTH_40:
		case RATE_MCS_CHAN_WIDTH_80:
		case RATE_MCS_CHAN_WIDTH_160:
			initial_rates = rs_optimal_rates_vht;
			nentries = ARRAY_SIZE(rs_optimal_rates_vht);
			break;
		case RATE_MCS_CHAN_WIDTH_20:
			initial_rates = rs_optimal_rates_vht_20mhz;
			nentries = ARRAY_SIZE(rs_optimal_rates_vht_20mhz);
			break;
		default:
			IWL_ERR(mvm, "Invalid BW %d\n", sta->bandwidth);
			goto out;
		}

		active_rate = lq_sta->active_siso_rate;
		rate->type = LQ_VHT_SISO;
		rate->bw = bw;
	} else if (sta->ht_cap.ht_supported &&
		   best_rssi > IWL_RS_LOW_RSSI_THRESHOLD) {
		initial_rates = rs_optimal_rates_ht;
		nentries = ARRAY_SIZE(rs_optimal_rates_ht);
		active_rate = lq_sta->active_siso_rate;
		rate->type = LQ_HT_SISO;
	} else {
		active_rate = lq_sta->active_legacy_rate;
	}

	for (i = 0; i < nentries; i++) {
		int rate_idx = initial_rates[i].rate_idx;

		if ((best_rssi >= initial_rates[i].rssi) &&
		    (BIT(rate_idx) & active_rate)) {
			rate->index = rate_idx;
			break;
		}
	}

out:
	rs_dump_rate(mvm, rate, "INITIAL");
}

/* Save info about RSSI of last Rx */
void rs_update_last_rssi(struct iwl_mvm *mvm,
			 struct iwl_mvm_sta *mvmsta,
			 struct ieee80211_rx_status *rx_status)
{
	struct iwl_lq_sta *lq_sta = &mvmsta->lq_sta.rs_drv;
	int i;

	lq_sta->pers.chains = rx_status->chains;
	lq_sta->pers.chain_signal[0] = rx_status->chain_signal[0];
	lq_sta->pers.chain_signal[1] = rx_status->chain_signal[1];
	lq_sta->pers.chain_signal[2] = rx_status->chain_signal[2];
	lq_sta->pers.last_rssi = S8_MIN;

	for (i = 0; i < ARRAY_SIZE(lq_sta->pers.chain_signal); i++) {
		if (!(lq_sta->pers.chains & BIT(i)))
			continue;

		if (lq_sta->pers.chain_signal[i] > lq_sta->pers.last_rssi)
			lq_sta->pers.last_rssi = lq_sta->pers.chain_signal[i];
	}
}

/**
 * rs_initialize_lq - Initialize a station's hardware rate table
 *
 * The uCode's station table contains a table of fallback rates
 * for automatic fallback during transmission.
 *
 * NOTE: This sets up a default set of values.  These will be replaced later
 *       if the driver's iwl-agn-rs rate scaling algorithm is used, instead of
 *       rc80211_simple.
 *
 * NOTE: Run REPLY_ADD_STA command to set up station table entry, before
 *       calling this function (which runs REPLY_TX_LINK_QUALITY_CMD,
 *       which requires station table entry to exist).
 */
static void rs_initialize_lq(struct iwl_mvm *mvm,
			     struct ieee80211_sta *sta,
			     struct iwl_lq_sta *lq_sta,
			     enum nl80211_band band, bool update)
{
	struct iwl_scale_tbl_info *tbl;
	struct rs_rate *rate;
	u8 active_tbl = 0;

	if (!sta || !lq_sta)
		return;

	if (!lq_sta->search_better_tbl)
		active_tbl = lq_sta->active_tbl;
	else
		active_tbl = 1 - lq_sta->active_tbl;

	tbl = &(lq_sta->lq_info[active_tbl]);
	rate = &tbl->rate;

	rs_get_initial_rate(mvm, sta, lq_sta, band, rate);
	rs_init_optimal_rate(mvm, sta, lq_sta);

	WARN_ONCE(rate->ant != ANT_A && rate->ant != ANT_B,
		  "ant: 0x%x, chains 0x%x, fw tx ant: 0x%x, nvm tx ant: 0x%x\n",
		  rate->ant, lq_sta->pers.chains, mvm->fw->valid_tx_ant,
		  mvm->nvm_data ? mvm->nvm_data->valid_tx_ant : ANT_INVALID);

	tbl->column = rs_get_column_from_rate(rate);

	rs_set_expected_tpt_table(lq_sta, tbl);
	rs_fill_lq_cmd(mvm, sta, lq_sta, rate);
	/* TODO restore station should remember the lq cmd */
	iwl_mvm_send_lq_cmd(mvm, &lq_sta->lq, !update);
}

static void rs_drv_get_rate(void *mvm_r, struct ieee80211_sta *sta,
			    void *mvm_sta,
			    struct ieee80211_tx_rate_control *txrc)
{
	struct iwl_op_mode *op_mode = mvm_r;
	struct iwl_mvm *mvm __maybe_unused = IWL_OP_MODE_GET_MVM(op_mode);
	struct sk_buff *skb = txrc->skb;
	struct ieee80211_tx_info *info = IEEE80211_SKB_CB(skb);
	struct iwl_lq_sta *lq_sta;
	struct rs_rate *optimal_rate;
	u32 last_ucode_rate;

	if (sta && !iwl_mvm_sta_from_mac80211(sta)->vif) {
		/* if vif isn't initialized mvm doesn't know about
		 * this station, so don't do anything with the it
		 */
		sta = NULL;
		mvm_sta = NULL;
	}

	/* Send management frames and NO_ACK data using lowest rate. */
	if (rate_control_send_low(sta, mvm_sta, txrc))
		return;

	if (!mvm_sta)
		return;

	lq_sta = mvm_sta;
	iwl_mvm_hwrate_to_tx_rate(lq_sta->last_rate_n_flags,
				  info->band, &info->control.rates[0]);
	info->control.rates[0].count = 1;

	/* Report the optimal rate based on rssi and STA caps if we haven't
	 * converged yet (too little traffic) or exploring other modulations
	 */
	if (lq_sta->rs_state != RS_STATE_STAY_IN_COLUMN) {
		optimal_rate = rs_get_optimal_rate(mvm, lq_sta);
		last_ucode_rate = ucode_rate_from_rs_rate(mvm,
							  optimal_rate);
		iwl_mvm_hwrate_to_tx_rate(last_ucode_rate, info->band,
					  &txrc->reported_rate);
	}
}

static void *rs_drv_alloc_sta(void *mvm_rate, struct ieee80211_sta *sta,
			      gfp_t gfp)
{
	struct iwl_mvm_sta *mvmsta = iwl_mvm_sta_from_mac80211(sta);
	struct iwl_op_mode *op_mode = (struct iwl_op_mode *)mvm_rate;
	struct iwl_mvm *mvm  = IWL_OP_MODE_GET_MVM(op_mode);
	struct iwl_lq_sta *lq_sta = &mvmsta->lq_sta.rs_drv;

	IWL_DEBUG_RATE(mvm, "create station rate scale window\n");

	lq_sta->pers.drv = mvm;
#ifdef CONFIG_MAC80211_DEBUGFS
	lq_sta->pers.dbg_fixed_rate = 0;
	lq_sta->pers.dbg_fixed_txp_reduction = TPC_INVALID;
	lq_sta->pers.ss_force = RS_SS_FORCE_NONE;
#endif
	lq_sta->pers.chains = 0;
	memset(lq_sta->pers.chain_signal, 0, sizeof(lq_sta->pers.chain_signal));
	lq_sta->pers.last_rssi = S8_MIN;

	return lq_sta;
}

static int rs_vht_highest_rx_mcs_index(struct ieee80211_sta_vht_cap *vht_cap,
				       int nss)
{
	u16 rx_mcs = le16_to_cpu(vht_cap->vht_mcs.rx_mcs_map) &
		(0x3 << (2 * (nss - 1)));
	rx_mcs >>= (2 * (nss - 1));

	if (rx_mcs == IEEE80211_VHT_MCS_SUPPORT_0_7)
		return IWL_RATE_MCS_7_INDEX;
	else if (rx_mcs == IEEE80211_VHT_MCS_SUPPORT_0_8)
		return IWL_RATE_MCS_8_INDEX;
	else if (rx_mcs == IEEE80211_VHT_MCS_SUPPORT_0_9)
		return IWL_RATE_MCS_9_INDEX;

	WARN_ON_ONCE(rx_mcs != IEEE80211_VHT_MCS_NOT_SUPPORTED);
	return -1;
}

static void rs_vht_set_enabled_rates(struct ieee80211_sta *sta,
				     struct ieee80211_sta_vht_cap *vht_cap,
				     struct iwl_lq_sta *lq_sta)
{
	int i;
	int highest_mcs = rs_vht_highest_rx_mcs_index(vht_cap, 1);

	if (highest_mcs >= IWL_RATE_MCS_0_INDEX) {
		for (i = IWL_RATE_MCS_0_INDEX; i <= highest_mcs; i++) {
			if (i == IWL_RATE_9M_INDEX)
				continue;

			/* VHT MCS9 isn't valid for 20Mhz for NSS=1,2 */
			if (i == IWL_RATE_MCS_9_INDEX &&
			    sta->bandwidth == IEEE80211_STA_RX_BW_20)
				continue;

			lq_sta->active_siso_rate |= BIT(i);
		}
	}

	if (sta->rx_nss < 2)
		return;

	highest_mcs = rs_vht_highest_rx_mcs_index(vht_cap, 2);
	if (highest_mcs >= IWL_RATE_MCS_0_INDEX) {
		for (i = IWL_RATE_MCS_0_INDEX; i <= highest_mcs; i++) {
			if (i == IWL_RATE_9M_INDEX)
				continue;

			/* VHT MCS9 isn't valid for 20Mhz for NSS=1,2 */
			if (i == IWL_RATE_MCS_9_INDEX &&
			    sta->bandwidth == IEEE80211_STA_RX_BW_20)
				continue;

			lq_sta->active_mimo2_rate |= BIT(i);
		}
	}
}

static void rs_ht_init(struct iwl_mvm *mvm,
		       struct ieee80211_sta *sta,
		       struct iwl_lq_sta *lq_sta,
		       struct ieee80211_sta_ht_cap *ht_cap)
{
	/* active_siso_rate mask includes 9 MBits (bit 5),
	 * and CCK (bits 0-3), supp_rates[] does not;
	 * shift to convert format, force 9 MBits off.
	 */
	lq_sta->active_siso_rate = ht_cap->mcs.rx_mask[0] << 1;
	lq_sta->active_siso_rate |= ht_cap->mcs.rx_mask[0] & 0x1;
	lq_sta->active_siso_rate &= ~((u16)0x2);
	lq_sta->active_siso_rate <<= IWL_FIRST_OFDM_RATE;

	lq_sta->active_mimo2_rate = ht_cap->mcs.rx_mask[1] << 1;
	lq_sta->active_mimo2_rate |= ht_cap->mcs.rx_mask[1] & 0x1;
	lq_sta->active_mimo2_rate &= ~((u16)0x2);
	lq_sta->active_mimo2_rate <<= IWL_FIRST_OFDM_RATE;

	if (mvm->cfg->ht_params->ldpc &&
	    (ht_cap->cap & IEEE80211_HT_CAP_LDPC_CODING))
		lq_sta->ldpc = true;

	if (mvm->cfg->ht_params->stbc &&
	    (num_of_ant(iwl_mvm_get_valid_tx_ant(mvm)) > 1) &&
	    (ht_cap->cap & IEEE80211_HT_CAP_RX_STBC))
		lq_sta->stbc_capable = true;

	lq_sta->is_vht = false;
}

static void rs_vht_init(struct iwl_mvm *mvm,
			struct ieee80211_sta *sta,
			struct iwl_lq_sta *lq_sta,
			struct ieee80211_sta_vht_cap *vht_cap)
{
	rs_vht_set_enabled_rates(sta, vht_cap, lq_sta);

	if (mvm->cfg->ht_params->ldpc &&
	    (vht_cap->cap & IEEE80211_VHT_CAP_RXLDPC))
		lq_sta->ldpc = true;

	if (mvm->cfg->ht_params->stbc &&
	    (num_of_ant(iwl_mvm_get_valid_tx_ant(mvm)) > 1) &&
	    (vht_cap->cap & IEEE80211_VHT_CAP_RXSTBC_MASK))
		lq_sta->stbc_capable = true;

	if (fw_has_capa(&mvm->fw->ucode_capa, IWL_UCODE_TLV_CAPA_BEAMFORMER) &&
	    (num_of_ant(iwl_mvm_get_valid_tx_ant(mvm)) > 1) &&
	    (vht_cap->cap & IEEE80211_VHT_CAP_SU_BEAMFORMEE_CAPABLE))
		lq_sta->bfer_capable = true;

	lq_sta->is_vht = true;
}

#ifdef CONFIG_IWLWIFI_DEBUGFS
void iwl_mvm_reset_frame_stats(struct iwl_mvm *mvm)
{
	spin_lock_bh(&mvm->drv_stats_lock);
	memset(&mvm->drv_rx_stats, 0, sizeof(mvm->drv_rx_stats));
	spin_unlock_bh(&mvm->drv_stats_lock);
}

void iwl_mvm_update_frame_stats(struct iwl_mvm *mvm, u32 rate, bool agg)
{
	u8 nss = 0;

	spin_lock(&mvm->drv_stats_lock);

	if (agg)
		mvm->drv_rx_stats.agg_frames++;

	mvm->drv_rx_stats.success_frames++;

	switch (rate & RATE_MCS_CHAN_WIDTH_MSK) {
	case RATE_MCS_CHAN_WIDTH_20:
		mvm->drv_rx_stats.bw_20_frames++;
		break;
	case RATE_MCS_CHAN_WIDTH_40:
		mvm->drv_rx_stats.bw_40_frames++;
		break;
	case RATE_MCS_CHAN_WIDTH_80:
		mvm->drv_rx_stats.bw_80_frames++;
		break;
	case RATE_MCS_CHAN_WIDTH_160:
		mvm->drv_rx_stats.bw_160_frames++;
		break;
	default:
		WARN_ONCE(1, "bad BW. rate 0x%x", rate);
	}

	if (rate & RATE_MCS_HT_MSK) {
		mvm->drv_rx_stats.ht_frames++;
		nss = ((rate & RATE_HT_MCS_NSS_MSK) >> RATE_HT_MCS_NSS_POS) + 1;
	} else if (rate & RATE_MCS_VHT_MSK) {
		mvm->drv_rx_stats.vht_frames++;
		nss = ((rate & RATE_VHT_MCS_NSS_MSK) >>
		       RATE_VHT_MCS_NSS_POS) + 1;
	} else {
		mvm->drv_rx_stats.legacy_frames++;
	}

	if (nss == 1)
		mvm->drv_rx_stats.siso_frames++;
	else if (nss == 2)
		mvm->drv_rx_stats.mimo2_frames++;

	if (rate & RATE_MCS_SGI_MSK)
		mvm->drv_rx_stats.sgi_frames++;
	else
		mvm->drv_rx_stats.ngi_frames++;

	mvm->drv_rx_stats.last_rates[mvm->drv_rx_stats.last_frame_idx] = rate;
	mvm->drv_rx_stats.last_frame_idx =
		(mvm->drv_rx_stats.last_frame_idx + 1) %
			ARRAY_SIZE(mvm->drv_rx_stats.last_rates);

	spin_unlock(&mvm->drv_stats_lock);
}
#endif

/*
 * Called after adding a new station to initialize rate scaling
 */
static void rs_drv_rate_init(struct iwl_mvm *mvm, struct ieee80211_sta *sta,
			     enum nl80211_band band, bool update)
{
	int i, j;
	struct ieee80211_hw *hw = mvm->hw;
	struct ieee80211_sta_ht_cap *ht_cap = &sta->ht_cap;
	struct ieee80211_sta_vht_cap *vht_cap = &sta->vht_cap;
	struct iwl_mvm_sta *mvmsta = iwl_mvm_sta_from_mac80211(sta);
	struct iwl_lq_sta *lq_sta = &mvmsta->lq_sta.rs_drv;
	struct ieee80211_supported_band *sband;
	unsigned long supp; /* must be unsigned long for for_each_set_bit */

	/* clear all non-persistent lq data */
	memset(lq_sta, 0, offsetof(typeof(*lq_sta), pers));

	sband = hw->wiphy->bands[band];

	lq_sta->lq.sta_id = mvmsta->sta_id;
	mvmsta->amsdu_enabled = 0;
	mvmsta->max_amsdu_len = sta->max_amsdu_len;

	for (j = 0; j < LQ_SIZE; j++)
		rs_rate_scale_clear_tbl_windows(mvm, &lq_sta->lq_info[j]);

	lq_sta->flush_timer = 0;
	lq_sta->last_tx = jiffies;

	IWL_DEBUG_RATE(mvm,
		       "LQ: *** rate scale station global init for station %d ***\n",
		       mvmsta->sta_id);
	/* TODO: what is a good starting rate for STA? About middle? Maybe not
	 * the lowest or the highest rate.. Could consider using RSSI from
	 * previous packets? Need to have IEEE 802.1X auth succeed immediately
	 * after assoc.. */

	lq_sta->missed_rate_counter = IWL_MVM_RS_MISSED_RATE_MAX;
	lq_sta->band = sband->band;
	/*
	 * active legacy rates as per supported rates bitmap
	 */
	supp = sta->supp_rates[sband->band];
	lq_sta->active_legacy_rate = 0;
	for_each_set_bit(i, &supp, BITS_PER_LONG)
		lq_sta->active_legacy_rate |= BIT(sband->bitrates[i].hw_value);

	/* TODO: should probably account for rx_highest for both HT/VHT */
	if (!vht_cap || !vht_cap->vht_supported)
		rs_ht_init(mvm, sta, lq_sta, ht_cap);
	else
		rs_vht_init(mvm, sta, lq_sta, vht_cap);

	lq_sta->max_legacy_rate_idx =
		rs_get_max_rate_from_mask(lq_sta->active_legacy_rate);
	lq_sta->max_siso_rate_idx =
		rs_get_max_rate_from_mask(lq_sta->active_siso_rate);
	lq_sta->max_mimo2_rate_idx =
		rs_get_max_rate_from_mask(lq_sta->active_mimo2_rate);

	IWL_DEBUG_RATE(mvm,
		       "LEGACY=%lX SISO=%lX MIMO2=%lX VHT=%d LDPC=%d STBC=%d BFER=%d\n",
		       lq_sta->active_legacy_rate,
		       lq_sta->active_siso_rate,
		       lq_sta->active_mimo2_rate,
		       lq_sta->is_vht, lq_sta->ldpc, lq_sta->stbc_capable,
		       lq_sta->bfer_capable);
	IWL_DEBUG_RATE(mvm, "MAX RATE: LEGACY=%d SISO=%d MIMO2=%d\n",
		       lq_sta->max_legacy_rate_idx,
		       lq_sta->max_siso_rate_idx,
		       lq_sta->max_mimo2_rate_idx);

	/* These values will be overridden later */
	lq_sta->lq.single_stream_ant_msk =
		iwl_mvm_bt_coex_get_single_ant_msk(mvm, iwl_mvm_get_valid_tx_ant(mvm));
	lq_sta->lq.dual_stream_ant_msk = ANT_AB;

	/* as default allow aggregation for all tids */
	lq_sta->tx_agg_tid_en = IWL_AGG_ALL_TID;
	lq_sta->is_agg = 0;
#ifdef CONFIG_IWLWIFI_DEBUGFS
	iwl_mvm_reset_frame_stats(mvm);
#endif
	rs_initialize_lq(mvm, sta, lq_sta, band, update);
}

static void rs_drv_rate_update(void *mvm_r,
			       struct ieee80211_supported_band *sband,
			       struct cfg80211_chan_def *chandef,
			       struct ieee80211_sta *sta,
			       void *priv_sta, u32 changed)
{
	struct iwl_op_mode *op_mode = mvm_r;
	struct iwl_mvm *mvm __maybe_unused = IWL_OP_MODE_GET_MVM(op_mode);
	u8 tid;

	if (!iwl_mvm_sta_from_mac80211(sta)->vif)
		return;

	/* Stop any ongoing aggregations as rs starts off assuming no agg */
	for (tid = 0; tid < IWL_MAX_TID_COUNT; tid++)
		ieee80211_stop_tx_ba_session(sta, tid);

	iwl_mvm_rs_rate_init(mvm, sta, sband->band, true);
}

#ifdef CONFIG_MAC80211_DEBUGFS
static void rs_build_rates_table_from_fixed(struct iwl_mvm *mvm,
					    struct iwl_lq_cmd *lq_cmd,
					    enum nl80211_band band,
					    u32 ucode_rate)
{
	struct rs_rate rate;
	int i;
	int num_rates = ARRAY_SIZE(lq_cmd->rs_table);
	__le32 ucode_rate_le32 = cpu_to_le32(ucode_rate);
	u8 ant = (ucode_rate & RATE_MCS_ANT_ABC_MSK) >> RATE_MCS_ANT_POS;

	for (i = 0; i < num_rates; i++)
		lq_cmd->rs_table[i] = ucode_rate_le32;

	if (rs_rate_from_ucode_rate(ucode_rate, band, &rate)) {
		WARN_ON_ONCE(1);
		return;
	}

	if (is_mimo(&rate))
		lq_cmd->mimo_delim = num_rates - 1;
	else
		lq_cmd->mimo_delim = 0;

	lq_cmd->reduced_tpc = 0;

	if (num_of_ant(ant) == 1)
		lq_cmd->single_stream_ant_msk = ant;

	if (!mvm->trans->cfg->gen2)
		lq_cmd->agg_frame_cnt_limit = LINK_QUAL_AGG_FRAME_LIMIT_DEF;
	else
		lq_cmd->agg_frame_cnt_limit =
			LINK_QUAL_AGG_FRAME_LIMIT_GEN2_DEF;
}
#endif /* CONFIG_MAC80211_DEBUGFS */

static void rs_fill_rates_for_column(struct iwl_mvm *mvm,
				     struct iwl_lq_sta *lq_sta,
				     struct rs_rate *rate,
				     __le32 *rs_table, int *rs_table_index,
				     int num_rates, int num_retries,
				     u8 valid_tx_ant, bool toggle_ant)
{
	int i, j;
	__le32 ucode_rate;
	bool bottom_reached = false;
	int prev_rate_idx = rate->index;
	int end = LINK_QUAL_MAX_RETRY_NUM;
	int index = *rs_table_index;

	for (i = 0; i < num_rates && index < end; i++) {
		for (j = 0; j < num_retries && index < end; j++, index++) {
			ucode_rate = cpu_to_le32(ucode_rate_from_rs_rate(mvm,
									 rate));
			rs_table[index] = ucode_rate;
			if (toggle_ant)
				rs_toggle_antenna(valid_tx_ant, rate);
		}

		prev_rate_idx = rate->index;
		bottom_reached = rs_get_lower_rate_in_column(lq_sta, rate);
		if (bottom_reached && !is_legacy(rate))
			break;
	}

	if (!bottom_reached && !is_legacy(rate))
		rate->index = prev_rate_idx;

	*rs_table_index = index;
}

/* Building the rate table is non trivial. When we're in MIMO2/VHT/80Mhz/SGI
 * column the rate table should look like this:
 *
 * rate[0] 0x400F019 VHT | ANT: AB BW: 80Mhz MCS: 9 NSS: 2 SGI
 * rate[1] 0x400F019 VHT | ANT: AB BW: 80Mhz MCS: 9 NSS: 2 SGI
 * rate[2] 0x400F018 VHT | ANT: AB BW: 80Mhz MCS: 8 NSS: 2 SGI
 * rate[3] 0x400F018 VHT | ANT: AB BW: 80Mhz MCS: 8 NSS: 2 SGI
 * rate[4] 0x400F017 VHT | ANT: AB BW: 80Mhz MCS: 7 NSS: 2 SGI
 * rate[5] 0x400F017 VHT | ANT: AB BW: 80Mhz MCS: 7 NSS: 2 SGI
 * rate[6] 0x4005007 VHT | ANT: A BW: 80Mhz MCS: 7 NSS: 1 NGI
 * rate[7] 0x4009006 VHT | ANT: B BW: 80Mhz MCS: 6 NSS: 1 NGI
 * rate[8] 0x4005005 VHT | ANT: A BW: 80Mhz MCS: 5 NSS: 1 NGI
 * rate[9] 0x800B Legacy | ANT: B Rate: 36 Mbps
 * rate[10] 0x4009 Legacy | ANT: A Rate: 24 Mbps
 * rate[11] 0x8007 Legacy | ANT: B Rate: 18 Mbps
 * rate[12] 0x4005 Legacy | ANT: A Rate: 12 Mbps
 * rate[13] 0x800F Legacy | ANT: B Rate: 9 Mbps
 * rate[14] 0x400D Legacy | ANT: A Rate: 6 Mbps
 * rate[15] 0x800D Legacy | ANT: B Rate: 6 Mbps
 */
static void rs_build_rates_table(struct iwl_mvm *mvm,
				 struct ieee80211_sta *sta,
				 struct iwl_lq_sta *lq_sta,
				 const struct rs_rate *initial_rate)
{
	struct rs_rate rate;
	int num_rates, num_retries, index = 0;
	u8 valid_tx_ant = 0;
	struct iwl_lq_cmd *lq_cmd = &lq_sta->lq;
	bool toggle_ant = false;
	u32 color;

	memcpy(&rate, initial_rate, sizeof(rate));

	valid_tx_ant = iwl_mvm_get_valid_tx_ant(mvm);

	/* TODO: remove old API when min FW API hits 14 */
	if (!fw_has_api(&mvm->fw->ucode_capa, IWL_UCODE_TLV_API_LQ_SS_PARAMS) &&
	    rs_stbc_allow(mvm, sta, lq_sta))
		rate.stbc = true;

	if (is_siso(&rate)) {
		num_rates = IWL_MVM_RS_INITIAL_SISO_NUM_RATES;
		num_retries = IWL_MVM_RS_HT_VHT_RETRIES_PER_RATE;
	} else if (is_mimo(&rate)) {
		num_rates = IWL_MVM_RS_INITIAL_MIMO_NUM_RATES;
		num_retries = IWL_MVM_RS_HT_VHT_RETRIES_PER_RATE;
	} else {
		num_rates = IWL_MVM_RS_INITIAL_LEGACY_NUM_RATES;
		num_retries = IWL_MVM_RS_INITIAL_LEGACY_RETRIES;
		toggle_ant = true;
	}

	rs_fill_rates_for_column(mvm, lq_sta, &rate, lq_cmd->rs_table, &index,
				 num_rates, num_retries, valid_tx_ant,
				 toggle_ant);

	rs_get_lower_rate_down_column(lq_sta, &rate);

	if (is_siso(&rate)) {
		num_rates = IWL_MVM_RS_SECONDARY_SISO_NUM_RATES;
		num_retries = IWL_MVM_RS_SECONDARY_SISO_RETRIES;
		lq_cmd->mimo_delim = index;
	} else if (is_legacy(&rate)) {
		num_rates = IWL_MVM_RS_SECONDARY_LEGACY_NUM_RATES;
		num_retries = IWL_MVM_RS_SECONDARY_LEGACY_RETRIES;
	} else {
		WARN_ON_ONCE(1);
	}

	toggle_ant = true;

	rs_fill_rates_for_column(mvm, lq_sta, &rate, lq_cmd->rs_table, &index,
				 num_rates, num_retries, valid_tx_ant,
				 toggle_ant);

	rs_get_lower_rate_down_column(lq_sta, &rate);

	num_rates = IWL_MVM_RS_SECONDARY_LEGACY_NUM_RATES;
	num_retries = IWL_MVM_RS_SECONDARY_LEGACY_RETRIES;

	rs_fill_rates_for_column(mvm, lq_sta, &rate, lq_cmd->rs_table, &index,
				 num_rates, num_retries, valid_tx_ant,
				 toggle_ant);

	/* update the color of the LQ command (as a counter at bits 1-3) */
	color = LQ_FLAGS_COLOR_INC(LQ_FLAG_COLOR_GET(lq_cmd->flags));
	lq_cmd->flags = LQ_FLAG_COLOR_SET(lq_cmd->flags, color);
}

struct rs_bfer_active_iter_data {
	struct ieee80211_sta *exclude_sta;
	struct iwl_mvm_sta *bfer_mvmsta;
};

static void rs_bfer_active_iter(void *_data,
				struct ieee80211_sta *sta)
{
	struct rs_bfer_active_iter_data *data = _data;
	struct iwl_mvm_sta *mvmsta = iwl_mvm_sta_from_mac80211(sta);
	struct iwl_lq_cmd *lq_cmd = &mvmsta->lq_sta.rs_drv.lq;
	u32 ss_params = le32_to_cpu(lq_cmd->ss_params);

	if (sta == data->exclude_sta)
		return;

	/* The current sta has BFER allowed */
	if (ss_params & LQ_SS_BFER_ALLOWED) {
		WARN_ON_ONCE(data->bfer_mvmsta != NULL);

		data->bfer_mvmsta = mvmsta;
	}
}

static int rs_bfer_priority(struct iwl_mvm_sta *sta)
{
	int prio = -1;
	enum nl80211_iftype viftype = ieee80211_vif_type_p2p(sta->vif);

	switch (viftype) {
	case NL80211_IFTYPE_AP:
	case NL80211_IFTYPE_P2P_GO:
		prio = 3;
		break;
	case NL80211_IFTYPE_P2P_CLIENT:
		prio = 2;
		break;
	case NL80211_IFTYPE_STATION:
		prio = 1;
		break;
	default:
		WARN_ONCE(true, "viftype %d sta_id %d", viftype, sta->sta_id);
		prio = -1;
	}

	return prio;
}

/* Returns >0 if sta1 has a higher BFER priority compared to sta2 */
static int rs_bfer_priority_cmp(struct iwl_mvm_sta *sta1,
				struct iwl_mvm_sta *sta2)
{
	int prio1 = rs_bfer_priority(sta1);
	int prio2 = rs_bfer_priority(sta2);

	if (prio1 > prio2)
		return 1;
	if (prio1 < prio2)
		return -1;
	return 0;
}

static void rs_set_lq_ss_params(struct iwl_mvm *mvm,
				struct ieee80211_sta *sta,
				struct iwl_lq_sta *lq_sta,
				const struct rs_rate *initial_rate)
{
	struct iwl_lq_cmd *lq_cmd = &lq_sta->lq;
	struct iwl_mvm_sta *mvmsta = iwl_mvm_sta_from_mac80211(sta);
	struct rs_bfer_active_iter_data data = {
		.exclude_sta = sta,
		.bfer_mvmsta = NULL,
	};
	struct iwl_mvm_sta *bfer_mvmsta = NULL;
	u32 ss_params = LQ_SS_PARAMS_VALID;

	if (!iwl_mvm_bt_coex_is_mimo_allowed(mvm, sta))
		goto out;

#ifdef CONFIG_MAC80211_DEBUGFS
	/* Check if forcing the decision is configured.
	 * Note that SISO is forced by not allowing STBC or BFER
	 */
	if (lq_sta->pers.ss_force == RS_SS_FORCE_STBC)
		ss_params |= (LQ_SS_STBC_1SS_ALLOWED | LQ_SS_FORCE);
	else if (lq_sta->pers.ss_force == RS_SS_FORCE_BFER)
		ss_params |= (LQ_SS_BFER_ALLOWED | LQ_SS_FORCE);

	if (lq_sta->pers.ss_force != RS_SS_FORCE_NONE) {
		IWL_DEBUG_RATE(mvm, "Forcing single stream Tx decision %d\n",
			       lq_sta->pers.ss_force);
		goto out;
	}
#endif

	if (lq_sta->stbc_capable)
		ss_params |= LQ_SS_STBC_1SS_ALLOWED;

	if (!lq_sta->bfer_capable)
		goto out;

	ieee80211_iterate_stations_atomic(mvm->hw,
					  rs_bfer_active_iter,
					  &data);
	bfer_mvmsta = data.bfer_mvmsta;

	/* This code is safe as it doesn't run concurrently for different
	 * stations. This is guaranteed by the fact that calls to
	 * ieee80211_tx_status wouldn't run concurrently for a single HW.
	 */
	if (!bfer_mvmsta) {
		IWL_DEBUG_RATE(mvm, "No sta with BFER allowed found. Allow\n");

		ss_params |= LQ_SS_BFER_ALLOWED;
		goto out;
	}

	IWL_DEBUG_RATE(mvm, "Found existing sta %d with BFER activated\n",
		       bfer_mvmsta->sta_id);

	/* Disallow BFER on another STA if active and we're a higher priority */
	if (rs_bfer_priority_cmp(mvmsta, bfer_mvmsta) > 0) {
		struct iwl_lq_cmd *bfersta_lq_cmd =
			&bfer_mvmsta->lq_sta.rs_drv.lq;
		u32 bfersta_ss_params = le32_to_cpu(bfersta_lq_cmd->ss_params);

		bfersta_ss_params &= ~LQ_SS_BFER_ALLOWED;
		bfersta_lq_cmd->ss_params = cpu_to_le32(bfersta_ss_params);
		iwl_mvm_send_lq_cmd(mvm, bfersta_lq_cmd, false);

		ss_params |= LQ_SS_BFER_ALLOWED;
		IWL_DEBUG_RATE(mvm,
			       "Lower priority BFER sta found (%d). Switch BFER\n",
			       bfer_mvmsta->sta_id);
	}
out:
	lq_cmd->ss_params = cpu_to_le32(ss_params);
}

static void rs_fill_lq_cmd(struct iwl_mvm *mvm,
			   struct ieee80211_sta *sta,
			   struct iwl_lq_sta *lq_sta,
			   const struct rs_rate *initial_rate)
{
	struct iwl_lq_cmd *lq_cmd = &lq_sta->lq;
	struct iwl_mvm_sta *mvmsta;
	struct iwl_mvm_vif *mvmvif;

	lq_cmd->agg_disable_start_th = IWL_MVM_RS_AGG_DISABLE_START;
	lq_cmd->agg_time_limit =
		cpu_to_le16(IWL_MVM_RS_AGG_TIME_LIMIT);

#ifdef CONFIG_MAC80211_DEBUGFS
	if (lq_sta->pers.dbg_fixed_rate) {
		rs_build_rates_table_from_fixed(mvm, lq_cmd,
						lq_sta->band,
						lq_sta->pers.dbg_fixed_rate);
		return;
	}
#endif
	if (WARN_ON_ONCE(!sta || !initial_rate))
		return;

	rs_build_rates_table(mvm, sta, lq_sta, initial_rate);

	if (fw_has_api(&mvm->fw->ucode_capa, IWL_UCODE_TLV_API_LQ_SS_PARAMS))
		rs_set_lq_ss_params(mvm, sta, lq_sta, initial_rate);

	mvmsta = iwl_mvm_sta_from_mac80211(sta);
	mvmvif = iwl_mvm_vif_from_mac80211(mvmsta->vif);

	if (!fw_has_capa(&mvm->fw->ucode_capa, IWL_UCODE_TLV_CAPA_COEX_SCHEMA_2) &&
	    num_of_ant(initial_rate->ant) == 1)
		lq_cmd->single_stream_ant_msk = initial_rate->ant;

	lq_cmd->agg_frame_cnt_limit = mvmsta->max_agg_bufsize;

	/*
	 * In case of low latency, tell the firmware to leave a frame in the
	 * Tx Fifo so that it can start a transaction in the same TxOP. This
	 * basically allows the firmware to send bursts.
	 */
	if (iwl_mvm_vif_low_latency(mvmvif))
		lq_cmd->agg_frame_cnt_limit--;

	if (mvmsta->vif->p2p)
		lq_cmd->flags |= LQ_FLAG_USE_RTS_MSK;

	lq_cmd->agg_time_limit =
			cpu_to_le16(iwl_mvm_coex_agg_time_limit(mvm, sta));
}

static void *rs_alloc(struct ieee80211_hw *hw, struct dentry *debugfsdir)
{
	return hw->priv;
}

/* rate scale requires free function to be implemented */
static void rs_free(void *mvm_rate)
{
	return;
}

static void rs_free_sta(void *mvm_r, struct ieee80211_sta *sta, void *mvm_sta)
{
	struct iwl_op_mode *op_mode __maybe_unused = mvm_r;
	struct iwl_mvm *mvm __maybe_unused = IWL_OP_MODE_GET_MVM(op_mode);

	IWL_DEBUG_RATE(mvm, "enter\n");
	IWL_DEBUG_RATE(mvm, "leave\n");
}

#ifdef CONFIG_MAC80211_DEBUGFS
int rs_pretty_print_rate(char *buf, int bufsz, const u32 rate)
{

	char *type, *bw;
	u8 mcs = 0, nss = 0;
	u8 ant = (rate & RATE_MCS_ANT_ABC_MSK) >> RATE_MCS_ANT_POS;

	if (!(rate & RATE_MCS_HT_MSK) &&
	    !(rate & RATE_MCS_VHT_MSK) &&
	    !(rate & RATE_MCS_HE_MSK)) {
		int index = iwl_hwrate_to_plcp_idx(rate);

		return scnprintf(buf, bufsz, "Legacy | ANT: %s Rate: %s Mbps\n",
				 rs_pretty_ant(ant),
				 index == IWL_RATE_INVALID ? "BAD" :
				 iwl_rate_mcs[index].mbps);
	}

	if (rate & RATE_MCS_VHT_MSK) {
		type = "VHT";
		mcs = rate & RATE_VHT_MCS_RATE_CODE_MSK;
		nss = ((rate & RATE_VHT_MCS_NSS_MSK)
		       >> RATE_VHT_MCS_NSS_POS) + 1;
	} else if (rate & RATE_MCS_HT_MSK) {
		type = "HT";
		mcs = rate & RATE_HT_MCS_INDEX_MSK;
		nss = ((rate & RATE_HT_MCS_NSS_MSK)
		       >> RATE_HT_MCS_NSS_POS) + 1;
	} else if (rate & RATE_MCS_HE_MSK) {
		type = "HE";
		mcs = rate & RATE_VHT_MCS_RATE_CODE_MSK;
		nss = ((rate & RATE_VHT_MCS_NSS_MSK)
		       >> RATE_VHT_MCS_NSS_POS) + 1;
	} else {
		type = "Unknown"; /* shouldn't happen */
	}

	switch (rate & RATE_MCS_CHAN_WIDTH_MSK) {
	case RATE_MCS_CHAN_WIDTH_20:
		bw = "20Mhz";
		break;
	case RATE_MCS_CHAN_WIDTH_40:
		bw = "40Mhz";
		break;
	case RATE_MCS_CHAN_WIDTH_80:
		bw = "80Mhz";
		break;
	case RATE_MCS_CHAN_WIDTH_160:
		bw = "160Mhz";
		break;
	default:
		bw = "BAD BW";
	}

	return scnprintf(buf, bufsz,
			 "%s | ANT: %s BW: %s MCS: %d NSS: %d %s%s%s%s\n",
			 type, rs_pretty_ant(ant), bw, mcs, nss,
			 (rate & RATE_MCS_SGI_MSK) ? "SGI " : "NGI ",
			 (rate & RATE_MCS_STBC_MSK) ? "STBC " : "",
			 (rate & RATE_MCS_LDPC_MSK) ? "LDPC " : "",
			 (rate & RATE_MCS_BF_MSK) ? "BF " : "");
}

/**
 * Program the device to use fixed rate for frame transmit
 * This is for debugging/testing only
 * once the device start use fixed rate, we need to reload the module
 * to being back the normal operation.
 */
static void rs_program_fix_rate(struct iwl_mvm *mvm,
				struct iwl_lq_sta *lq_sta)
{
	lq_sta->active_legacy_rate = 0x0FFF;	/* 1 - 54 MBits, includes CCK */
	lq_sta->active_siso_rate   = 0x1FD0;	/* 6 - 60 MBits, no 9, no CCK */
	lq_sta->active_mimo2_rate  = 0x1FD0;	/* 6 - 60 MBits, no 9, no CCK */

	IWL_DEBUG_RATE(mvm, "sta_id %d rate 0x%X\n",
		       lq_sta->lq.sta_id, lq_sta->pers.dbg_fixed_rate);

	if (lq_sta->pers.dbg_fixed_rate) {
		rs_fill_lq_cmd(mvm, NULL, lq_sta, NULL);
		iwl_mvm_send_lq_cmd(lq_sta->pers.drv, &lq_sta->lq, false);
	}
}

static ssize_t rs_sta_dbgfs_scale_table_write(struct file *file,
			const char __user *user_buf, size_t count, loff_t *ppos)
{
	struct iwl_lq_sta *lq_sta = file->private_data;
	struct iwl_mvm *mvm;
	char buf[64];
	size_t buf_size;
	u32 parsed_rate;

	mvm = lq_sta->pers.drv;
	memset(buf, 0, sizeof(buf));
	buf_size = min(count, sizeof(buf) -  1);
	if (copy_from_user(buf, user_buf, buf_size))
		return -EFAULT;

	if (sscanf(buf, "%x", &parsed_rate) == 1)
		lq_sta->pers.dbg_fixed_rate = parsed_rate;
	else
		lq_sta->pers.dbg_fixed_rate = 0;

	rs_program_fix_rate(mvm, lq_sta);

	return count;
}

static ssize_t rs_sta_dbgfs_scale_table_read(struct file *file,
			char __user *user_buf, size_t count, loff_t *ppos)
{
	char *buff;
	int desc = 0;
	int i = 0;
	ssize_t ret;
	static const size_t bufsz = 2048;

	struct iwl_lq_sta *lq_sta = file->private_data;
	struct iwl_mvm_sta *mvmsta =
		container_of(lq_sta, struct iwl_mvm_sta, lq_sta.rs_drv);
	struct iwl_mvm *mvm;
	struct iwl_scale_tbl_info *tbl = &(lq_sta->lq_info[lq_sta->active_tbl]);
	struct rs_rate *rate = &tbl->rate;
	u32 ss_params;

	mvm = lq_sta->pers.drv;
	buff = kmalloc(bufsz, GFP_KERNEL);
	if (!buff)
		return -ENOMEM;

	desc += scnprintf(buff + desc, bufsz - desc,
			  "sta_id %d\n", lq_sta->lq.sta_id);
	desc += scnprintf(buff + desc, bufsz - desc,
			  "failed=%d success=%d rate=0%lX\n",
			  lq_sta->total_failed, lq_sta->total_success,
			  lq_sta->active_legacy_rate);
	desc += scnprintf(buff + desc, bufsz - desc, "fixed rate 0x%X\n",
			  lq_sta->pers.dbg_fixed_rate);
	desc += scnprintf(buff + desc, bufsz - desc, "valid_tx_ant %s%s%s\n",
	    (iwl_mvm_get_valid_tx_ant(mvm) & ANT_A) ? "ANT_A," : "",
	    (iwl_mvm_get_valid_tx_ant(mvm) & ANT_B) ? "ANT_B," : "",
	    (iwl_mvm_get_valid_tx_ant(mvm) & ANT_C) ? "ANT_C" : "");
	desc += scnprintf(buff + desc, bufsz - desc, "lq type %s\n",
			  (is_legacy(rate)) ? "legacy" :
			  is_vht(rate) ? "VHT" : "HT");
	if (!is_legacy(rate)) {
		desc += scnprintf(buff + desc, bufsz - desc, " %s",
		   (is_siso(rate)) ? "SISO" : "MIMO2");
		desc += scnprintf(buff + desc, bufsz - desc, " %s",
				(is_ht20(rate)) ? "20MHz" :
				(is_ht40(rate)) ? "40MHz" :
				(is_ht80(rate)) ? "80MHz" :
				(is_ht160(rate)) ? "160MHz" : "BAD BW");
		desc += scnprintf(buff + desc, bufsz - desc, " %s %s %s %s\n",
				(rate->sgi) ? "SGI" : "NGI",
				(rate->ldpc) ? "LDPC" : "BCC",
				(lq_sta->is_agg) ? "AGG on" : "",
				(mvmsta->amsdu_enabled) ? "AMSDU on" : "");
	}
	desc += scnprintf(buff + desc, bufsz - desc, "last tx rate=0x%X\n",
			lq_sta->last_rate_n_flags);
	desc += scnprintf(buff + desc, bufsz - desc,
			"general: flags=0x%X mimo-d=%d s-ant=0x%x d-ant=0x%x\n",
			lq_sta->lq.flags,
			lq_sta->lq.mimo_delim,
			lq_sta->lq.single_stream_ant_msk,
			lq_sta->lq.dual_stream_ant_msk);

	desc += scnprintf(buff + desc, bufsz - desc,
			"agg: time_limit=%d dist_start_th=%d frame_cnt_limit=%d\n",
			le16_to_cpu(lq_sta->lq.agg_time_limit),
			lq_sta->lq.agg_disable_start_th,
			lq_sta->lq.agg_frame_cnt_limit);

	desc += scnprintf(buff + desc, bufsz - desc, "reduced tpc=%d\n",
			  lq_sta->lq.reduced_tpc);
	ss_params = le32_to_cpu(lq_sta->lq.ss_params);
	desc += scnprintf(buff + desc, bufsz - desc,
			"single stream params: %s%s%s%s\n",
			(ss_params & LQ_SS_PARAMS_VALID) ?
			"VALID" : "INVALID",
			(ss_params & LQ_SS_BFER_ALLOWED) ?
			", BFER" : "",
			(ss_params & LQ_SS_STBC_1SS_ALLOWED) ?
			", STBC" : "",
			(ss_params & LQ_SS_FORCE) ?
			", FORCE" : "");
	desc += scnprintf(buff + desc, bufsz - desc,
			"Start idx [0]=0x%x [1]=0x%x [2]=0x%x [3]=0x%x\n",
			lq_sta->lq.initial_rate_index[0],
			lq_sta->lq.initial_rate_index[1],
			lq_sta->lq.initial_rate_index[2],
			lq_sta->lq.initial_rate_index[3]);

	for (i = 0; i < LINK_QUAL_MAX_RETRY_NUM; i++) {
		u32 r = le32_to_cpu(lq_sta->lq.rs_table[i]);

		desc += scnprintf(buff + desc, bufsz - desc,
				  " rate[%d] 0x%X ", i, r);
		desc += rs_pretty_print_rate(buff + desc, bufsz - desc, r);
	}

	ret = simple_read_from_buffer(user_buf, count, ppos, buff, desc);
	kfree(buff);
	return ret;
}

static const struct file_operations rs_sta_dbgfs_scale_table_ops = {
	.write = rs_sta_dbgfs_scale_table_write,
	.read = rs_sta_dbgfs_scale_table_read,
	.open = simple_open,
	.llseek = default_llseek,
};
static ssize_t rs_sta_dbgfs_stats_table_read(struct file *file,
			char __user *user_buf, size_t count, loff_t *ppos)
{
	char *buff;
	int desc = 0;
	int i, j;
	ssize_t ret;
	struct iwl_scale_tbl_info *tbl;
	struct rs_rate *rate;
	struct iwl_lq_sta *lq_sta = file->private_data;

	buff = kmalloc(1024, GFP_KERNEL);
	if (!buff)
		return -ENOMEM;

	for (i = 0; i < LQ_SIZE; i++) {
		tbl = &(lq_sta->lq_info[i]);
		rate = &tbl->rate;
		desc += sprintf(buff+desc,
				"%s type=%d SGI=%d BW=%s DUP=0\n"
				"index=%d\n",
				lq_sta->active_tbl == i ? "*" : "x",
				rate->type,
				rate->sgi,
				is_ht20(rate) ? "20MHz" :
				is_ht40(rate) ? "40MHz" :
				is_ht80(rate) ? "80MHz" :
				is_ht160(rate) ? "160MHz" : "ERR",
				rate->index);
		for (j = 0; j < IWL_RATE_COUNT; j++) {
			desc += sprintf(buff+desc,
				"counter=%d success=%d %%=%d\n",
				tbl->win[j].counter,
				tbl->win[j].success_counter,
				tbl->win[j].success_ratio);
		}
	}
	ret = simple_read_from_buffer(user_buf, count, ppos, buff, desc);
	kfree(buff);
	return ret;
}

static const struct file_operations rs_sta_dbgfs_stats_table_ops = {
	.read = rs_sta_dbgfs_stats_table_read,
	.open = simple_open,
	.llseek = default_llseek,
};

static ssize_t rs_sta_dbgfs_drv_tx_stats_read(struct file *file,
					      char __user *user_buf,
					      size_t count, loff_t *ppos)
{
	static const char * const column_name[] = {
		[RS_COLUMN_LEGACY_ANT_A] = "LEGACY_ANT_A",
		[RS_COLUMN_LEGACY_ANT_B] = "LEGACY_ANT_B",
		[RS_COLUMN_SISO_ANT_A] = "SISO_ANT_A",
		[RS_COLUMN_SISO_ANT_B] = "SISO_ANT_B",
		[RS_COLUMN_SISO_ANT_A_SGI] = "SISO_ANT_A_SGI",
		[RS_COLUMN_SISO_ANT_B_SGI] = "SISO_ANT_B_SGI",
		[RS_COLUMN_MIMO2] = "MIMO2",
		[RS_COLUMN_MIMO2_SGI] = "MIMO2_SGI",
	};

	static const char * const rate_name[] = {
		[IWL_RATE_1M_INDEX] = "1M",
		[IWL_RATE_2M_INDEX] = "2M",
		[IWL_RATE_5M_INDEX] = "5.5M",
		[IWL_RATE_11M_INDEX] = "11M",
		[IWL_RATE_6M_INDEX] = "6M|MCS0",
		[IWL_RATE_9M_INDEX] = "9M",
		[IWL_RATE_12M_INDEX] = "12M|MCS1",
		[IWL_RATE_18M_INDEX] = "18M|MCS2",
		[IWL_RATE_24M_INDEX] = "24M|MCS3",
		[IWL_RATE_36M_INDEX] = "36M|MCS4",
		[IWL_RATE_48M_INDEX] = "48M|MCS5",
		[IWL_RATE_54M_INDEX] = "54M|MCS6",
		[IWL_RATE_MCS_7_INDEX] = "MCS7",
		[IWL_RATE_MCS_8_INDEX] = "MCS8",
		[IWL_RATE_MCS_9_INDEX] = "MCS9",
		[IWL_RATE_MCS_10_INDEX] = "MCS10",
		[IWL_RATE_MCS_11_INDEX] = "MCS11",
	};

	char *buff, *pos, *endpos;
	int col, rate;
	ssize_t ret;
	struct iwl_lq_sta *lq_sta = file->private_data;
	struct rs_rate_stats *stats;
	static const size_t bufsz = 1024;

	buff = kmalloc(bufsz, GFP_KERNEL);
	if (!buff)
		return -ENOMEM;

	pos = buff;
	endpos = pos + bufsz;

	pos += scnprintf(pos, endpos - pos, "COLUMN,");
	for (rate = 0; rate < IWL_RATE_COUNT; rate++)
		pos += scnprintf(pos, endpos - pos, "%s,", rate_name[rate]);
	pos += scnprintf(pos, endpos - pos, "\n");

	for (col = 0; col < RS_COLUMN_COUNT; col++) {
		pos += scnprintf(pos, endpos - pos,
				 "%s,", column_name[col]);

		for (rate = 0; rate < IWL_RATE_COUNT; rate++) {
			stats = &(lq_sta->pers.tx_stats[col][rate]);
			pos += scnprintf(pos, endpos - pos,
					 "%llu/%llu,",
					 stats->success,
					 stats->total);
		}
		pos += scnprintf(pos, endpos - pos, "\n");
	}

	ret = simple_read_from_buffer(user_buf, count, ppos, buff, pos - buff);
	kfree(buff);
	return ret;
}

static ssize_t rs_sta_dbgfs_drv_tx_stats_write(struct file *file,
					       const char __user *user_buf,
					       size_t count, loff_t *ppos)
{
	struct iwl_lq_sta *lq_sta = file->private_data;
	memset(lq_sta->pers.tx_stats, 0, sizeof(lq_sta->pers.tx_stats));

	return count;
}

static const struct file_operations rs_sta_dbgfs_drv_tx_stats_ops = {
	.read = rs_sta_dbgfs_drv_tx_stats_read,
	.write = rs_sta_dbgfs_drv_tx_stats_write,
	.open = simple_open,
	.llseek = default_llseek,
};

static ssize_t iwl_dbgfs_ss_force_read(struct file *file,
				       char __user *user_buf,
				       size_t count, loff_t *ppos)
{
	struct iwl_lq_sta *lq_sta = file->private_data;
	char buf[12];
	int bufsz = sizeof(buf);
	int pos = 0;
	static const char * const ss_force_name[] = {
		[RS_SS_FORCE_NONE] = "none",
		[RS_SS_FORCE_STBC] = "stbc",
		[RS_SS_FORCE_BFER] = "bfer",
		[RS_SS_FORCE_SISO] = "siso",
	};

	pos += scnprintf(buf+pos, bufsz-pos, "%s\n",
			 ss_force_name[lq_sta->pers.ss_force]);
	return simple_read_from_buffer(user_buf, count, ppos, buf, pos);
}

static ssize_t iwl_dbgfs_ss_force_write(struct iwl_lq_sta *lq_sta, char *buf,
					size_t count, loff_t *ppos)
{
	struct iwl_mvm *mvm = lq_sta->pers.drv;
	int ret = 0;

	if (!strncmp("none", buf, 4)) {
		lq_sta->pers.ss_force = RS_SS_FORCE_NONE;
	} else if (!strncmp("siso", buf, 4)) {
		lq_sta->pers.ss_force = RS_SS_FORCE_SISO;
	} else if (!strncmp("stbc", buf, 4)) {
		if (lq_sta->stbc_capable) {
			lq_sta->pers.ss_force = RS_SS_FORCE_STBC;
		} else {
			IWL_ERR(mvm,
				"can't force STBC. peer doesn't support\n");
			ret = -EINVAL;
		}
	} else if (!strncmp("bfer", buf, 4)) {
		if (lq_sta->bfer_capable) {
			lq_sta->pers.ss_force = RS_SS_FORCE_BFER;
		} else {
			IWL_ERR(mvm,
				"can't force BFER. peer doesn't support\n");
			ret = -EINVAL;
		}
	} else {
		IWL_ERR(mvm, "valid values none|siso|stbc|bfer\n");
		ret = -EINVAL;
	}
	return ret ?: count;
}

#define MVM_DEBUGFS_READ_WRITE_FILE_OPS(name, bufsz) \
	_MVM_DEBUGFS_READ_WRITE_FILE_OPS(name, bufsz, struct iwl_lq_sta)
#define MVM_DEBUGFS_ADD_FILE_RS(name, parent, mode) do {		\
		if (!debugfs_create_file(#name, mode, parent, lq_sta,	\
					 &iwl_dbgfs_##name##_ops))	\
			goto err;					\
	} while (0)

MVM_DEBUGFS_READ_WRITE_FILE_OPS(ss_force, 32);

static void rs_drv_add_sta_debugfs(void *mvm, void *priv_sta,
				   struct dentry *dir)
{
	struct iwl_lq_sta *lq_sta = priv_sta;
	struct iwl_mvm_sta *mvmsta;

	mvmsta = container_of(lq_sta, struct iwl_mvm_sta, lq_sta.rs_drv);

	if (!mvmsta->vif)
		return;

	debugfs_create_file("rate_scale_table", 0600, dir,
			    lq_sta, &rs_sta_dbgfs_scale_table_ops);
	debugfs_create_file("rate_stats_table", 0400, dir,
			    lq_sta, &rs_sta_dbgfs_stats_table_ops);
	debugfs_create_file("drv_tx_stats", 0600, dir,
			    lq_sta, &rs_sta_dbgfs_drv_tx_stats_ops);
	debugfs_create_u8("tx_agg_tid_enable", 0600, dir,
			  &lq_sta->tx_agg_tid_en);
	debugfs_create_u8("reduced_tpc", 0600, dir,
			  &lq_sta->pers.dbg_fixed_txp_reduction);

	MVM_DEBUGFS_ADD_FILE_RS(ss_force, dir, 0600);
	return;
err:
	IWL_ERR((struct iwl_mvm *)mvm, "Can't create debugfs entity\n");
}

void rs_remove_sta_debugfs(void *mvm, void *mvm_sta)
{
}
#endif

/*
 * Initialization of rate scaling information is done by driver after
 * the station is added. Since mac80211 calls this function before a
 * station is added we ignore it.
 */
static void rs_rate_init_ops(void *mvm_r,
			     struct ieee80211_supported_band *sband,
			     struct cfg80211_chan_def *chandef,
			     struct ieee80211_sta *sta, void *mvm_sta)
{
}

/* ops for rate scaling implemented in the driver */
static const struct rate_control_ops rs_mvm_ops_drv = {
	.name = RS_NAME,
	.tx_status = rs_drv_mac80211_tx_status,
	.get_rate = rs_drv_get_rate,
	.rate_init = rs_rate_init_ops,
	.alloc = rs_alloc,
	.free = rs_free,
	.alloc_sta = rs_drv_alloc_sta,
	.free_sta = rs_free_sta,
	.rate_update = rs_drv_rate_update,
#ifdef CONFIG_MAC80211_DEBUGFS
	.add_sta_debugfs = rs_drv_add_sta_debugfs,
	.remove_sta_debugfs = rs_remove_sta_debugfs,
#endif
	.capa = RATE_CTRL_CAPA_VHT_EXT_NSS_BW,
};

void iwl_mvm_rs_rate_init(struct iwl_mvm *mvm, struct ieee80211_sta *sta,
			  enum nl80211_band band, bool update)
{
	if (iwl_mvm_has_tlc_offload(mvm))
		rs_fw_rate_init(mvm, sta, band, update);
	else
		rs_drv_rate_init(mvm, sta, band, update);
}

int iwl_mvm_rate_control_register(void)
{
	return ieee80211_rate_control_register(&rs_mvm_ops_drv);
}

void iwl_mvm_rate_control_unregister(void)
{
	ieee80211_rate_control_unregister(&rs_mvm_ops_drv);
}

static int rs_drv_tx_protection(struct iwl_mvm *mvm, struct iwl_mvm_sta *mvmsta,
				bool enable)
{
	struct iwl_lq_cmd *lq = &mvmsta->lq_sta.rs_drv.lq;

	lockdep_assert_held(&mvm->mutex);

	if (enable) {
		if (mvmsta->tx_protection == 0)
			lq->flags |= LQ_FLAG_USE_RTS_MSK;
		mvmsta->tx_protection++;
	} else {
		mvmsta->tx_protection--;
		if (mvmsta->tx_protection == 0)
			lq->flags &= ~LQ_FLAG_USE_RTS_MSK;
	}

	return iwl_mvm_send_lq_cmd(mvm, lq, false);
}

/**
 * iwl_mvm_tx_protection - ask FW to enable RTS/CTS protection
 * @mvmsta: The station
 * @enable: Enable Tx protection?
 */
int iwl_mvm_tx_protection(struct iwl_mvm *mvm, struct iwl_mvm_sta *mvmsta,
			  bool enable)
{
	if (iwl_mvm_has_tlc_offload(mvm))
		return rs_fw_tx_protection(mvm, mvmsta, enable);
	else
		return rs_drv_tx_protection(mvm, mvmsta, enable);
}<|MERGE_RESOLUTION|>--- conflicted
+++ resolved
@@ -1775,16 +1775,12 @@
 	else
 		mvmsta->amsdu_enabled = 0xFFFF;
 
-<<<<<<< HEAD
-	mvmsta->max_amsdu_len = sta->max_amsdu_len;
-=======
 	if (mvmsta->vif->bss_conf.he_support &&
 	    !iwlwifi_mod_params.disable_11ax)
 		mvmsta->max_amsdu_len = sta->max_amsdu_len;
 	else
 		mvmsta->max_amsdu_len = min_t(int, sta->max_amsdu_len, 8500);
 
->>>>>>> 5c0c4c85
 	sta->max_rc_amsdu_len = mvmsta->max_amsdu_len;
 
 	for (i = 0; i < IWL_MAX_TID_COUNT; i++) {
