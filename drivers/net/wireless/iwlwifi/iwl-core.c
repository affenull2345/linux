/******************************************************************************
 *
 * GPL LICENSE SUMMARY
 *
 * Copyright(c) 2008 - 2011 Intel Corporation. All rights reserved.
 *
 * This program is free software; you can redistribute it and/or modify
 * it under the terms of version 2 of the GNU General Public License as
 * published by the Free Software Foundation.
 *
 * This program is distributed in the hope that it will be useful, but
 * WITHOUT ANY WARRANTY; without even the implied warranty of
 * MERCHANTABILITY or FITNESS FOR A PARTICULAR PURPOSE.  See the GNU
 * General Public License for more details.
 *
 * You should have received a copy of the GNU General Public License
 * along with this program; if not, write to the Free Software
 * Foundation, Inc., 51 Franklin Street, Fifth Floor, Boston, MA 02110,
 * USA
 *
 * The full GNU General Public License is included in this distribution
 * in the file called LICENSE.GPL.
 *
 * Contact Information:
 *  Intel Linux Wireless <ilw@linux.intel.com>
 * Intel Corporation, 5200 N.E. Elam Young Parkway, Hillsboro, OR 97124-6497
 *****************************************************************************/

#include <linux/kernel.h>
#include <linux/module.h>
#include <linux/etherdevice.h>
#include <linux/sched.h>
#include <linux/slab.h>
#include <net/mac80211.h>

#include "iwl-eeprom.h"
#include "iwl-dev.h" /* FIXME: remove */
#include "iwl-debug.h"
#include "iwl-core.h"
#include "iwl-io.h"
#include "iwl-power.h"
#include "iwl-sta.h"
#include "iwl-helpers.h"


/*
 * set bt_coex_active to true, uCode will do kill/defer
 * every time the priority line is asserted (BT is sending signals on the
 * priority line in the PCIx).
 * set bt_coex_active to false, uCode will ignore the BT activity and
 * perform the normal operation
 *
 * User might experience transmit issue on some platform due to WiFi/BT
 * co-exist problem. The possible behaviors are:
 *   Able to scan and finding all the available AP
 *   Not able to associate with any AP
 * On those platforms, WiFi communication can be restored by set
 * "bt_coex_active" module parameter to "false"
 *
 * default: bt_coex_active = true (BT_COEX_ENABLE)
 */
bool bt_coex_active = true;
module_param(bt_coex_active, bool, S_IRUGO);
MODULE_PARM_DESC(bt_coex_active, "enable wifi/bluetooth co-exist");

u32 iwl_debug_level;

const u8 iwl_bcast_addr[ETH_ALEN] = { 0xFF, 0xFF, 0xFF, 0xFF, 0xFF, 0xFF };

#define MAX_BIT_RATE_40_MHZ 150 /* Mbps */
#define MAX_BIT_RATE_20_MHZ 72 /* Mbps */
static void iwlcore_init_ht_hw_capab(const struct iwl_priv *priv,
			      struct ieee80211_sta_ht_cap *ht_info,
			      enum ieee80211_band band)
{
	u16 max_bit_rate = 0;
	u8 rx_chains_num = priv->hw_params.rx_chains_num;
	u8 tx_chains_num = priv->hw_params.tx_chains_num;

	ht_info->cap = 0;
	memset(&ht_info->mcs, 0, sizeof(ht_info->mcs));

	ht_info->ht_supported = true;

	if (priv->cfg->ht_params &&
	    priv->cfg->ht_params->ht_greenfield_support)
		ht_info->cap |= IEEE80211_HT_CAP_GRN_FLD;
	ht_info->cap |= IEEE80211_HT_CAP_SGI_20;
	max_bit_rate = MAX_BIT_RATE_20_MHZ;
	if (priv->hw_params.ht40_channel & BIT(band)) {
		ht_info->cap |= IEEE80211_HT_CAP_SUP_WIDTH_20_40;
		ht_info->cap |= IEEE80211_HT_CAP_SGI_40;
		ht_info->mcs.rx_mask[4] = 0x01;
		max_bit_rate = MAX_BIT_RATE_40_MHZ;
	}

	if (priv->cfg->mod_params->amsdu_size_8K)
		ht_info->cap |= IEEE80211_HT_CAP_MAX_AMSDU;

	ht_info->ampdu_factor = CFG_HT_RX_AMPDU_FACTOR_DEF;
	if (priv->cfg->bt_params && priv->cfg->bt_params->ampdu_factor)
		ht_info->ampdu_factor = priv->cfg->bt_params->ampdu_factor;
	ht_info->ampdu_density = CFG_HT_MPDU_DENSITY_DEF;
	if (priv->cfg->bt_params && priv->cfg->bt_params->ampdu_density)
		ht_info->ampdu_density = priv->cfg->bt_params->ampdu_density;

	ht_info->mcs.rx_mask[0] = 0xFF;
	if (rx_chains_num >= 2)
		ht_info->mcs.rx_mask[1] = 0xFF;
	if (rx_chains_num >= 3)
		ht_info->mcs.rx_mask[2] = 0xFF;

	/* Highest supported Rx data rate */
	max_bit_rate *= rx_chains_num;
	WARN_ON(max_bit_rate & ~IEEE80211_HT_MCS_RX_HIGHEST_MASK);
	ht_info->mcs.rx_highest = cpu_to_le16(max_bit_rate);

	/* Tx MCS capabilities */
	ht_info->mcs.tx_params = IEEE80211_HT_MCS_TX_DEFINED;
	if (tx_chains_num != rx_chains_num) {
		ht_info->mcs.tx_params |= IEEE80211_HT_MCS_TX_RX_DIFF;
		ht_info->mcs.tx_params |= ((tx_chains_num - 1) <<
				IEEE80211_HT_MCS_TX_MAX_STREAMS_SHIFT);
	}
}

/**
 * iwlcore_init_geos - Initialize mac80211's geo/channel info based from eeprom
 */
int iwlcore_init_geos(struct iwl_priv *priv)
{
	struct iwl_channel_info *ch;
	struct ieee80211_supported_band *sband;
	struct ieee80211_channel *channels;
	struct ieee80211_channel *geo_ch;
	struct ieee80211_rate *rates;
	int i = 0;

	if (priv->bands[IEEE80211_BAND_2GHZ].n_bitrates ||
	    priv->bands[IEEE80211_BAND_5GHZ].n_bitrates) {
		IWL_DEBUG_INFO(priv, "Geography modes already initialized.\n");
		set_bit(STATUS_GEO_CONFIGURED, &priv->status);
		return 0;
	}

	channels = kzalloc(sizeof(struct ieee80211_channel) *
			   priv->channel_count, GFP_KERNEL);
	if (!channels)
		return -ENOMEM;

	rates = kzalloc((sizeof(struct ieee80211_rate) * IWL_RATE_COUNT_LEGACY),
			GFP_KERNEL);
	if (!rates) {
		kfree(channels);
		return -ENOMEM;
	}

	/* 5.2GHz channels start after the 2.4GHz channels */
	sband = &priv->bands[IEEE80211_BAND_5GHZ];
	sband->channels = &channels[ARRAY_SIZE(iwl_eeprom_band_1)];
	/* just OFDM */
	sband->bitrates = &rates[IWL_FIRST_OFDM_RATE];
	sband->n_bitrates = IWL_RATE_COUNT_LEGACY - IWL_FIRST_OFDM_RATE;

	if (priv->cfg->sku & IWL_SKU_N)
		iwlcore_init_ht_hw_capab(priv, &sband->ht_cap,
					 IEEE80211_BAND_5GHZ);

	sband = &priv->bands[IEEE80211_BAND_2GHZ];
	sband->channels = channels;
	/* OFDM & CCK */
	sband->bitrates = rates;
	sband->n_bitrates = IWL_RATE_COUNT_LEGACY;

	if (priv->cfg->sku & IWL_SKU_N)
		iwlcore_init_ht_hw_capab(priv, &sband->ht_cap,
					 IEEE80211_BAND_2GHZ);

	priv->ieee_channels = channels;
	priv->ieee_rates = rates;

	for (i = 0;  i < priv->channel_count; i++) {
		ch = &priv->channel_info[i];

		/* FIXME: might be removed if scan is OK */
		if (!is_channel_valid(ch))
			continue;

		sband =  &priv->bands[ch->band];

		geo_ch = &sband->channels[sband->n_channels++];

		geo_ch->center_freq =
			ieee80211_channel_to_frequency(ch->channel, ch->band);
		geo_ch->max_power = ch->max_power_avg;
		geo_ch->max_antenna_gain = 0xff;
		geo_ch->hw_value = ch->channel;

		if (is_channel_valid(ch)) {
			if (!(ch->flags & EEPROM_CHANNEL_IBSS))
				geo_ch->flags |= IEEE80211_CHAN_NO_IBSS;

			if (!(ch->flags & EEPROM_CHANNEL_ACTIVE))
				geo_ch->flags |= IEEE80211_CHAN_PASSIVE_SCAN;

			if (ch->flags & EEPROM_CHANNEL_RADAR)
				geo_ch->flags |= IEEE80211_CHAN_RADAR;

			geo_ch->flags |= ch->ht40_extension_channel;

			if (ch->max_power_avg > priv->tx_power_device_lmt)
				priv->tx_power_device_lmt = ch->max_power_avg;
		} else {
			geo_ch->flags |= IEEE80211_CHAN_DISABLED;
		}

		IWL_DEBUG_INFO(priv, "Channel %d Freq=%d[%sGHz] %s flag=0x%X\n",
				ch->channel, geo_ch->center_freq,
				is_channel_a_band(ch) ?  "5.2" : "2.4",
				geo_ch->flags & IEEE80211_CHAN_DISABLED ?
				"restricted" : "valid",
				 geo_ch->flags);
	}

	if ((priv->bands[IEEE80211_BAND_5GHZ].n_channels == 0) &&
	     priv->cfg->sku & IWL_SKU_A) {
		IWL_INFO(priv, "Incorrectly detected BG card as ABG. "
			"Please send your PCI ID 0x%04X:0x%04X to maintainer.\n",
			   priv->pci_dev->device,
			   priv->pci_dev->subsystem_device);
		priv->cfg->sku &= ~IWL_SKU_A;
	}

	IWL_INFO(priv, "Tunable channels: %d 802.11bg, %d 802.11a channels\n",
		   priv->bands[IEEE80211_BAND_2GHZ].n_channels,
		   priv->bands[IEEE80211_BAND_5GHZ].n_channels);

	set_bit(STATUS_GEO_CONFIGURED, &priv->status);

	return 0;
}

/*
 * iwlcore_free_geos - undo allocations in iwlcore_init_geos
 */
void iwlcore_free_geos(struct iwl_priv *priv)
{
	kfree(priv->ieee_channels);
	kfree(priv->ieee_rates);
	clear_bit(STATUS_GEO_CONFIGURED, &priv->status);
}

static bool iwl_is_channel_extension(struct iwl_priv *priv,
				     enum ieee80211_band band,
				     u16 channel, u8 extension_chan_offset)
{
	const struct iwl_channel_info *ch_info;

	ch_info = iwl_get_channel_info(priv, band, channel);
	if (!is_channel_valid(ch_info))
		return false;

	if (extension_chan_offset == IEEE80211_HT_PARAM_CHA_SEC_ABOVE)
		return !(ch_info->ht40_extension_channel &
					IEEE80211_CHAN_NO_HT40PLUS);
	else if (extension_chan_offset == IEEE80211_HT_PARAM_CHA_SEC_BELOW)
		return !(ch_info->ht40_extension_channel &
					IEEE80211_CHAN_NO_HT40MINUS);

	return false;
}

bool iwl_is_ht40_tx_allowed(struct iwl_priv *priv,
			    struct iwl_rxon_context *ctx,
			    struct ieee80211_sta_ht_cap *ht_cap)
{
	if (!ctx->ht.enabled || !ctx->ht.is_40mhz)
		return false;

	/*
	 * We do not check for IEEE80211_HT_CAP_SUP_WIDTH_20_40
	 * the bit will not set if it is pure 40MHz case
	 */
	if (ht_cap && !ht_cap->ht_supported)
		return false;

#ifdef CONFIG_IWLWIFI_DEBUGFS
	if (priv->disable_ht40)
		return false;
#endif

	return iwl_is_channel_extension(priv, priv->band,
			le16_to_cpu(ctx->staging.channel),
			ctx->ht.extension_chan_offset);
}

static u16 iwl_adjust_beacon_interval(u16 beacon_val, u16 max_beacon_val)
{
	u16 new_val;
	u16 beacon_factor;

	/*
	 * If mac80211 hasn't given us a beacon interval, program
	 * the default into the device (not checking this here
	 * would cause the adjustment below to return the maximum
	 * value, which may break PAN.)
	 */
	if (!beacon_val)
		return DEFAULT_BEACON_INTERVAL;

	/*
	 * If the beacon interval we obtained from the peer
	 * is too large, we'll have to wake up more often
	 * (and in IBSS case, we'll beacon too much)
	 *
	 * For example, if max_beacon_val is 4096, and the
	 * requested beacon interval is 7000, we'll have to
	 * use 3500 to be able to wake up on the beacons.
	 *
	 * This could badly influence beacon detection stats.
	 */

	beacon_factor = (beacon_val + max_beacon_val) / max_beacon_val;
	new_val = beacon_val / beacon_factor;

	if (!new_val)
		new_val = max_beacon_val;

	return new_val;
}

int iwl_send_rxon_timing(struct iwl_priv *priv, struct iwl_rxon_context *ctx)
{
	u64 tsf;
	s32 interval_tm, rem;
	struct ieee80211_conf *conf = NULL;
	u16 beacon_int;
	struct ieee80211_vif *vif = ctx->vif;

	conf = ieee80211_get_hw_conf(priv->hw);

	lockdep_assert_held(&priv->mutex);

	memset(&ctx->timing, 0, sizeof(struct iwl_rxon_time_cmd));

	ctx->timing.timestamp = cpu_to_le64(priv->timestamp);
	ctx->timing.listen_interval = cpu_to_le16(conf->listen_interval);

	beacon_int = vif ? vif->bss_conf.beacon_int : 0;

	/*
	 * TODO: For IBSS we need to get atim_window from mac80211,
	 *	 for now just always use 0
	 */
	ctx->timing.atim_window = 0;

	if (ctx->ctxid == IWL_RXON_CTX_PAN &&
	    (!ctx->vif || ctx->vif->type != NL80211_IFTYPE_STATION) &&
	    iwl_is_associated(priv, IWL_RXON_CTX_BSS) &&
	    priv->contexts[IWL_RXON_CTX_BSS].vif &&
	    priv->contexts[IWL_RXON_CTX_BSS].vif->bss_conf.beacon_int) {
		ctx->timing.beacon_interval =
			priv->contexts[IWL_RXON_CTX_BSS].timing.beacon_interval;
		beacon_int = le16_to_cpu(ctx->timing.beacon_interval);
	} else if (ctx->ctxid == IWL_RXON_CTX_BSS &&
		   iwl_is_associated(priv, IWL_RXON_CTX_PAN) &&
		   priv->contexts[IWL_RXON_CTX_PAN].vif &&
		   priv->contexts[IWL_RXON_CTX_PAN].vif->bss_conf.beacon_int &&
		   (!iwl_is_associated_ctx(ctx) || !ctx->vif ||
		    !ctx->vif->bss_conf.beacon_int)) {
		ctx->timing.beacon_interval =
			priv->contexts[IWL_RXON_CTX_PAN].timing.beacon_interval;
		beacon_int = le16_to_cpu(ctx->timing.beacon_interval);
	} else {
		beacon_int = iwl_adjust_beacon_interval(beacon_int,
				priv->hw_params.max_beacon_itrvl * TIME_UNIT);
		ctx->timing.beacon_interval = cpu_to_le16(beacon_int);
	}

	tsf = priv->timestamp; /* tsf is modifed by do_div: copy it */
	interval_tm = beacon_int * TIME_UNIT;
	rem = do_div(tsf, interval_tm);
	ctx->timing.beacon_init_val = cpu_to_le32(interval_tm - rem);

	ctx->timing.dtim_period = vif ? (vif->bss_conf.dtim_period ?: 1) : 1;

	IWL_DEBUG_ASSOC(priv,
			"beacon interval %d beacon timer %d beacon tim %d\n",
			le16_to_cpu(ctx->timing.beacon_interval),
			le32_to_cpu(ctx->timing.beacon_init_val),
			le16_to_cpu(ctx->timing.atim_window));

	return iwl_send_cmd_pdu(priv, ctx->rxon_timing_cmd,
				sizeof(ctx->timing), &ctx->timing);
}

void iwl_set_rxon_hwcrypto(struct iwl_priv *priv, struct iwl_rxon_context *ctx,
			   int hw_decrypt)
{
	struct iwl_rxon_cmd *rxon = &ctx->staging;

	if (hw_decrypt)
		rxon->filter_flags &= ~RXON_FILTER_DIS_DECRYPT_MSK;
	else
		rxon->filter_flags |= RXON_FILTER_DIS_DECRYPT_MSK;

}

/* validate RXON structure is valid */
int iwl_check_rxon_cmd(struct iwl_priv *priv, struct iwl_rxon_context *ctx)
{
	struct iwl_rxon_cmd *rxon = &ctx->staging;
	bool error = false;

	if (rxon->flags & RXON_FLG_BAND_24G_MSK) {
		if (rxon->flags & RXON_FLG_TGJ_NARROW_BAND_MSK) {
			IWL_WARN(priv, "check 2.4G: wrong narrow\n");
			error = true;
		}
		if (rxon->flags & RXON_FLG_RADAR_DETECT_MSK) {
			IWL_WARN(priv, "check 2.4G: wrong radar\n");
			error = true;
		}
	} else {
		if (!(rxon->flags & RXON_FLG_SHORT_SLOT_MSK)) {
			IWL_WARN(priv, "check 5.2G: not short slot!\n");
			error = true;
		}
		if (rxon->flags & RXON_FLG_CCK_MSK) {
			IWL_WARN(priv, "check 5.2G: CCK!\n");
			error = true;
		}
	}
	if ((rxon->node_addr[0] | rxon->bssid_addr[0]) & 0x1) {
		IWL_WARN(priv, "mac/bssid mcast!\n");
		error = true;
	}

	/* make sure basic rates 6Mbps and 1Mbps are supported */
	if ((rxon->ofdm_basic_rates & IWL_RATE_6M_MASK) == 0 &&
	    (rxon->cck_basic_rates & IWL_RATE_1M_MASK) == 0) {
		IWL_WARN(priv, "neither 1 nor 6 are basic\n");
		error = true;
	}

	if (le16_to_cpu(rxon->assoc_id) > 2007) {
		IWL_WARN(priv, "aid > 2007\n");
		error = true;
	}

	if ((rxon->flags & (RXON_FLG_CCK_MSK | RXON_FLG_SHORT_SLOT_MSK))
			== (RXON_FLG_CCK_MSK | RXON_FLG_SHORT_SLOT_MSK)) {
		IWL_WARN(priv, "CCK and short slot\n");
		error = true;
	}

	if ((rxon->flags & (RXON_FLG_CCK_MSK | RXON_FLG_AUTO_DETECT_MSK))
			== (RXON_FLG_CCK_MSK | RXON_FLG_AUTO_DETECT_MSK)) {
		IWL_WARN(priv, "CCK and auto detect");
		error = true;
	}

	if ((rxon->flags & (RXON_FLG_AUTO_DETECT_MSK |
			    RXON_FLG_TGG_PROTECT_MSK)) ==
			    RXON_FLG_TGG_PROTECT_MSK) {
		IWL_WARN(priv, "TGg but no auto-detect\n");
		error = true;
	}

	if (error)
		IWL_WARN(priv, "Tuning to channel %d\n",
			    le16_to_cpu(rxon->channel));

	if (error) {
		IWL_ERR(priv, "Invalid RXON\n");
		return -EINVAL;
	}
	return 0;
}

/**
 * iwl_full_rxon_required - check if full RXON (vs RXON_ASSOC) cmd is needed
 * @priv: staging_rxon is compared to active_rxon
 *
 * If the RXON structure is changing enough to require a new tune,
 * or is clearing the RXON_FILTER_ASSOC_MSK, then return 1 to indicate that
 * a new tune (full RXON command, rather than RXON_ASSOC cmd) is required.
 */
int iwl_full_rxon_required(struct iwl_priv *priv,
			   struct iwl_rxon_context *ctx)
{
	const struct iwl_rxon_cmd *staging = &ctx->staging;
	const struct iwl_rxon_cmd *active = &ctx->active;

#define CHK(cond)							\
	if ((cond)) {							\
		IWL_DEBUG_INFO(priv, "need full RXON - " #cond "\n");	\
		return 1;						\
	}

#define CHK_NEQ(c1, c2)						\
	if ((c1) != (c2)) {					\
		IWL_DEBUG_INFO(priv, "need full RXON - "	\
			       #c1 " != " #c2 " - %d != %d\n",	\
			       (c1), (c2));			\
		return 1;					\
	}

	/* These items are only settable from the full RXON command */
	CHK(!iwl_is_associated_ctx(ctx));
	CHK(compare_ether_addr(staging->bssid_addr, active->bssid_addr));
	CHK(compare_ether_addr(staging->node_addr, active->node_addr));
	CHK(compare_ether_addr(staging->wlap_bssid_addr,
				active->wlap_bssid_addr));
	CHK_NEQ(staging->dev_type, active->dev_type);
	CHK_NEQ(staging->channel, active->channel);
	CHK_NEQ(staging->air_propagation, active->air_propagation);
	CHK_NEQ(staging->ofdm_ht_single_stream_basic_rates,
		active->ofdm_ht_single_stream_basic_rates);
	CHK_NEQ(staging->ofdm_ht_dual_stream_basic_rates,
		active->ofdm_ht_dual_stream_basic_rates);
	CHK_NEQ(staging->ofdm_ht_triple_stream_basic_rates,
		active->ofdm_ht_triple_stream_basic_rates);
	CHK_NEQ(staging->assoc_id, active->assoc_id);

	/* flags, filter_flags, ofdm_basic_rates, and cck_basic_rates can
	 * be updated with the RXON_ASSOC command -- however only some
	 * flag transitions are allowed using RXON_ASSOC */

	/* Check if we are not switching bands */
	CHK_NEQ(staging->flags & RXON_FLG_BAND_24G_MSK,
		active->flags & RXON_FLG_BAND_24G_MSK);

	/* Check if we are switching association toggle */
	CHK_NEQ(staging->filter_flags & RXON_FILTER_ASSOC_MSK,
		active->filter_flags & RXON_FILTER_ASSOC_MSK);

#undef CHK
#undef CHK_NEQ

	return 0;
}

u8 iwl_rate_get_lowest_plcp(struct iwl_priv *priv,
			    struct iwl_rxon_context *ctx)
{
	/*
	 * Assign the lowest rate -- should really get this from
	 * the beacon skb from mac80211.
	 */
	if (ctx->staging.flags & RXON_FLG_BAND_24G_MSK)
		return IWL_RATE_1M_PLCP;
	else
		return IWL_RATE_6M_PLCP;
}

static void _iwl_set_rxon_ht(struct iwl_priv *priv,
			     struct iwl_ht_config *ht_conf,
			     struct iwl_rxon_context *ctx)
{
	struct iwl_rxon_cmd *rxon = &ctx->staging;

	if (!ctx->ht.enabled) {
		rxon->flags &= ~(RXON_FLG_CHANNEL_MODE_MSK |
			RXON_FLG_CTRL_CHANNEL_LOC_HI_MSK |
			RXON_FLG_HT40_PROT_MSK |
			RXON_FLG_HT_PROT_MSK);
		return;
	}

	/* FIXME: if the definition of ht.protection changed, the "translation"
	 * will be needed for rxon->flags
	 */
	rxon->flags |= cpu_to_le32(ctx->ht.protection << RXON_FLG_HT_OPERATING_MODE_POS);

	/* Set up channel bandwidth:
	 * 20 MHz only, 20/40 mixed or pure 40 if ht40 ok */
	/* clear the HT channel mode before set the mode */
	rxon->flags &= ~(RXON_FLG_CHANNEL_MODE_MSK |
			 RXON_FLG_CTRL_CHANNEL_LOC_HI_MSK);
	if (iwl_is_ht40_tx_allowed(priv, ctx, NULL)) {
		/* pure ht40 */
		if (ctx->ht.protection == IEEE80211_HT_OP_MODE_PROTECTION_20MHZ) {
			rxon->flags |= RXON_FLG_CHANNEL_MODE_PURE_40;
			/* Note: control channel is opposite of extension channel */
			switch (ctx->ht.extension_chan_offset) {
			case IEEE80211_HT_PARAM_CHA_SEC_ABOVE:
				rxon->flags &= ~RXON_FLG_CTRL_CHANNEL_LOC_HI_MSK;
				break;
			case IEEE80211_HT_PARAM_CHA_SEC_BELOW:
				rxon->flags |= RXON_FLG_CTRL_CHANNEL_LOC_HI_MSK;
				break;
			}
		} else {
			/* Note: control channel is opposite of extension channel */
			switch (ctx->ht.extension_chan_offset) {
			case IEEE80211_HT_PARAM_CHA_SEC_ABOVE:
				rxon->flags &= ~(RXON_FLG_CTRL_CHANNEL_LOC_HI_MSK);
				rxon->flags |= RXON_FLG_CHANNEL_MODE_MIXED;
				break;
			case IEEE80211_HT_PARAM_CHA_SEC_BELOW:
				rxon->flags |= RXON_FLG_CTRL_CHANNEL_LOC_HI_MSK;
				rxon->flags |= RXON_FLG_CHANNEL_MODE_MIXED;
				break;
			case IEEE80211_HT_PARAM_CHA_SEC_NONE:
			default:
				/* channel location only valid if in Mixed mode */
				IWL_ERR(priv, "invalid extension channel offset\n");
				break;
			}
		}
	} else {
		rxon->flags |= RXON_FLG_CHANNEL_MODE_LEGACY;
	}

	if (priv->cfg->ops->hcmd->set_rxon_chain)
		priv->cfg->ops->hcmd->set_rxon_chain(priv, ctx);

	IWL_DEBUG_ASSOC(priv, "rxon flags 0x%X operation mode :0x%X "
			"extension channel offset 0x%x\n",
			le32_to_cpu(rxon->flags), ctx->ht.protection,
			ctx->ht.extension_chan_offset);
}

void iwl_set_rxon_ht(struct iwl_priv *priv, struct iwl_ht_config *ht_conf)
{
	struct iwl_rxon_context *ctx;

	for_each_context(priv, ctx)
		_iwl_set_rxon_ht(priv, ht_conf, ctx);
}

/* Return valid, unused, channel for a passive scan to reset the RF */
u8 iwl_get_single_channel_number(struct iwl_priv *priv,
				 enum ieee80211_band band)
{
	const struct iwl_channel_info *ch_info;
	int i;
	u8 channel = 0;
	u8 min, max;
	struct iwl_rxon_context *ctx;

	if (band == IEEE80211_BAND_5GHZ) {
		min = 14;
		max = priv->channel_count;
	} else {
		min = 0;
		max = 14;
	}

	for (i = min; i < max; i++) {
		bool busy = false;

		for_each_context(priv, ctx) {
			busy = priv->channel_info[i].channel ==
				le16_to_cpu(ctx->staging.channel);
			if (busy)
				break;
		}

		if (busy)
			continue;

		channel = priv->channel_info[i].channel;
		ch_info = iwl_get_channel_info(priv, band, channel);
		if (is_channel_valid(ch_info))
			break;
	}

	return channel;
}

/**
 * iwl_set_rxon_channel - Set the band and channel values in staging RXON
 * @ch: requested channel as a pointer to struct ieee80211_channel

 * NOTE:  Does not commit to the hardware; it sets appropriate bit fields
 * in the staging RXON flag structure based on the ch->band
 */
int iwl_set_rxon_channel(struct iwl_priv *priv, struct ieee80211_channel *ch,
			 struct iwl_rxon_context *ctx)
{
	enum ieee80211_band band = ch->band;
	u16 channel = ch->hw_value;

	if ((le16_to_cpu(ctx->staging.channel) == channel) &&
	    (priv->band == band))
		return 0;

	ctx->staging.channel = cpu_to_le16(channel);
	if (band == IEEE80211_BAND_5GHZ)
		ctx->staging.flags &= ~RXON_FLG_BAND_24G_MSK;
	else
		ctx->staging.flags |= RXON_FLG_BAND_24G_MSK;

	priv->band = band;

	IWL_DEBUG_INFO(priv, "Staging channel set to %d [%d]\n", channel, band);

	return 0;
}

void iwl_set_flags_for_band(struct iwl_priv *priv,
			    struct iwl_rxon_context *ctx,
			    enum ieee80211_band band,
			    struct ieee80211_vif *vif)
{
	if (band == IEEE80211_BAND_5GHZ) {
		ctx->staging.flags &=
		    ~(RXON_FLG_BAND_24G_MSK | RXON_FLG_AUTO_DETECT_MSK
		      | RXON_FLG_CCK_MSK);
		ctx->staging.flags |= RXON_FLG_SHORT_SLOT_MSK;
	} else {
		/* Copied from iwl_post_associate() */
		if (vif && vif->bss_conf.use_short_slot)
			ctx->staging.flags |= RXON_FLG_SHORT_SLOT_MSK;
		else
			ctx->staging.flags &= ~RXON_FLG_SHORT_SLOT_MSK;

		ctx->staging.flags |= RXON_FLG_BAND_24G_MSK;
		ctx->staging.flags |= RXON_FLG_AUTO_DETECT_MSK;
		ctx->staging.flags &= ~RXON_FLG_CCK_MSK;
	}
}

/*
 * initialize rxon structure with default values from eeprom
 */
void iwl_connection_init_rx_config(struct iwl_priv *priv,
				   struct iwl_rxon_context *ctx)
{
	const struct iwl_channel_info *ch_info;

	memset(&ctx->staging, 0, sizeof(ctx->staging));

	if (!ctx->vif) {
		ctx->staging.dev_type = ctx->unused_devtype;
	} else switch (ctx->vif->type) {
	case NL80211_IFTYPE_AP:
		ctx->staging.dev_type = ctx->ap_devtype;
		break;

	case NL80211_IFTYPE_STATION:
		ctx->staging.dev_type = ctx->station_devtype;
		ctx->staging.filter_flags = RXON_FILTER_ACCEPT_GRP_MSK;
		break;

	case NL80211_IFTYPE_ADHOC:
		ctx->staging.dev_type = ctx->ibss_devtype;
		ctx->staging.flags = RXON_FLG_SHORT_PREAMBLE_MSK;
		ctx->staging.filter_flags = RXON_FILTER_BCON_AWARE_MSK |
						  RXON_FILTER_ACCEPT_GRP_MSK;
		break;

	default:
		IWL_ERR(priv, "Unsupported interface type %d\n",
			ctx->vif->type);
		break;
	}

#if 0
	/* TODO:  Figure out when short_preamble would be set and cache from
	 * that */
	if (!hw_to_local(priv->hw)->short_preamble)
		ctx->staging.flags &= ~RXON_FLG_SHORT_PREAMBLE_MSK;
	else
		ctx->staging.flags |= RXON_FLG_SHORT_PREAMBLE_MSK;
#endif

	ch_info = iwl_get_channel_info(priv, priv->band,
				       le16_to_cpu(ctx->active.channel));

	if (!ch_info)
		ch_info = &priv->channel_info[0];

	ctx->staging.channel = cpu_to_le16(ch_info->channel);
	priv->band = ch_info->band;

	iwl_set_flags_for_band(priv, ctx, priv->band, ctx->vif);

	ctx->staging.ofdm_basic_rates =
	    (IWL_OFDM_RATES_MASK >> IWL_FIRST_OFDM_RATE) & 0xFF;
	ctx->staging.cck_basic_rates =
	    (IWL_CCK_RATES_MASK >> IWL_FIRST_CCK_RATE) & 0xF;

	/* clear both MIX and PURE40 mode flag */
	ctx->staging.flags &= ~(RXON_FLG_CHANNEL_MODE_MIXED |
					RXON_FLG_CHANNEL_MODE_PURE_40);
	if (ctx->vif)
		memcpy(ctx->staging.node_addr, ctx->vif->addr, ETH_ALEN);

	ctx->staging.ofdm_ht_single_stream_basic_rates = 0xff;
	ctx->staging.ofdm_ht_dual_stream_basic_rates = 0xff;
	ctx->staging.ofdm_ht_triple_stream_basic_rates = 0xff;
}

void iwl_set_rate(struct iwl_priv *priv)
{
	const struct ieee80211_supported_band *hw = NULL;
	struct ieee80211_rate *rate;
	struct iwl_rxon_context *ctx;
	int i;

	hw = iwl_get_hw_mode(priv, priv->band);
	if (!hw) {
		IWL_ERR(priv, "Failed to set rate: unable to get hw mode\n");
		return;
	}

	priv->active_rate = 0;

	for (i = 0; i < hw->n_bitrates; i++) {
		rate = &(hw->bitrates[i]);
		if (rate->hw_value < IWL_RATE_COUNT_LEGACY)
			priv->active_rate |= (1 << rate->hw_value);
	}

	IWL_DEBUG_RATE(priv, "Set active_rate = %0x\n", priv->active_rate);

	for_each_context(priv, ctx) {
		ctx->staging.cck_basic_rates =
		    (IWL_CCK_BASIC_RATES_MASK >> IWL_FIRST_CCK_RATE) & 0xF;

		ctx->staging.ofdm_basic_rates =
		   (IWL_OFDM_BASIC_RATES_MASK >> IWL_FIRST_OFDM_RATE) & 0xFF;
	}
}

void iwl_chswitch_done(struct iwl_priv *priv, bool is_success)
{
	/*
	 * MULTI-FIXME
	 * See iwl_mac_channel_switch.
	 */
	struct iwl_rxon_context *ctx = &priv->contexts[IWL_RXON_CTX_BSS];

	if (test_bit(STATUS_EXIT_PENDING, &priv->status))
		return;

	if (priv->switch_rxon.switch_in_progress) {
		ieee80211_chswitch_done(ctx->vif, is_success);
		mutex_lock(&priv->mutex);
		priv->switch_rxon.switch_in_progress = false;
		mutex_unlock(&priv->mutex);
	}
}

#ifdef CONFIG_IWLWIFI_DEBUG
void iwl_print_rx_config_cmd(struct iwl_priv *priv,
			     struct iwl_rxon_context *ctx)
{
	struct iwl_rxon_cmd *rxon = &ctx->staging;

	IWL_DEBUG_RADIO(priv, "RX CONFIG:\n");
	iwl_print_hex_dump(priv, IWL_DL_RADIO, (u8 *) rxon, sizeof(*rxon));
	IWL_DEBUG_RADIO(priv, "u16 channel: 0x%x\n", le16_to_cpu(rxon->channel));
	IWL_DEBUG_RADIO(priv, "u32 flags: 0x%08X\n", le32_to_cpu(rxon->flags));
	IWL_DEBUG_RADIO(priv, "u32 filter_flags: 0x%08x\n",
			le32_to_cpu(rxon->filter_flags));
	IWL_DEBUG_RADIO(priv, "u8 dev_type: 0x%x\n", rxon->dev_type);
	IWL_DEBUG_RADIO(priv, "u8 ofdm_basic_rates: 0x%02x\n",
			rxon->ofdm_basic_rates);
	IWL_DEBUG_RADIO(priv, "u8 cck_basic_rates: 0x%02x\n", rxon->cck_basic_rates);
	IWL_DEBUG_RADIO(priv, "u8[6] node_addr: %pM\n", rxon->node_addr);
	IWL_DEBUG_RADIO(priv, "u8[6] bssid_addr: %pM\n", rxon->bssid_addr);
	IWL_DEBUG_RADIO(priv, "u16 assoc_id: 0x%x\n", le16_to_cpu(rxon->assoc_id));
}
#endif

void iwlagn_fw_error(struct iwl_priv *priv, bool ondemand)
{
	unsigned int reload_msec;
	unsigned long reload_jiffies;

	/* Set the FW error flag -- cleared on iwl_down */
	set_bit(STATUS_FW_ERROR, &priv->status);

	/* Cancel currently queued command. */
	clear_bit(STATUS_HCMD_ACTIVE, &priv->status);

	/* Keep the restart process from trying to send host
	 * commands by clearing the ready bit */
	clear_bit(STATUS_READY, &priv->status);

	wake_up_interruptible(&priv->wait_command_queue);

	if (!ondemand) {
		/*
		 * If firmware keep reloading, then it indicate something
		 * serious wrong and firmware having problem to recover
		 * from it. Instead of keep trying which will fill the syslog
		 * and hang the system, let's just stop it
		 */
		reload_jiffies = jiffies;
		reload_msec = jiffies_to_msecs((long) reload_jiffies -
					(long) priv->reload_jiffies);
		priv->reload_jiffies = reload_jiffies;
		if (reload_msec <= IWL_MIN_RELOAD_DURATION) {
			priv->reload_count++;
			if (priv->reload_count >= IWL_MAX_CONTINUE_RELOAD_CNT) {
				IWL_ERR(priv, "BUG_ON, Stop restarting\n");
				return;
			}
		} else
			priv->reload_count = 0;
	}

	if (!test_bit(STATUS_EXIT_PENDING, &priv->status)) {
		if (priv->cfg->mod_params->restart_fw) {
			IWL_DEBUG(priv, IWL_DL_FW_ERRORS,
				  "Restarting adapter due to uCode error.\n");
			queue_work(priv->workqueue, &priv->restart);
		} else
			IWL_DEBUG(priv, IWL_DL_FW_ERRORS,
				  "Detected FW error, but not restarting\n");
	}
}

/**
 * iwl_irq_handle_error - called for HW or SW error interrupt from card
 */
void iwl_irq_handle_error(struct iwl_priv *priv)
{
	/* W/A for WiFi/WiMAX coex and WiMAX own the RF */
	if (priv->cfg->internal_wimax_coex &&
	    (!(iwl_read_prph(priv, APMG_CLK_CTRL_REG) &
			APMS_CLK_VAL_MRB_FUNC_MODE) ||
	     (iwl_read_prph(priv, APMG_PS_CTRL_REG) &
			APMG_PS_CTRL_VAL_RESET_REQ))) {
		/*
		 * Keep the restart process from trying to send host
		 * commands by clearing the ready bit.
		 */
		clear_bit(STATUS_READY, &priv->status);
		clear_bit(STATUS_HCMD_ACTIVE, &priv->status);
		wake_up_interruptible(&priv->wait_command_queue);
		IWL_ERR(priv, "RF is used by WiMAX\n");
		return;
	}

	IWL_ERR(priv, "Loaded firmware version: %s\n",
		priv->hw->wiphy->fw_version);

	iwl_dump_nic_error_log(priv);
	iwl_dump_csr(priv);
	iwl_dump_fh(priv, NULL, false);
	iwl_dump_nic_event_log(priv, false, NULL, false);
#ifdef CONFIG_IWLWIFI_DEBUG
	if (iwl_get_debug_level(priv) & IWL_DL_FW_ERRORS)
		iwl_print_rx_config_cmd(priv,
					&priv->contexts[IWL_RXON_CTX_BSS]);
#endif

	iwlagn_fw_error(priv, false);
}

static int iwl_apm_stop_master(struct iwl_priv *priv)
{
	int ret = 0;

	/* stop device's busmaster DMA activity */
	iwl_set_bit(priv, CSR_RESET, CSR_RESET_REG_FLAG_STOP_MASTER);

	ret = iwl_poll_bit(priv, CSR_RESET, CSR_RESET_REG_FLAG_MASTER_DISABLED,
			CSR_RESET_REG_FLAG_MASTER_DISABLED, 100);
	if (ret)
		IWL_WARN(priv, "Master Disable Timed Out, 100 usec\n");

	IWL_DEBUG_INFO(priv, "stop master\n");

	return ret;
}

void iwl_apm_stop(struct iwl_priv *priv)
{
	IWL_DEBUG_INFO(priv, "Stop card, put in low power state\n");

	/* Stop device's DMA activity */
	iwl_apm_stop_master(priv);

	/* Reset the entire device */
	iwl_set_bit(priv, CSR_RESET, CSR_RESET_REG_FLAG_SW_RESET);

	udelay(10);

	/*
	 * Clear "initialization complete" bit to move adapter from
	 * D0A* (powered-up Active) --> D0U* (Uninitialized) state.
	 */
	iwl_clear_bit(priv, CSR_GP_CNTRL, CSR_GP_CNTRL_REG_FLAG_INIT_DONE);
}


/*
 * Start up NIC's basic functionality after it has been reset
 * (e.g. after platform boot, or shutdown via iwl_apm_stop())
 * NOTE:  This does not load uCode nor start the embedded processor
 */
int iwl_apm_init(struct iwl_priv *priv)
{
	int ret = 0;
	u16 lctl;

	IWL_DEBUG_INFO(priv, "Init card's basic functions\n");

	/*
	 * Use "set_bit" below rather than "write", to preserve any hardware
	 * bits already set by default after reset.
	 */

	/* Disable L0S exit timer (platform NMI Work/Around) */
	iwl_set_bit(priv, CSR_GIO_CHICKEN_BITS,
			  CSR_GIO_CHICKEN_BITS_REG_BIT_DIS_L0S_EXIT_TIMER);

	/*
	 * Disable L0s without affecting L1;
	 *  don't wait for ICH L0s (ICH bug W/A)
	 */
	iwl_set_bit(priv, CSR_GIO_CHICKEN_BITS,
			  CSR_GIO_CHICKEN_BITS_REG_BIT_L1A_NO_L0S_RX);

	/* Set FH wait threshold to maximum (HW error during stress W/A) */
	iwl_set_bit(priv, CSR_DBG_HPET_MEM_REG, CSR_DBG_HPET_MEM_REG_VAL);

	/*
	 * Enable HAP INTA (interrupt from management bus) to
	 * wake device's PCI Express link L1a -> L0s
<<<<<<< HEAD
	 * NOTE:  This is no-op for 3945 (non-existent bit)
=======
>>>>>>> 73b48099
	 */
	iwl_set_bit(priv, CSR_HW_IF_CONFIG_REG,
				    CSR_HW_IF_CONFIG_REG_BIT_HAP_WAKE_L1A);

	/*
	 * HW bug W/A for instability in PCIe bus L0->L0S->L1 transition.
	 * Check if BIOS (or OS) enabled L1-ASPM on this device.
	 * If so (likely), disable L0S, so device moves directly L0->L1;
	 *    costs negligible amount of power savings.
	 * If not (unlikely), enable L0S, so there is at least some
	 *    power savings, even without L1.
	 */
	lctl = iwl_pcie_link_ctl(priv);
	if ((lctl & PCI_CFG_LINK_CTRL_VAL_L1_EN) ==
				PCI_CFG_LINK_CTRL_VAL_L1_EN) {
		/* L1-ASPM enabled; disable(!) L0S  */
		iwl_set_bit(priv, CSR_GIO_REG,
				CSR_GIO_REG_VAL_L0S_ENABLED);
		IWL_DEBUG_POWER(priv, "L1 Enabled; Disabling L0S\n");
	} else {
		/* L1-ASPM disabled; enable(!) L0S */
		iwl_clear_bit(priv, CSR_GIO_REG,
				CSR_GIO_REG_VAL_L0S_ENABLED);
		IWL_DEBUG_POWER(priv, "L1 Disabled; Enabling L0S\n");
	}

	/* Configure analog phase-lock-loop before activating to D0A */
	if (priv->cfg->base_params->pll_cfg_val)
		iwl_set_bit(priv, CSR_ANA_PLL_CFG,
			    priv->cfg->base_params->pll_cfg_val);

	/*
	 * Set "initialization complete" bit to move adapter from
	 * D0U* --> D0A* (powered-up active) state.
	 */
	iwl_set_bit(priv, CSR_GP_CNTRL, CSR_GP_CNTRL_REG_FLAG_INIT_DONE);

	/*
	 * Wait for clock stabilization; once stabilized, access to
	 * device-internal resources is supported, e.g. iwl_write_prph()
	 * and accesses to uCode SRAM.
	 */
	ret = iwl_poll_bit(priv, CSR_GP_CNTRL,
			CSR_GP_CNTRL_REG_FLAG_MAC_CLOCK_READY,
			CSR_GP_CNTRL_REG_FLAG_MAC_CLOCK_READY, 25000);
	if (ret < 0) {
		IWL_DEBUG_INFO(priv, "Failed to init the card\n");
		goto out;
	}

	/*
	 * Enable DMA clock and wait for it to stabilize.
	 *
	 * Write to "CLK_EN_REG"; "1" bits enable clocks, while "0" bits
	 * do not disable clocks.  This preserves any hardware bits already
	 * set by default in "CLK_CTRL_REG" after reset.
	 */
	iwl_write_prph(priv, APMG_CLK_EN_REG, APMG_CLK_VAL_DMA_CLK_RQT);
	udelay(20);

	/* Disable L1-Active */
	iwl_set_bits_prph(priv, APMG_PCIDEV_STT_REG,
			  APMG_PCIDEV_STT_VAL_L1_ACT_DIS);

out:
	return ret;
}


int iwl_set_tx_power(struct iwl_priv *priv, s8 tx_power, bool force)
{
	int ret;
	s8 prev_tx_power;
	bool defer;
	struct iwl_rxon_context *ctx = &priv->contexts[IWL_RXON_CTX_BSS];

	lockdep_assert_held(&priv->mutex);

	if (priv->tx_power_user_lmt == tx_power && !force)
		return 0;

	if (!priv->cfg->ops->lib->send_tx_power)
		return -EOPNOTSUPP;

	if (tx_power < IWLAGN_TX_POWER_TARGET_POWER_MIN) {
		IWL_WARN(priv,
			 "Requested user TXPOWER %d below lower limit %d.\n",
			 tx_power,
			 IWLAGN_TX_POWER_TARGET_POWER_MIN);
		return -EINVAL;
	}

	if (tx_power > priv->tx_power_device_lmt) {
		IWL_WARN(priv,
			"Requested user TXPOWER %d above upper limit %d.\n",
			 tx_power, priv->tx_power_device_lmt);
		return -EINVAL;
	}

	if (!iwl_is_ready_rf(priv))
		return -EIO;

	/* scan complete and commit_rxon use tx_power_next value,
	 * it always need to be updated for newest request */
	priv->tx_power_next = tx_power;

	/* do not set tx power when scanning or channel changing */
	defer = test_bit(STATUS_SCANNING, &priv->status) ||
		memcmp(&ctx->active, &ctx->staging, sizeof(ctx->staging));
	if (defer && !force) {
		IWL_DEBUG_INFO(priv, "Deferring tx power set\n");
		return 0;
	}

	prev_tx_power = priv->tx_power_user_lmt;
	priv->tx_power_user_lmt = tx_power;

	ret = priv->cfg->ops->lib->send_tx_power(priv);

	/* if fail to set tx_power, restore the orig. tx power */
	if (ret) {
		priv->tx_power_user_lmt = prev_tx_power;
		priv->tx_power_next = prev_tx_power;
	}
	return ret;
}

void iwl_send_bt_config(struct iwl_priv *priv)
{
	struct iwl_bt_cmd bt_cmd = {
		.lead_time = BT_LEAD_TIME_DEF,
		.max_kill = BT_MAX_KILL_DEF,
		.kill_ack_mask = 0,
		.kill_cts_mask = 0,
	};

	if (!bt_coex_active)
		bt_cmd.flags = BT_COEX_DISABLE;
	else
		bt_cmd.flags = BT_COEX_ENABLE;

	priv->bt_enable_flag = bt_cmd.flags;
	IWL_DEBUG_INFO(priv, "BT coex %s\n",
		(bt_cmd.flags == BT_COEX_DISABLE) ? "disable" : "active");

	if (iwl_send_cmd_pdu(priv, REPLY_BT_CONFIG,
			     sizeof(struct iwl_bt_cmd), &bt_cmd))
		IWL_ERR(priv, "failed to send BT Coex Config\n");
}

int iwl_send_statistics_request(struct iwl_priv *priv, u8 flags, bool clear)
{
	struct iwl_statistics_cmd statistics_cmd = {
		.configuration_flags =
			clear ? IWL_STATS_CONF_CLEAR_STATS : 0,
	};

	if (flags & CMD_ASYNC)
		return iwl_send_cmd_pdu_async(priv, REPLY_STATISTICS_CMD,
					       sizeof(struct iwl_statistics_cmd),
					       &statistics_cmd, NULL);
	else
		return iwl_send_cmd_pdu(priv, REPLY_STATISTICS_CMD,
					sizeof(struct iwl_statistics_cmd),
					&statistics_cmd);
}

void iwl_clear_isr_stats(struct iwl_priv *priv)
{
	memset(&priv->isr_stats, 0, sizeof(priv->isr_stats));
}

int iwl_mac_conf_tx(struct ieee80211_hw *hw, u16 queue,
			   const struct ieee80211_tx_queue_params *params)
{
	struct iwl_priv *priv = hw->priv;
	struct iwl_rxon_context *ctx;
	unsigned long flags;
	int q;

	IWL_DEBUG_MAC80211(priv, "enter\n");

	if (!iwl_is_ready_rf(priv)) {
		IWL_DEBUG_MAC80211(priv, "leave - RF not ready\n");
		return -EIO;
	}

	if (queue >= AC_NUM) {
		IWL_DEBUG_MAC80211(priv, "leave - queue >= AC_NUM %d\n", queue);
		return 0;
	}

	q = AC_NUM - 1 - queue;

	spin_lock_irqsave(&priv->lock, flags);

	/*
	 * MULTI-FIXME
	 * This may need to be done per interface in nl80211/cfg80211/mac80211.
	 */
	for_each_context(priv, ctx) {
		ctx->qos_data.def_qos_parm.ac[q].cw_min =
			cpu_to_le16(params->cw_min);
		ctx->qos_data.def_qos_parm.ac[q].cw_max =
			cpu_to_le16(params->cw_max);
		ctx->qos_data.def_qos_parm.ac[q].aifsn = params->aifs;
		ctx->qos_data.def_qos_parm.ac[q].edca_txop =
				cpu_to_le16((params->txop * 32));

		ctx->qos_data.def_qos_parm.ac[q].reserved1 = 0;
	}

	spin_unlock_irqrestore(&priv->lock, flags);

	IWL_DEBUG_MAC80211(priv, "leave\n");
	return 0;
}

int iwl_mac_tx_last_beacon(struct ieee80211_hw *hw)
{
	struct iwl_priv *priv = hw->priv;

	return priv->ibss_manager == IWL_IBSS_MANAGER;
}

static int iwl_set_mode(struct iwl_priv *priv, struct iwl_rxon_context *ctx)
{
	iwl_connection_init_rx_config(priv, ctx);

	if (priv->cfg->ops->hcmd->set_rxon_chain)
		priv->cfg->ops->hcmd->set_rxon_chain(priv, ctx);

	return iwlcore_commit_rxon(priv, ctx);
}

static int iwl_setup_interface(struct iwl_priv *priv,
			       struct iwl_rxon_context *ctx)
{
	struct ieee80211_vif *vif = ctx->vif;
	int err;

	lockdep_assert_held(&priv->mutex);

	/*
	 * This variable will be correct only when there's just
	 * a single context, but all code using it is for hardware
	 * that supports only one context.
	 */
	priv->iw_mode = vif->type;

	ctx->is_active = true;

	err = iwl_set_mode(priv, ctx);
	if (err) {
		if (!ctx->always_active)
			ctx->is_active = false;
		return err;
	}

	if (priv->cfg->bt_params && priv->cfg->bt_params->advanced_bt_coexist &&
	    vif->type == NL80211_IFTYPE_ADHOC) {
		/*
		 * pretend to have high BT traffic as long as we
		 * are operating in IBSS mode, as this will cause
		 * the rate scaling etc. to behave as intended.
		 */
		priv->bt_traffic_load = IWL_BT_COEX_TRAFFIC_LOAD_HIGH;
	}

	return 0;
}

int iwl_mac_add_interface(struct ieee80211_hw *hw, struct ieee80211_vif *vif)
{
	struct iwl_priv *priv = hw->priv;
	struct iwl_vif_priv *vif_priv = (void *)vif->drv_priv;
	struct iwl_rxon_context *tmp, *ctx = NULL;
	int err;
	enum nl80211_iftype viftype = ieee80211_vif_type_p2p(vif);

	IWL_DEBUG_MAC80211(priv, "enter: type %d, addr %pM\n",
			   viftype, vif->addr);

	mutex_lock(&priv->mutex);

	if (!iwl_is_ready_rf(priv)) {
		IWL_WARN(priv, "Try to add interface when device not ready\n");
		err = -EINVAL;
		goto out;
	}

	for_each_context(priv, tmp) {
		u32 possible_modes =
			tmp->interface_modes | tmp->exclusive_interface_modes;

		if (tmp->vif) {
			/* check if this busy context is exclusive */
			if (tmp->exclusive_interface_modes &
						BIT(tmp->vif->type)) {
				err = -EINVAL;
				goto out;
			}
			continue;
		}

		if (!(possible_modes & BIT(viftype)))
			continue;

		/* have maybe usable context w/o interface */
		ctx = tmp;
		break;
	}

	if (!ctx) {
		err = -EOPNOTSUPP;
		goto out;
	}

	vif_priv->ctx = ctx;
	ctx->vif = vif;

	err = iwl_setup_interface(priv, ctx);
	if (!err)
		goto out;

	ctx->vif = NULL;
	priv->iw_mode = NL80211_IFTYPE_STATION;
 out:
	mutex_unlock(&priv->mutex);

	IWL_DEBUG_MAC80211(priv, "leave\n");
	return err;
}

static void iwl_teardown_interface(struct iwl_priv *priv,
				   struct ieee80211_vif *vif,
				   bool mode_change)
{
	struct iwl_rxon_context *ctx = iwl_rxon_ctx_from_vif(vif);

	lockdep_assert_held(&priv->mutex);

	if (priv->scan_vif == vif) {
		iwl_scan_cancel_timeout(priv, 200);
		iwl_force_scan_end(priv);
	}

	if (!mode_change) {
		iwl_set_mode(priv, ctx);
		if (!ctx->always_active)
			ctx->is_active = false;
	}

	/*
	 * When removing the IBSS interface, overwrite the
	 * BT traffic load with the stored one from the last
	 * notification, if any. If this is a device that
	 * doesn't implement this, this has no effect since
	 * both values are the same and zero.
	 */
	if (vif->type == NL80211_IFTYPE_ADHOC)
		priv->bt_traffic_load = priv->last_bt_traffic_load;
}

void iwl_mac_remove_interface(struct ieee80211_hw *hw,
			      struct ieee80211_vif *vif)
{
	struct iwl_priv *priv = hw->priv;
	struct iwl_rxon_context *ctx = iwl_rxon_ctx_from_vif(vif);

	IWL_DEBUG_MAC80211(priv, "enter\n");

	mutex_lock(&priv->mutex);

	WARN_ON(ctx->vif != vif);
	ctx->vif = NULL;

	iwl_teardown_interface(priv, vif, false);

	mutex_unlock(&priv->mutex);

	IWL_DEBUG_MAC80211(priv, "leave\n");

}

int iwl_alloc_txq_mem(struct iwl_priv *priv)
{
	if (!priv->txq)
		priv->txq = kzalloc(
			sizeof(struct iwl_tx_queue) *
				priv->cfg->base_params->num_of_queues,
			GFP_KERNEL);
	if (!priv->txq) {
		IWL_ERR(priv, "Not enough memory for txq\n");
		return -ENOMEM;
	}
	return 0;
}

void iwl_free_txq_mem(struct iwl_priv *priv)
{
	kfree(priv->txq);
	priv->txq = NULL;
}

#ifdef CONFIG_IWLWIFI_DEBUGFS

#define IWL_TRAFFIC_DUMP_SIZE	(IWL_TRAFFIC_ENTRY_SIZE * IWL_TRAFFIC_ENTRIES)

void iwl_reset_traffic_log(struct iwl_priv *priv)
{
	priv->tx_traffic_idx = 0;
	priv->rx_traffic_idx = 0;
	if (priv->tx_traffic)
		memset(priv->tx_traffic, 0, IWL_TRAFFIC_DUMP_SIZE);
	if (priv->rx_traffic)
		memset(priv->rx_traffic, 0, IWL_TRAFFIC_DUMP_SIZE);
}

int iwl_alloc_traffic_mem(struct iwl_priv *priv)
{
	u32 traffic_size = IWL_TRAFFIC_DUMP_SIZE;

	if (iwl_debug_level & IWL_DL_TX) {
		if (!priv->tx_traffic) {
			priv->tx_traffic =
				kzalloc(traffic_size, GFP_KERNEL);
			if (!priv->tx_traffic)
				return -ENOMEM;
		}
	}
	if (iwl_debug_level & IWL_DL_RX) {
		if (!priv->rx_traffic) {
			priv->rx_traffic =
				kzalloc(traffic_size, GFP_KERNEL);
			if (!priv->rx_traffic)
				return -ENOMEM;
		}
	}
	iwl_reset_traffic_log(priv);
	return 0;
}

void iwl_free_traffic_mem(struct iwl_priv *priv)
{
	kfree(priv->tx_traffic);
	priv->tx_traffic = NULL;

	kfree(priv->rx_traffic);
	priv->rx_traffic = NULL;
}

void iwl_dbg_log_tx_data_frame(struct iwl_priv *priv,
		      u16 length, struct ieee80211_hdr *header)
{
	__le16 fc;
	u16 len;

	if (likely(!(iwl_debug_level & IWL_DL_TX)))
		return;

	if (!priv->tx_traffic)
		return;

	fc = header->frame_control;
	if (ieee80211_is_data(fc)) {
		len = (length > IWL_TRAFFIC_ENTRY_SIZE)
		       ? IWL_TRAFFIC_ENTRY_SIZE : length;
		memcpy((priv->tx_traffic +
		       (priv->tx_traffic_idx * IWL_TRAFFIC_ENTRY_SIZE)),
		       header, len);
		priv->tx_traffic_idx =
			(priv->tx_traffic_idx + 1) % IWL_TRAFFIC_ENTRIES;
	}
}

void iwl_dbg_log_rx_data_frame(struct iwl_priv *priv,
		      u16 length, struct ieee80211_hdr *header)
{
	__le16 fc;
	u16 len;

	if (likely(!(iwl_debug_level & IWL_DL_RX)))
		return;

	if (!priv->rx_traffic)
		return;

	fc = header->frame_control;
	if (ieee80211_is_data(fc)) {
		len = (length > IWL_TRAFFIC_ENTRY_SIZE)
		       ? IWL_TRAFFIC_ENTRY_SIZE : length;
		memcpy((priv->rx_traffic +
		       (priv->rx_traffic_idx * IWL_TRAFFIC_ENTRY_SIZE)),
		       header, len);
		priv->rx_traffic_idx =
			(priv->rx_traffic_idx + 1) % IWL_TRAFFIC_ENTRIES;
	}
}

const char *get_mgmt_string(int cmd)
{
	switch (cmd) {
		IWL_CMD(MANAGEMENT_ASSOC_REQ);
		IWL_CMD(MANAGEMENT_ASSOC_RESP);
		IWL_CMD(MANAGEMENT_REASSOC_REQ);
		IWL_CMD(MANAGEMENT_REASSOC_RESP);
		IWL_CMD(MANAGEMENT_PROBE_REQ);
		IWL_CMD(MANAGEMENT_PROBE_RESP);
		IWL_CMD(MANAGEMENT_BEACON);
		IWL_CMD(MANAGEMENT_ATIM);
		IWL_CMD(MANAGEMENT_DISASSOC);
		IWL_CMD(MANAGEMENT_AUTH);
		IWL_CMD(MANAGEMENT_DEAUTH);
		IWL_CMD(MANAGEMENT_ACTION);
	default:
		return "UNKNOWN";

	}
}

const char *get_ctrl_string(int cmd)
{
	switch (cmd) {
		IWL_CMD(CONTROL_BACK_REQ);
		IWL_CMD(CONTROL_BACK);
		IWL_CMD(CONTROL_PSPOLL);
		IWL_CMD(CONTROL_RTS);
		IWL_CMD(CONTROL_CTS);
		IWL_CMD(CONTROL_ACK);
		IWL_CMD(CONTROL_CFEND);
		IWL_CMD(CONTROL_CFENDACK);
	default:
		return "UNKNOWN";

	}
}

void iwl_clear_traffic_stats(struct iwl_priv *priv)
{
	memset(&priv->tx_stats, 0, sizeof(struct traffic_stats));
	memset(&priv->rx_stats, 0, sizeof(struct traffic_stats));
}

/*
 * if CONFIG_IWLWIFI_DEBUGFS defined, iwl_update_stats function will
 * record all the MGMT, CTRL and DATA pkt for both TX and Rx pass.
 * Use debugFs to display the rx/rx_statistics
 * if CONFIG_IWLWIFI_DEBUGFS not being defined, then no MGMT and CTRL
 * information will be recorded, but DATA pkt still will be recorded
 * for the reason of iwl_led.c need to control the led blinking based on
 * number of tx and rx data.
 *
 */
void iwl_update_stats(struct iwl_priv *priv, bool is_tx, __le16 fc, u16 len)
{
	struct traffic_stats	*stats;

	if (is_tx)
		stats = &priv->tx_stats;
	else
		stats = &priv->rx_stats;

	if (ieee80211_is_mgmt(fc)) {
		switch (fc & cpu_to_le16(IEEE80211_FCTL_STYPE)) {
		case cpu_to_le16(IEEE80211_STYPE_ASSOC_REQ):
			stats->mgmt[MANAGEMENT_ASSOC_REQ]++;
			break;
		case cpu_to_le16(IEEE80211_STYPE_ASSOC_RESP):
			stats->mgmt[MANAGEMENT_ASSOC_RESP]++;
			break;
		case cpu_to_le16(IEEE80211_STYPE_REASSOC_REQ):
			stats->mgmt[MANAGEMENT_REASSOC_REQ]++;
			break;
		case cpu_to_le16(IEEE80211_STYPE_REASSOC_RESP):
			stats->mgmt[MANAGEMENT_REASSOC_RESP]++;
			break;
		case cpu_to_le16(IEEE80211_STYPE_PROBE_REQ):
			stats->mgmt[MANAGEMENT_PROBE_REQ]++;
			break;
		case cpu_to_le16(IEEE80211_STYPE_PROBE_RESP):
			stats->mgmt[MANAGEMENT_PROBE_RESP]++;
			break;
		case cpu_to_le16(IEEE80211_STYPE_BEACON):
			stats->mgmt[MANAGEMENT_BEACON]++;
			break;
		case cpu_to_le16(IEEE80211_STYPE_ATIM):
			stats->mgmt[MANAGEMENT_ATIM]++;
			break;
		case cpu_to_le16(IEEE80211_STYPE_DISASSOC):
			stats->mgmt[MANAGEMENT_DISASSOC]++;
			break;
		case cpu_to_le16(IEEE80211_STYPE_AUTH):
			stats->mgmt[MANAGEMENT_AUTH]++;
			break;
		case cpu_to_le16(IEEE80211_STYPE_DEAUTH):
			stats->mgmt[MANAGEMENT_DEAUTH]++;
			break;
		case cpu_to_le16(IEEE80211_STYPE_ACTION):
			stats->mgmt[MANAGEMENT_ACTION]++;
			break;
		}
	} else if (ieee80211_is_ctl(fc)) {
		switch (fc & cpu_to_le16(IEEE80211_FCTL_STYPE)) {
		case cpu_to_le16(IEEE80211_STYPE_BACK_REQ):
			stats->ctrl[CONTROL_BACK_REQ]++;
			break;
		case cpu_to_le16(IEEE80211_STYPE_BACK):
			stats->ctrl[CONTROL_BACK]++;
			break;
		case cpu_to_le16(IEEE80211_STYPE_PSPOLL):
			stats->ctrl[CONTROL_PSPOLL]++;
			break;
		case cpu_to_le16(IEEE80211_STYPE_RTS):
			stats->ctrl[CONTROL_RTS]++;
			break;
		case cpu_to_le16(IEEE80211_STYPE_CTS):
			stats->ctrl[CONTROL_CTS]++;
			break;
		case cpu_to_le16(IEEE80211_STYPE_ACK):
			stats->ctrl[CONTROL_ACK]++;
			break;
		case cpu_to_le16(IEEE80211_STYPE_CFEND):
			stats->ctrl[CONTROL_CFEND]++;
			break;
		case cpu_to_le16(IEEE80211_STYPE_CFENDACK):
			stats->ctrl[CONTROL_CFENDACK]++;
			break;
		}
	} else {
		/* data */
		stats->data_cnt++;
		stats->data_bytes += len;
	}
}
#endif

static void iwl_force_rf_reset(struct iwl_priv *priv)
{
	if (test_bit(STATUS_EXIT_PENDING, &priv->status))
		return;

	if (!iwl_is_any_associated(priv)) {
		IWL_DEBUG_SCAN(priv, "force reset rejected: not associated\n");
		return;
	}
	/*
	 * There is no easy and better way to force reset the radio,
	 * the only known method is switching channel which will force to
	 * reset and tune the radio.
	 * Use internal short scan (single channel) operation to should
	 * achieve this objective.
	 * Driver should reset the radio when number of consecutive missed
	 * beacon, or any other uCode error condition detected.
	 */
	IWL_DEBUG_INFO(priv, "perform radio reset.\n");
	iwl_internal_short_hw_scan(priv);
}


int iwl_force_reset(struct iwl_priv *priv, int mode, bool external)
{
	struct iwl_force_reset *force_reset;

	if (test_bit(STATUS_EXIT_PENDING, &priv->status))
		return -EINVAL;

	if (mode >= IWL_MAX_FORCE_RESET) {
		IWL_DEBUG_INFO(priv, "invalid reset request.\n");
		return -EINVAL;
	}
	force_reset = &priv->force_reset[mode];
	force_reset->reset_request_count++;
	if (!external) {
		if (force_reset->last_force_reset_jiffies &&
		    time_after(force_reset->last_force_reset_jiffies +
		    force_reset->reset_duration, jiffies)) {
			IWL_DEBUG_INFO(priv, "force reset rejected\n");
			force_reset->reset_reject_count++;
			return -EAGAIN;
		}
	}
	force_reset->reset_success_count++;
	force_reset->last_force_reset_jiffies = jiffies;
	IWL_DEBUG_INFO(priv, "perform force reset (%d)\n", mode);
	switch (mode) {
	case IWL_RF_RESET:
		iwl_force_rf_reset(priv);
		break;
	case IWL_FW_RESET:
		/*
		 * if the request is from external(ex: debugfs),
		 * then always perform the request in regardless the module
		 * parameter setting
		 * if the request is from internal (uCode error or driver
		 * detect failure), then fw_restart module parameter
		 * need to be check before performing firmware reload
		 */
		if (!external && !priv->cfg->mod_params->restart_fw) {
			IWL_DEBUG_INFO(priv, "Cancel firmware reload based on "
				       "module parameter setting\n");
			break;
		}
		IWL_ERR(priv, "On demand firmware reload\n");
		iwlagn_fw_error(priv, true);
		break;
	}
	return 0;
}

int iwl_mac_change_interface(struct ieee80211_hw *hw, struct ieee80211_vif *vif,
			     enum nl80211_iftype newtype, bool newp2p)
{
	struct iwl_priv *priv = hw->priv;
	struct iwl_rxon_context *ctx = iwl_rxon_ctx_from_vif(vif);
	struct iwl_rxon_context *tmp;
	u32 interface_modes;
	int err;

	newtype = ieee80211_iftype_p2p(newtype, newp2p);

	mutex_lock(&priv->mutex);

	if (!ctx->vif || !iwl_is_ready_rf(priv)) {
		/*
		 * Huh? But wait ... this can maybe happen when
		 * we're in the middle of a firmware restart!
		 */
		err = -EBUSY;
		goto out;
	}

	interface_modes = ctx->interface_modes | ctx->exclusive_interface_modes;

	if (!(interface_modes & BIT(newtype))) {
		err = -EBUSY;
		goto out;
	}

	if (ctx->exclusive_interface_modes & BIT(newtype)) {
		for_each_context(priv, tmp) {
			if (ctx == tmp)
				continue;

			if (!tmp->vif)
				continue;

			/*
			 * The current mode switch would be exclusive, but
			 * another context is active ... refuse the switch.
			 */
			err = -EBUSY;
			goto out;
		}
	}

	/* success */
	iwl_teardown_interface(priv, vif, true);
	vif->type = newtype;
	vif->p2p = newp2p;
	err = iwl_setup_interface(priv, ctx);
	WARN_ON(err);
	/*
	 * We've switched internally, but submitting to the
	 * device may have failed for some reason. Mask this
	 * error, because otherwise mac80211 will not switch
	 * (and set the interface type back) and we'll be
	 * out of sync with it.
	 */
	err = 0;

 out:
	mutex_unlock(&priv->mutex);
	return err;
}

/*
 * On every watchdog tick we check (latest) time stamp. If it does not
 * change during timeout period and queue is not empty we reset firmware.
 */
static int iwl_check_stuck_queue(struct iwl_priv *priv, int cnt)
{
	struct iwl_tx_queue *txq = &priv->txq[cnt];
	struct iwl_queue *q = &txq->q;
	unsigned long timeout;
	int ret;

	if (q->read_ptr == q->write_ptr) {
		txq->time_stamp = jiffies;
		return 0;
	}

	timeout = txq->time_stamp +
		  msecs_to_jiffies(priv->cfg->base_params->wd_timeout);

	if (time_after(jiffies, timeout)) {
		IWL_ERR(priv, "Queue %d stuck for %u ms.\n",
				q->id, priv->cfg->base_params->wd_timeout);
		ret = iwl_force_reset(priv, IWL_FW_RESET, false);
		return (ret == -EAGAIN) ? 0 : 1;
	}

	return 0;
}

/*
 * Making watchdog tick be a quarter of timeout assure we will
 * discover the queue hung between timeout and 1.25*timeout
 */
#define IWL_WD_TICK(timeout) ((timeout) / 4)

/*
 * Watchdog timer callback, we check each tx queue for stuck, if if hung
 * we reset the firmware. If everything is fine just rearm the timer.
 */
void iwl_bg_watchdog(unsigned long data)
{
	struct iwl_priv *priv = (struct iwl_priv *)data;
	int cnt;
	unsigned long timeout;

	if (test_bit(STATUS_EXIT_PENDING, &priv->status))
		return;

	timeout = priv->cfg->base_params->wd_timeout;
	if (timeout == 0)
		return;

	/* monitor and check for stuck cmd queue */
	if (iwl_check_stuck_queue(priv, priv->cmd_queue))
		return;

	/* monitor and check for other stuck queues */
	if (iwl_is_any_associated(priv)) {
		for (cnt = 0; cnt < priv->hw_params.max_txq_num; cnt++) {
			/* skip as we already checked the command queue */
			if (cnt == priv->cmd_queue)
				continue;
			if (iwl_check_stuck_queue(priv, cnt))
				return;
		}
	}

	mod_timer(&priv->watchdog, jiffies +
		  msecs_to_jiffies(IWL_WD_TICK(timeout)));
}

void iwl_setup_watchdog(struct iwl_priv *priv)
{
	unsigned int timeout = priv->cfg->base_params->wd_timeout;

	if (timeout)
		mod_timer(&priv->watchdog,
			  jiffies + msecs_to_jiffies(IWL_WD_TICK(timeout)));
	else
		del_timer(&priv->watchdog);
}

/*
 * extended beacon time format
 * time in usec will be changed into a 32-bit value in extended:internal format
 * the extended part is the beacon counts
 * the internal part is the time in usec within one beacon interval
 */
u32 iwl_usecs_to_beacons(struct iwl_priv *priv, u32 usec, u32 beacon_interval)
{
	u32 quot;
	u32 rem;
	u32 interval = beacon_interval * TIME_UNIT;

	if (!interval || !usec)
		return 0;

	quot = (usec / interval) &
		(iwl_beacon_time_mask_high(priv,
		priv->hw_params.beacon_time_tsf_bits) >>
		priv->hw_params.beacon_time_tsf_bits);
	rem = (usec % interval) & iwl_beacon_time_mask_low(priv,
				   priv->hw_params.beacon_time_tsf_bits);

	return (quot << priv->hw_params.beacon_time_tsf_bits) + rem;
}

/* base is usually what we get from ucode with each received frame,
 * the same as HW timer counter counting down
 */
__le32 iwl_add_beacon_time(struct iwl_priv *priv, u32 base,
			   u32 addon, u32 beacon_interval)
{
	u32 base_low = base & iwl_beacon_time_mask_low(priv,
					priv->hw_params.beacon_time_tsf_bits);
	u32 addon_low = addon & iwl_beacon_time_mask_low(priv,
					priv->hw_params.beacon_time_tsf_bits);
	u32 interval = beacon_interval * TIME_UNIT;
	u32 res = (base & iwl_beacon_time_mask_high(priv,
				priv->hw_params.beacon_time_tsf_bits)) +
				(addon & iwl_beacon_time_mask_high(priv,
				priv->hw_params.beacon_time_tsf_bits));

	if (base_low > addon_low)
		res += base_low - addon_low;
	else if (base_low < addon_low) {
		res += interval + base_low - addon_low;
		res += (1 << priv->hw_params.beacon_time_tsf_bits);
	} else
		res += (1 << priv->hw_params.beacon_time_tsf_bits);

	return cpu_to_le32(res);
}

#ifdef CONFIG_PM

int iwl_pci_suspend(struct device *device)
{
	struct pci_dev *pdev = to_pci_dev(device);
	struct iwl_priv *priv = pci_get_drvdata(pdev);

	/*
	 * This function is called when system goes into suspend state
	 * mac80211 will call iwl_mac_stop() from the mac80211 suspend function
	 * first but since iwl_mac_stop() has no knowledge of who the caller is,
	 * it will not call apm_ops.stop() to stop the DMA operation.
	 * Calling apm_ops.stop here to make sure we stop the DMA.
	 */
	iwl_apm_stop(priv);

	return 0;
}

int iwl_pci_resume(struct device *device)
{
	struct pci_dev *pdev = to_pci_dev(device);
	struct iwl_priv *priv = pci_get_drvdata(pdev);
	bool hw_rfkill = false;

	/*
	 * We disable the RETRY_TIMEOUT register (0x41) to keep
	 * PCI Tx retries from interfering with C3 CPU state.
	 */
	pci_write_config_byte(pdev, PCI_CFG_RETRY_TIMEOUT, 0x00);

	iwl_enable_interrupts(priv);

	if (!(iwl_read32(priv, CSR_GP_CNTRL) &
				CSR_GP_CNTRL_REG_FLAG_HW_RF_KILL_SW))
		hw_rfkill = true;

	if (hw_rfkill)
		set_bit(STATUS_RF_KILL_HW, &priv->status);
	else
		clear_bit(STATUS_RF_KILL_HW, &priv->status);

	wiphy_rfkill_set_hw_state(priv->hw->wiphy, hw_rfkill);

	return 0;
}

const struct dev_pm_ops iwl_pm_ops = {
	.suspend = iwl_pci_suspend,
	.resume = iwl_pci_resume,
	.freeze = iwl_pci_suspend,
	.thaw = iwl_pci_resume,
	.poweroff = iwl_pci_suspend,
	.restore = iwl_pci_resume,
};

#endif /* CONFIG_PM */<|MERGE_RESOLUTION|>--- conflicted
+++ resolved
@@ -1025,10 +1025,6 @@
 	/*
 	 * Enable HAP INTA (interrupt from management bus) to
 	 * wake device's PCI Express link L1a -> L0s
-<<<<<<< HEAD
-	 * NOTE:  This is no-op for 3945 (non-existent bit)
-=======
->>>>>>> 73b48099
 	 */
 	iwl_set_bit(priv, CSR_HW_IF_CONFIG_REG,
 				    CSR_HW_IF_CONFIG_REG_BIT_HAP_WAKE_L1A);
