/*
 * videobuf2-dma-contig.c - DMA contig memory allocator for videobuf2
 *
 * Copyright (C) 2010 Samsung Electronics
 *
 * Author: Pawel Osciak <pawel@osciak.com>
 *
 * This program is free software; you can redistribute it and/or modify
 * it under the terms of the GNU General Public License as published by
 * the Free Software Foundation.
 */

#include <linux/dma-buf.h>
#include <linux/module.h>
#include <linux/refcount.h>
#include <linux/scatterlist.h>
#include <linux/sched.h>
#include <linux/slab.h>
#include <linux/dma-mapping.h>

#include <media/videobuf2-v4l2.h>
#include <media/videobuf2-dma-contig.h>
#include <media/videobuf2-memops.h>

struct vb2_dc_buf {
	struct device			*dev;
	void				*vaddr;
	unsigned long			size;
	void				*cookie;
	dma_addr_t			dma_addr;
	unsigned long			attrs;
	enum dma_data_direction		dma_dir;
	struct sg_table			*dma_sgt;
	struct frame_vector		*vec;

	/* MMAP related */
	struct vb2_vmarea_handler	handler;
	refcount_t			refcount;
	struct sg_table			*sgt_base;

	/* DMABUF related */
	struct dma_buf_attachment	*db_attach;
};

/*********************************************/
/*        scatterlist table functions        */
/*********************************************/

static unsigned long vb2_dc_get_contiguous_size(struct sg_table *sgt)
{
	struct scatterlist *s;
	dma_addr_t expected = sg_dma_address(sgt->sgl);
	unsigned int i;
	unsigned long size = 0;

	for_each_sg(sgt->sgl, s, sgt->nents, i) {
		if (sg_dma_address(s) != expected)
			break;
		expected = sg_dma_address(s) + sg_dma_len(s);
		size += sg_dma_len(s);
	}
	return size;
}

/*********************************************/
/*         callbacks for all buffers         */
/*********************************************/

static void *vb2_dc_cookie(void *buf_priv)
{
	struct vb2_dc_buf *buf = buf_priv;

	return &buf->dma_addr;
}

static void *vb2_dc_vaddr(void *buf_priv)
{
	struct vb2_dc_buf *buf = buf_priv;

	if (!buf->vaddr && buf->db_attach)
		buf->vaddr = dma_buf_vmap(buf->db_attach->dmabuf);

	return buf->vaddr;
}

static unsigned int vb2_dc_num_users(void *buf_priv)
{
	struct vb2_dc_buf *buf = buf_priv;

	return refcount_read(&buf->refcount);
}

static void vb2_dc_prepare(void *buf_priv)
{
	struct vb2_dc_buf *buf = buf_priv;
	struct sg_table *sgt = buf->dma_sgt;

	/* DMABUF exporter will flush the cache for us */
	if (!sgt || buf->db_attach)
		return;

	dma_sync_sg_for_device(buf->dev, sgt->sgl, sgt->orig_nents,
			       buf->dma_dir);
}

static void vb2_dc_finish(void *buf_priv)
{
	struct vb2_dc_buf *buf = buf_priv;
	struct sg_table *sgt = buf->dma_sgt;

	/* DMABUF exporter will flush the cache for us */
	if (!sgt || buf->db_attach)
		return;

	dma_sync_sg_for_cpu(buf->dev, sgt->sgl, sgt->orig_nents, buf->dma_dir);
}

/*********************************************/
/*        callbacks for MMAP buffers         */
/*********************************************/

static void vb2_dc_put(void *buf_priv)
{
	struct vb2_dc_buf *buf = buf_priv;

	if (!refcount_dec_and_test(&buf->refcount))
		return;

	if (buf->sgt_base) {
		sg_free_table(buf->sgt_base);
		kfree(buf->sgt_base);
	}
	dma_free_attrs(buf->dev, buf->size, buf->cookie, buf->dma_addr,
		       buf->attrs);
	put_device(buf->dev);
	kfree(buf);
}

static void *vb2_dc_alloc(struct device *dev, unsigned long attrs,
			  unsigned long size, enum dma_data_direction dma_dir,
			  gfp_t gfp_flags)
{
	struct vb2_dc_buf *buf;

	if (WARN_ON(!dev))
		return ERR_PTR(-EINVAL);

	buf = kzalloc(sizeof *buf, GFP_KERNEL);
	if (!buf)
		return ERR_PTR(-ENOMEM);

	if (attrs)
		buf->attrs = attrs;
	buf->cookie = dma_alloc_attrs(dev, size, &buf->dma_addr,
					GFP_KERNEL | gfp_flags, buf->attrs);
	if (!buf->cookie) {
		dev_err(dev, "dma_alloc_coherent of size %ld failed\n", size);
		kfree(buf);
		return ERR_PTR(-ENOMEM);
	}

	if ((buf->attrs & DMA_ATTR_NO_KERNEL_MAPPING) == 0)
		buf->vaddr = buf->cookie;

	/* Prevent the device from being released while the buffer is used */
	buf->dev = get_device(dev);
	buf->size = size;
	buf->dma_dir = dma_dir;

	buf->handler.refcount = &buf->refcount;
	buf->handler.put = vb2_dc_put;
	buf->handler.arg = buf;

	refcount_set(&buf->refcount, 1);

	return buf;
}

static int vb2_dc_mmap(void *buf_priv, struct vm_area_struct *vma)
{
	struct vb2_dc_buf *buf = buf_priv;
	int ret;

	if (!buf) {
		printk(KERN_ERR "No buffer to map\n");
		return -EINVAL;
	}

	/*
	 * dma_mmap_* uses vm_pgoff as in-buffer offset, but we want to
	 * map whole buffer
	 */
	vma->vm_pgoff = 0;

	ret = dma_mmap_attrs(buf->dev, vma, buf->cookie,
		buf->dma_addr, buf->size, buf->attrs);

	if (ret) {
		pr_err("Remapping memory failed, error: %d\n", ret);
		return ret;
	}

	vma->vm_flags		|= VM_DONTEXPAND | VM_DONTDUMP;
	vma->vm_private_data	= &buf->handler;
	vma->vm_ops		= &vb2_common_vm_ops;

	vma->vm_ops->open(vma);

	pr_debug("%s: mapped dma addr 0x%08lx at 0x%08lx, size %ld\n",
		__func__, (unsigned long)buf->dma_addr, vma->vm_start,
		buf->size);

	return 0;
}

/*********************************************/
/*         DMABUF ops for exporters          */
/*********************************************/

struct vb2_dc_attachment {
	struct sg_table sgt;
	enum dma_data_direction dma_dir;
};

static int vb2_dc_dmabuf_ops_attach(struct dma_buf *dbuf, struct device *dev,
	struct dma_buf_attachment *dbuf_attach)
{
	struct vb2_dc_attachment *attach;
	unsigned int i;
	struct scatterlist *rd, *wr;
	struct sg_table *sgt;
	struct vb2_dc_buf *buf = dbuf->priv;
	int ret;

	attach = kzalloc(sizeof(*attach), GFP_KERNEL);
	if (!attach)
		return -ENOMEM;

	sgt = &attach->sgt;
	/* Copy the buf->base_sgt scatter list to the attachment, as we can't
	 * map the same scatter list to multiple attachments at the same time.
	 */
	ret = sg_alloc_table(sgt, buf->sgt_base->orig_nents, GFP_KERNEL);
	if (ret) {
		kfree(attach);
		return -ENOMEM;
	}

	rd = buf->sgt_base->sgl;
	wr = sgt->sgl;
	for (i = 0; i < sgt->orig_nents; ++i) {
		sg_set_page(wr, sg_page(rd), rd->length, rd->offset);
		rd = sg_next(rd);
		wr = sg_next(wr);
	}

	attach->dma_dir = DMA_NONE;
	dbuf_attach->priv = attach;

	return 0;
}

static void vb2_dc_dmabuf_ops_detach(struct dma_buf *dbuf,
	struct dma_buf_attachment *db_attach)
{
	struct vb2_dc_attachment *attach = db_attach->priv;
	struct sg_table *sgt;

	if (!attach)
		return;

	sgt = &attach->sgt;

	/* release the scatterlist cache */
	if (attach->dma_dir != DMA_NONE)
		dma_unmap_sg(db_attach->dev, sgt->sgl, sgt->orig_nents,
			attach->dma_dir);
	sg_free_table(sgt);
	kfree(attach);
	db_attach->priv = NULL;
}

static struct sg_table *vb2_dc_dmabuf_ops_map(
	struct dma_buf_attachment *db_attach, enum dma_data_direction dma_dir)
{
	struct vb2_dc_attachment *attach = db_attach->priv;
	/* stealing dmabuf mutex to serialize map/unmap operations */
	struct mutex *lock = &db_attach->dmabuf->lock;
	struct sg_table *sgt;

	mutex_lock(lock);

	sgt = &attach->sgt;
	/* return previously mapped sg table */
	if (attach->dma_dir == dma_dir) {
		mutex_unlock(lock);
		return sgt;
	}

	/* release any previous cache */
	if (attach->dma_dir != DMA_NONE) {
		dma_unmap_sg(db_attach->dev, sgt->sgl, sgt->orig_nents,
			attach->dma_dir);
		attach->dma_dir = DMA_NONE;
	}

	/* mapping to the client with new direction */
	sgt->nents = dma_map_sg(db_attach->dev, sgt->sgl, sgt->orig_nents,
				dma_dir);
	if (!sgt->nents) {
		pr_err("failed to map scatterlist\n");
		mutex_unlock(lock);
		return ERR_PTR(-EIO);
	}

	attach->dma_dir = dma_dir;

	mutex_unlock(lock);

	return sgt;
}

static void vb2_dc_dmabuf_ops_unmap(struct dma_buf_attachment *db_attach,
	struct sg_table *sgt, enum dma_data_direction dma_dir)
{
	/* nothing to be done here */
}

static void vb2_dc_dmabuf_ops_release(struct dma_buf *dbuf)
{
	/* drop reference obtained in vb2_dc_get_dmabuf */
	vb2_dc_put(dbuf->priv);
}

static void *vb2_dc_dmabuf_ops_kmap(struct dma_buf *dbuf, unsigned long pgnum)
{
	struct vb2_dc_buf *buf = dbuf->priv;

	return buf->vaddr ? buf->vaddr + pgnum * PAGE_SIZE : NULL;
}

static void *vb2_dc_dmabuf_ops_vmap(struct dma_buf *dbuf)
{
	struct vb2_dc_buf *buf = dbuf->priv;

	return buf->vaddr;
}

static int vb2_dc_dmabuf_ops_mmap(struct dma_buf *dbuf,
	struct vm_area_struct *vma)
{
	return vb2_dc_mmap(dbuf->priv, vma);
}

static const struct dma_buf_ops vb2_dc_dmabuf_ops = {
	.attach = vb2_dc_dmabuf_ops_attach,
	.detach = vb2_dc_dmabuf_ops_detach,
	.map_dma_buf = vb2_dc_dmabuf_ops_map,
	.unmap_dma_buf = vb2_dc_dmabuf_ops_unmap,
	.map = vb2_dc_dmabuf_ops_kmap,
	.map_atomic = vb2_dc_dmabuf_ops_kmap,
	.vmap = vb2_dc_dmabuf_ops_vmap,
	.mmap = vb2_dc_dmabuf_ops_mmap,
	.release = vb2_dc_dmabuf_ops_release,
};

static struct sg_table *vb2_dc_get_base_sgt(struct vb2_dc_buf *buf)
{
	int ret;
	struct sg_table *sgt;

	sgt = kmalloc(sizeof(*sgt), GFP_KERNEL);
	if (!sgt) {
		dev_err(buf->dev, "failed to alloc sg table\n");
		return NULL;
	}

	ret = dma_get_sgtable_attrs(buf->dev, sgt, buf->cookie, buf->dma_addr,
		buf->size, buf->attrs);
	if (ret < 0) {
		dev_err(buf->dev, "failed to get scatterlist from DMA API\n");
		kfree(sgt);
		return NULL;
	}

	return sgt;
}

static struct dma_buf *vb2_dc_get_dmabuf(void *buf_priv, unsigned long flags)
{
	struct vb2_dc_buf *buf = buf_priv;
	struct dma_buf *dbuf;
	DEFINE_DMA_BUF_EXPORT_INFO(exp_info);

	exp_info.ops = &vb2_dc_dmabuf_ops;
	exp_info.size = buf->size;
	exp_info.flags = flags;
	exp_info.priv = buf;

	if (!buf->sgt_base)
		buf->sgt_base = vb2_dc_get_base_sgt(buf);

	if (WARN_ON(!buf->sgt_base))
		return NULL;

	dbuf = dma_buf_export(&exp_info);
	if (IS_ERR(dbuf))
		return NULL;

	/* dmabuf keeps reference to vb2 buffer */
	refcount_inc(&buf->refcount);

	return dbuf;
}

/*********************************************/
/*       callbacks for USERPTR buffers       */
/*********************************************/

static void vb2_dc_put_userptr(void *buf_priv)
{
	struct vb2_dc_buf *buf = buf_priv;
	struct sg_table *sgt = buf->dma_sgt;
	int i;
	struct page **pages;

	if (sgt) {
		/*
		 * No need to sync to CPU, it's already synced to the CPU
		 * since the finish() memop will have been called before this.
		 */
		dma_unmap_sg_attrs(buf->dev, sgt->sgl, sgt->orig_nents,
				   buf->dma_dir, DMA_ATTR_SKIP_CPU_SYNC);
		pages = frame_vector_pages(buf->vec);
		/* sgt should exist only if vector contains pages... */
		BUG_ON(IS_ERR(pages));
		for (i = 0; i < frame_vector_count(buf->vec); i++)
			set_page_dirty_lock(pages[i]);
		sg_free_table(sgt);
		kfree(sgt);
	}
	vb2_destroy_framevec(buf->vec);
	kfree(buf);
}

/*
 * For some kind of reserved memory there might be no struct page available,
 * so all that can be done to support such 'pages' is to try to convert
 * pfn to dma address or at the last resort just assume that
 * dma address == physical address (like it has been assumed in earlier version
 * of videobuf2-dma-contig
 */

#ifdef __arch_pfn_to_dma
static inline dma_addr_t vb2_dc_pfn_to_dma(struct device *dev, unsigned long pfn)
{
	return (dma_addr_t)__arch_pfn_to_dma(dev, pfn);
}
#elif defined(__pfn_to_bus)
static inline dma_addr_t vb2_dc_pfn_to_dma(struct device *dev, unsigned long pfn)
{
	return (dma_addr_t)__pfn_to_bus(pfn);
}
#elif defined(__pfn_to_phys)
static inline dma_addr_t vb2_dc_pfn_to_dma(struct device *dev, unsigned long pfn)
{
	return (dma_addr_t)__pfn_to_phys(pfn);
}
#else
static inline dma_addr_t vb2_dc_pfn_to_dma(struct device *dev, unsigned long pfn)
{
	/* really, we cannot do anything better at this point */
	return (dma_addr_t)(pfn) << PAGE_SHIFT;
}
#endif

static void *vb2_dc_get_userptr(struct device *dev, unsigned long vaddr,
	unsigned long size, enum dma_data_direction dma_dir)
{
	struct vb2_dc_buf *buf;
	struct frame_vector *vec;
	unsigned int offset;
	int n_pages, i;
	int ret = 0;
	struct sg_table *sgt;
	unsigned long contig_size;
	unsigned long dma_align = dma_get_cache_alignment();

	/* Only cache aligned DMA transfers are reliable */
	if (!IS_ALIGNED(vaddr | size, dma_align)) {
		pr_debug("user data must be aligned to %lu bytes\n", dma_align);
		return ERR_PTR(-EINVAL);
	}

	if (!size) {
		pr_debug("size is zero\n");
		return ERR_PTR(-EINVAL);
	}

	if (WARN_ON(!dev))
		return ERR_PTR(-EINVAL);

	buf = kzalloc(sizeof *buf, GFP_KERNEL);
	if (!buf)
		return ERR_PTR(-ENOMEM);

	buf->dev = dev;
	buf->dma_dir = dma_dir;

<<<<<<< HEAD
	offset = lower_32_bits(offset_in_page(vaddr));
	vec = vb2_create_framevec(vaddr, size, dma_dir == DMA_FROM_DEVICE);
=======
	offset = vaddr & ~PAGE_MASK;
	vec = vb2_create_framevec(vaddr, size, dma_dir == DMA_FROM_DEVICE ||
					       dma_dir == DMA_BIDIRECTIONAL);
>>>>>>> 754270c7
	if (IS_ERR(vec)) {
		ret = PTR_ERR(vec);
		goto fail_buf;
	}
	buf->vec = vec;
	n_pages = frame_vector_count(vec);
	ret = frame_vector_to_pages(vec);
	if (ret < 0) {
		unsigned long *nums = frame_vector_pfns(vec);

		/*
		 * Failed to convert to pages... Check the memory is physically
		 * contiguous and use direct mapping
		 */
		for (i = 1; i < n_pages; i++)
			if (nums[i-1] + 1 != nums[i])
				goto fail_pfnvec;
		buf->dma_addr = vb2_dc_pfn_to_dma(buf->dev, nums[0]);
		goto out;
	}

	sgt = kzalloc(sizeof(*sgt), GFP_KERNEL);
	if (!sgt) {
		pr_err("failed to allocate sg table\n");
		ret = -ENOMEM;
		goto fail_pfnvec;
	}

	ret = sg_alloc_table_from_pages(sgt, frame_vector_pages(vec), n_pages,
		offset, size, GFP_KERNEL);
	if (ret) {
		pr_err("failed to initialize sg table\n");
		goto fail_sgt;
	}

	/*
	 * No need to sync to the device, this will happen later when the
	 * prepare() memop is called.
	 */
	sgt->nents = dma_map_sg_attrs(buf->dev, sgt->sgl, sgt->orig_nents,
				      buf->dma_dir, DMA_ATTR_SKIP_CPU_SYNC);
	if (sgt->nents <= 0) {
		pr_err("failed to map scatterlist\n");
		ret = -EIO;
		goto fail_sgt_init;
	}

	contig_size = vb2_dc_get_contiguous_size(sgt);
	if (contig_size < size) {
		pr_err("contiguous mapping is too small %lu/%lu\n",
			contig_size, size);
		ret = -EFAULT;
		goto fail_map_sg;
	}

	buf->dma_addr = sg_dma_address(sgt->sgl);
	buf->dma_sgt = sgt;
out:
	buf->size = size;

	return buf;

fail_map_sg:
	dma_unmap_sg_attrs(buf->dev, sgt->sgl, sgt->orig_nents,
			   buf->dma_dir, DMA_ATTR_SKIP_CPU_SYNC);

fail_sgt_init:
	sg_free_table(sgt);

fail_sgt:
	kfree(sgt);

fail_pfnvec:
	vb2_destroy_framevec(vec);

fail_buf:
	kfree(buf);

	return ERR_PTR(ret);
}

/*********************************************/
/*       callbacks for DMABUF buffers        */
/*********************************************/

static int vb2_dc_map_dmabuf(void *mem_priv)
{
	struct vb2_dc_buf *buf = mem_priv;
	struct sg_table *sgt;
	unsigned long contig_size;

	if (WARN_ON(!buf->db_attach)) {
		pr_err("trying to pin a non attached buffer\n");
		return -EINVAL;
	}

	if (WARN_ON(buf->dma_sgt)) {
		pr_err("dmabuf buffer is already pinned\n");
		return 0;
	}

	/* get the associated scatterlist for this buffer */
	sgt = dma_buf_map_attachment(buf->db_attach, buf->dma_dir);
	if (IS_ERR(sgt)) {
		pr_err("Error getting dmabuf scatterlist\n");
		return -EINVAL;
	}

	/* checking if dmabuf is big enough to store contiguous chunk */
	contig_size = vb2_dc_get_contiguous_size(sgt);
	if (contig_size < buf->size) {
		pr_err("contiguous chunk is too small %lu/%lu b\n",
			contig_size, buf->size);
		dma_buf_unmap_attachment(buf->db_attach, sgt, buf->dma_dir);
		return -EFAULT;
	}

	buf->dma_addr = sg_dma_address(sgt->sgl);
	buf->dma_sgt = sgt;
	buf->vaddr = NULL;

	return 0;
}

static void vb2_dc_unmap_dmabuf(void *mem_priv)
{
	struct vb2_dc_buf *buf = mem_priv;
	struct sg_table *sgt = buf->dma_sgt;

	if (WARN_ON(!buf->db_attach)) {
		pr_err("trying to unpin a not attached buffer\n");
		return;
	}

	if (WARN_ON(!sgt)) {
		pr_err("dmabuf buffer is already unpinned\n");
		return;
	}

	if (buf->vaddr) {
		dma_buf_vunmap(buf->db_attach->dmabuf, buf->vaddr);
		buf->vaddr = NULL;
	}
	dma_buf_unmap_attachment(buf->db_attach, sgt, buf->dma_dir);

	buf->dma_addr = 0;
	buf->dma_sgt = NULL;
}

static void vb2_dc_detach_dmabuf(void *mem_priv)
{
	struct vb2_dc_buf *buf = mem_priv;

	/* if vb2 works correctly you should never detach mapped buffer */
	if (WARN_ON(buf->dma_addr))
		vb2_dc_unmap_dmabuf(buf);

	/* detach this attachment */
	dma_buf_detach(buf->db_attach->dmabuf, buf->db_attach);
	kfree(buf);
}

static void *vb2_dc_attach_dmabuf(struct device *dev, struct dma_buf *dbuf,
	unsigned long size, enum dma_data_direction dma_dir)
{
	struct vb2_dc_buf *buf;
	struct dma_buf_attachment *dba;

	if (dbuf->size < size)
		return ERR_PTR(-EFAULT);

	if (WARN_ON(!dev))
		return ERR_PTR(-EINVAL);

	buf = kzalloc(sizeof(*buf), GFP_KERNEL);
	if (!buf)
		return ERR_PTR(-ENOMEM);

	buf->dev = dev;
	/* create attachment for the dmabuf with the user device */
	dba = dma_buf_attach(dbuf, buf->dev);
	if (IS_ERR(dba)) {
		pr_err("failed to attach dmabuf\n");
		kfree(buf);
		return dba;
	}

	buf->dma_dir = dma_dir;
	buf->size = size;
	buf->db_attach = dba;

	return buf;
}

/*********************************************/
/*       DMA CONTIG exported functions       */
/*********************************************/

const struct vb2_mem_ops vb2_dma_contig_memops = {
	.alloc		= vb2_dc_alloc,
	.put		= vb2_dc_put,
	.get_dmabuf	= vb2_dc_get_dmabuf,
	.cookie		= vb2_dc_cookie,
	.vaddr		= vb2_dc_vaddr,
	.mmap		= vb2_dc_mmap,
	.get_userptr	= vb2_dc_get_userptr,
	.put_userptr	= vb2_dc_put_userptr,
	.prepare	= vb2_dc_prepare,
	.finish		= vb2_dc_finish,
	.map_dmabuf	= vb2_dc_map_dmabuf,
	.unmap_dmabuf	= vb2_dc_unmap_dmabuf,
	.attach_dmabuf	= vb2_dc_attach_dmabuf,
	.detach_dmabuf	= vb2_dc_detach_dmabuf,
	.num_users	= vb2_dc_num_users,
};
EXPORT_SYMBOL_GPL(vb2_dma_contig_memops);

/**
 * vb2_dma_contig_set_max_seg_size() - configure DMA max segment size
 * @dev:	device for configuring DMA parameters
 * @size:	size of DMA max segment size to set
 *
 * To allow mapping the scatter-list into a single chunk in the DMA
 * address space, the device is required to have the DMA max segment
 * size parameter set to a value larger than the buffer size. Otherwise,
 * the DMA-mapping subsystem will split the mapping into max segment
 * size chunks. This function sets the DMA max segment size
 * parameter to let DMA-mapping map a buffer as a single chunk in DMA
 * address space.
 * This code assumes that the DMA-mapping subsystem will merge all
 * scatterlist segments if this is really possible (for example when
 * an IOMMU is available and enabled).
 * Ideally, this parameter should be set by the generic bus code, but it
 * is left with the default 64KiB value due to historical litmiations in
 * other subsystems (like limited USB host drivers) and there no good
 * place to set it to the proper value.
 * This function should be called from the drivers, which are known to
 * operate on platforms with IOMMU and provide access to shared buffers
 * (either USERPTR or DMABUF). This should be done before initializing
 * videobuf2 queue.
 */
int vb2_dma_contig_set_max_seg_size(struct device *dev, unsigned int size)
{
	if (!dev->dma_parms) {
		dev->dma_parms = kzalloc(sizeof(*dev->dma_parms), GFP_KERNEL);
		if (!dev->dma_parms)
			return -ENOMEM;
	}
	if (dma_get_max_seg_size(dev) < size)
		return dma_set_max_seg_size(dev, size);

	return 0;
}
EXPORT_SYMBOL_GPL(vb2_dma_contig_set_max_seg_size);

/*
 * vb2_dma_contig_clear_max_seg_size() - release resources for DMA parameters
 * @dev:	device for configuring DMA parameters
 *
 * This function releases resources allocated to configure DMA parameters
 * (see vb2_dma_contig_set_max_seg_size() function). It should be called from
 * device drivers on driver remove.
 */
void vb2_dma_contig_clear_max_seg_size(struct device *dev)
{
	kfree(dev->dma_parms);
	dev->dma_parms = NULL;
}
EXPORT_SYMBOL_GPL(vb2_dma_contig_clear_max_seg_size);

MODULE_DESCRIPTION("DMA-contig memory handling routines for videobuf2");
MODULE_AUTHOR("Pawel Osciak <pawel@osciak.com>");
MODULE_LICENSE("GPL");<|MERGE_RESOLUTION|>--- conflicted
+++ resolved
@@ -507,14 +507,9 @@
 	buf->dev = dev;
 	buf->dma_dir = dma_dir;
 
-<<<<<<< HEAD
 	offset = lower_32_bits(offset_in_page(vaddr));
-	vec = vb2_create_framevec(vaddr, size, dma_dir == DMA_FROM_DEVICE);
-=======
-	offset = vaddr & ~PAGE_MASK;
 	vec = vb2_create_framevec(vaddr, size, dma_dir == DMA_FROM_DEVICE ||
 					       dma_dir == DMA_BIDIRECTIONAL);
->>>>>>> 754270c7
 	if (IS_ERR(vec)) {
 		ret = PTR_ERR(vec);
 		goto fail_buf;
