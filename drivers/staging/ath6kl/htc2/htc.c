//------------------------------------------------------------------------------
// <copyright file="htc.c" company="Atheros">
//    Copyright (c) 2007-2010 Atheros Corporation.  All rights reserved.
// 
//
// Permission to use, copy, modify, and/or distribute this software for any
// purpose with or without fee is hereby granted, provided that the above
// copyright notice and this permission notice appear in all copies.
//
// THE SOFTWARE IS PROVIDED "AS IS" AND THE AUTHOR DISCLAIMS ALL WARRANTIES
// WITH REGARD TO THIS SOFTWARE INCLUDING ALL IMPLIED WARRANTIES OF
// MERCHANTABILITY AND FITNESS. IN NO EVENT SHALL THE AUTHOR BE LIABLE FOR
// ANY SPECIAL, DIRECT, INDIRECT, OR CONSEQUENTIAL DAMAGES OR ANY DAMAGES
// WHATSOEVER RESULTING FROM LOSS OF USE, DATA OR PROFITS, WHETHER IN AN
// ACTION OF CONTRACT, NEGLIGENCE OR OTHER TORTIOUS ACTION, ARISING OUT OF
// OR IN CONNECTION WITH THE USE OR PERFORMANCE OF THIS SOFTWARE.
//
//
//------------------------------------------------------------------------------
//==============================================================================
// Author(s): ="Atheros"
//==============================================================================
#include "htc_internal.h"

#ifdef ATH_DEBUG_MODULE
static struct ath_debug_mask_description g_HTCDebugDescription[] = {
    { ATH_DEBUG_SEND , "Send"},
    { ATH_DEBUG_RECV , "Recv"},
    { ATH_DEBUG_SYNC , "Sync"},
    { ATH_DEBUG_DUMP , "Dump Data (RX or TX)"},
    { ATH_DEBUG_IRQ  , "Interrupt Processing"}
};

ATH_DEBUG_INSTANTIATE_MODULE_VAR(htc,
                                 "htc",
                                 "Host Target Communications",
                                 ATH_DEBUG_MASK_DEFAULTS,
                                 ATH_DEBUG_DESCRIPTION_COUNT(g_HTCDebugDescription),
                                 g_HTCDebugDescription);
                                 
#endif

static void HTCReportFailure(void *Context);
static void ResetEndpointStates(struct htc_target *target);

void HTCFreeControlBuffer(struct htc_target *target, struct htc_packet *pPacket, struct htc_packet_queue *pList)
{
    LOCK_HTC(target);
    HTC_PACKET_ENQUEUE(pList,pPacket);
    UNLOCK_HTC(target);
}

struct htc_packet *HTCAllocControlBuffer(struct htc_target *target,  struct htc_packet_queue *pList)
{
    struct htc_packet *pPacket;

    LOCK_HTC(target);
    pPacket = HTC_PACKET_DEQUEUE(pList);
    UNLOCK_HTC(target);

    return pPacket;
}

/* cleanup the HTC instance */
static void HTCCleanup(struct htc_target *target)
{
    s32 i;

    DevCleanup(&target->Device);
    
    for (i = 0;i < NUM_CONTROL_BUFFERS;i++) {
        if (target->HTCControlBuffers[i].Buffer) {
            kfree(target->HTCControlBuffers[i].Buffer);
        }
    }
    
    if (A_IS_MUTEX_VALID(&target->HTCLock)) {
        A_MUTEX_DELETE(&target->HTCLock);
    }

    if (A_IS_MUTEX_VALID(&target->HTCRxLock)) {
        A_MUTEX_DELETE(&target->HTCRxLock);
    }

    if (A_IS_MUTEX_VALID(&target->HTCTxLock)) {
        A_MUTEX_DELETE(&target->HTCTxLock);
    }
        /* free our instance */
    kfree(target);
}

/* registered target arrival callback from the HIF layer */
HTC_HANDLE HTCCreate(void *hif_handle, struct htc_init_info *pInfo)
{
    struct htc_target              *target = NULL;
    int                 status = 0;
    int                      i;
    u32 ctrl_bufsz;
    u32 blocksizes[HTC_MAILBOX_NUM_MAX];

    AR_DEBUG_PRINTF(ATH_DEBUG_TRC, ("HTCCreate - Enter\n"));

    A_REGISTER_MODULE_DEBUG_INFO(htc);
    
    do {

            /* allocate target memory */
        if ((target = (struct htc_target *)A_MALLOC(sizeof(struct htc_target))) == NULL) {
            AR_DEBUG_PRINTF(ATH_DEBUG_ERR, ("Unable to allocate memory\n"));
            status = A_ERROR;
            break;
        }

        A_MEMZERO(target, sizeof(struct htc_target));
        A_MUTEX_INIT(&target->HTCLock);
        A_MUTEX_INIT(&target->HTCRxLock);
        A_MUTEX_INIT(&target->HTCTxLock);
        INIT_HTC_PACKET_QUEUE(&target->ControlBufferTXFreeList);
        INIT_HTC_PACKET_QUEUE(&target->ControlBufferRXFreeList);
        
            /* give device layer the hif device handle */
        target->Device.HIFDevice = hif_handle;
            /* give the device layer our context (for event processing)
             * the device layer will register it's own context with HIF
             * so we need to set this so we can fetch it in the target remove handler */
        target->Device.HTCContext = target;
            /* set device layer target failure callback */
        target->Device.TargetFailureCallback = HTCReportFailure;
            /* set device layer recv message pending callback */
        target->Device.MessagePendingCallback = HTCRecvMessagePendingHandler;
        target->EpWaitingForBuffers = ENDPOINT_MAX;

        memcpy(&target->HTCInitInfo,pInfo,sizeof(struct htc_init_info));
        
        ResetEndpointStates(target);
          
            /* setup device layer */
        status = DevSetup(&target->Device);

        if (status) {
            break;
        }


        /* get the block sizes */
        status = HIFConfigureDevice(hif_handle, HIF_DEVICE_GET_MBOX_BLOCK_SIZE,
                                    blocksizes, sizeof(blocksizes));
        if (status) {
            AR_DEBUG_PRINTF(ATH_DEBUG_ERR,("Failed to get block size info from HIF layer...\n"));
            break;
        }

        /* Set the control buffer size based on the block size */
        if (blocksizes[1] > HTC_MAX_CONTROL_MESSAGE_LENGTH) {
            ctrl_bufsz = blocksizes[1] + HTC_HDR_LENGTH;
        } else {
            ctrl_bufsz = HTC_MAX_CONTROL_MESSAGE_LENGTH + HTC_HDR_LENGTH;
        }
        for (i = 0;i < NUM_CONTROL_BUFFERS;i++) {
            target->HTCControlBuffers[i].Buffer = A_MALLOC(ctrl_bufsz);
            if (target->HTCControlBuffers[i].Buffer == NULL) {
                AR_DEBUG_PRINTF(ATH_DEBUG_ERR, ("Unable to allocate memory\n"));
                status = A_ERROR;
                break;
            }
        }

        if (status) {
            break;
        }

            /* carve up buffers/packets for control messages */
        for (i = 0; i < NUM_CONTROL_RX_BUFFERS; i++) {
            struct htc_packet *pControlPacket;
            pControlPacket = &target->HTCControlBuffers[i].HtcPacket;
            SET_HTC_PACKET_INFO_RX_REFILL(pControlPacket,
                                          target,
                                          target->HTCControlBuffers[i].Buffer,
                                          ctrl_bufsz,
                                          ENDPOINT_0);
            HTC_FREE_CONTROL_RX(target,pControlPacket);
        }

        for (;i < NUM_CONTROL_BUFFERS;i++) {
             struct htc_packet *pControlPacket;
             pControlPacket = &target->HTCControlBuffers[i].HtcPacket;
             INIT_HTC_PACKET_INFO(pControlPacket,
                                  target->HTCControlBuffers[i].Buffer,
                                  ctrl_bufsz);
             HTC_FREE_CONTROL_TX(target,pControlPacket);
        }

    } while (false);

    if (status) {
        if (target != NULL) {
            HTCCleanup(target);
            target = NULL;
        }
    }

    AR_DEBUG_PRINTF(ATH_DEBUG_TRC, ("HTCCreate - Exit\n"));

    return target;
}

void  HTCDestroy(HTC_HANDLE HTCHandle)
{
    struct htc_target *target = GET_HTC_TARGET_FROM_HANDLE(HTCHandle);
    AR_DEBUG_PRINTF(ATH_DEBUG_TRC, ("+HTCDestroy ..  Destroying :0x%lX \n",(unsigned long)target));
    HTCCleanup(target);
    AR_DEBUG_PRINTF(ATH_DEBUG_TRC, ("-HTCDestroy \n"));
}

/* get the low level HIF device for the caller , the caller may wish to do low level
 * HIF requests */
void *HTCGetHifDevice(HTC_HANDLE HTCHandle)
{
    struct htc_target *target = GET_HTC_TARGET_FROM_HANDLE(HTCHandle);
    return target->Device.HIFDevice;
}

/* wait for the target to arrive (sends HTC Ready message)
 * this operation is fully synchronous and the message is polled for */
int HTCWaitTarget(HTC_HANDLE HTCHandle)
{
    struct htc_target              *target = GET_HTC_TARGET_FROM_HANDLE(HTCHandle);
    int                 status;
    struct htc_packet              *pPacket = NULL;
    HTC_READY_EX_MSG        *pRdyMsg;

    struct htc_service_connect_req  connect;
    struct htc_service_connect_resp resp;

    AR_DEBUG_PRINTF(ATH_DEBUG_TRC, ("HTCWaitTarget - Enter (target:0x%lX) \n", (unsigned long)target));

    do {

#ifdef MBOXHW_UNIT_TEST

        status = DoMboxHWTest(&target->Device);

        if (status) {
            break;
        }

#endif

            /* we should be getting 1 control message that the target is ready */
        status = HTCWaitforControlMessage(target, &pPacket);

        if (status) {
            AR_DEBUG_PRINTF(ATH_DEBUG_ERR, (" Target Not Available!!\n"));
            break;
        }

            /* we controlled the buffer creation so it has to be properly aligned */
        pRdyMsg = (HTC_READY_EX_MSG *)pPacket->pBuffer;

        if ((pRdyMsg->Version2_0_Info.MessageID != HTC_MSG_READY_ID) ||
            (pPacket->ActualLength < sizeof(HTC_READY_MSG))) {
                /* this message is not valid */
            AR_DEBUG_ASSERT(false);
            status = A_EPROTO;
            break;
        }

        
        if (pRdyMsg->Version2_0_Info.CreditCount == 0 || pRdyMsg->Version2_0_Info.CreditSize == 0) {
              /* this message is not valid */
            AR_DEBUG_ASSERT(false);
            status = A_EPROTO;
            break;
        }

        target->TargetCredits = pRdyMsg->Version2_0_Info.CreditCount;
        target->TargetCreditSize = pRdyMsg->Version2_0_Info.CreditSize;
        
        AR_DEBUG_PRINTF(ATH_DEBUG_WARN, (" Target Ready: credits: %d credit size: %d\n",
                target->TargetCredits, target->TargetCreditSize));
        
            /* check if this is an extended ready message */        
        if (pPacket->ActualLength >= sizeof(HTC_READY_EX_MSG)) {
                /* this is an extended message */    
            target->HTCTargetVersion = pRdyMsg->HTCVersion;   
            target->MaxMsgPerBundle = pRdyMsg->MaxMsgsPerHTCBundle;     
        } else {
                /* legacy */
            target->HTCTargetVersion = HTC_VERSION_2P0;
            target->MaxMsgPerBundle = 0;    
        }
        
#ifdef HTC_FORCE_LEGACY_2P0   
            /* for testing and comparison...*/     
        target->HTCTargetVersion = HTC_VERSION_2P0;
        target->MaxMsgPerBundle = 0;
#endif
           
        AR_DEBUG_PRINTF(ATH_DEBUG_TRC, 
                    ("Using HTC Protocol Version : %s (%d)\n ", 
                    (target->HTCTargetVersion == HTC_VERSION_2P0) ? "2.0" : ">= 2.1",
                    target->HTCTargetVersion));
                    
        if (target->MaxMsgPerBundle > 0) {
                /* limit what HTC can handle */
            target->MaxMsgPerBundle = min(HTC_HOST_MAX_MSG_PER_BUNDLE, target->MaxMsgPerBundle);          
                /* target supports message bundling, setup device layer */
            if (DevSetupMsgBundling(&target->Device,target->MaxMsgPerBundle)) {
                    /* device layer can't handle bundling */
                target->MaxMsgPerBundle = 0;        
            } else {
                    /* limit bundle what the device layer can handle */
                target->MaxMsgPerBundle = min(DEV_GET_MAX_MSG_PER_BUNDLE(&target->Device),
                                              target->MaxMsgPerBundle);     
            }
        }
        
        if (target->MaxMsgPerBundle > 0) {
            AR_DEBUG_PRINTF(ATH_DEBUG_TRC, 
                    (" HTC bundling allowed. Max Msg Per HTC Bundle: %d\n", target->MaxMsgPerBundle));    
           
            if (DEV_GET_MAX_BUNDLE_SEND_LENGTH(&target->Device) != 0) {           
                target->SendBundlingEnabled = true;
            }            
            if (DEV_GET_MAX_BUNDLE_RECV_LENGTH(&target->Device) != 0) {    
                target->RecvBundlingEnabled = true;
            }
                            
            if (!DEV_IS_LEN_BLOCK_ALIGNED(&target->Device,target->TargetCreditSize)) {
                AR_DEBUG_PRINTF(ATH_DEBUG_WARN, ("*** Credit size: %d is not block aligned! Disabling send bundling \n",
                        target->TargetCreditSize));    
                    /* disallow send bundling since the credit size is not aligned to a block size
                     * the I/O block padding will spill into the next credit buffer which is fatal */
                target->SendBundlingEnabled = false;
            }
        }
           
            /* setup our pseudo HTC control endpoint connection */
        A_MEMZERO(&connect,sizeof(connect));
        A_MEMZERO(&resp,sizeof(resp));
        connect.EpCallbacks.pContext = target;
        connect.EpCallbacks.EpTxComplete = HTCControlTxComplete;
        connect.EpCallbacks.EpRecv = HTCControlRecv;
        connect.EpCallbacks.EpRecvRefill = NULL;  /* not needed */
        connect.EpCallbacks.EpSendFull = NULL;    /* not nedded */
        connect.MaxSendQueueDepth = NUM_CONTROL_BUFFERS;
        connect.ServiceID = HTC_CTRL_RSVD_SVC;

            /* connect fake service */
        status = HTCConnectService((HTC_HANDLE)target,
                                   &connect,
                                   &resp);

        if (!status) {
            break;
        }

    } while (false);

    if (pPacket != NULL) {
        HTC_FREE_CONTROL_RX(target,pPacket);
    }

    AR_DEBUG_PRINTF(ATH_DEBUG_TRC, ("HTCWaitTarget - Exit\n"));

    return status;
}



/* Start HTC, enable interrupts and let the target know host has finished setup */
int HTCStart(HTC_HANDLE HTCHandle)
{
    struct htc_target *target = GET_HTC_TARGET_FROM_HANDLE(HTCHandle);
    struct htc_packet *pPacket;
    int   status;

    AR_DEBUG_PRINTF(ATH_DEBUG_TRC, ("HTCStart Enter\n"));

        /* make sure interrupts are disabled at the chip level,
         * this function can be called again from a reboot of the target without shutting down HTC */
    DevDisableInterrupts(&target->Device);
        /* make sure state is cleared again */
    target->OpStateFlags = 0;
    target->RecvStateFlags = 0;
      
        /* now that we are starting, push control receive buffers into the
         * HTC control endpoint */

    while (1) {
        pPacket = HTC_ALLOC_CONTROL_RX(target);
        if (NULL == pPacket) {
            break;
        }
        HTCAddReceivePkt((HTC_HANDLE)target,pPacket);
    }

    do {

        AR_DEBUG_ASSERT(target->InitCredits != NULL);
        AR_DEBUG_ASSERT(target->EpCreditDistributionListHead != NULL);
        AR_DEBUG_ASSERT(target->EpCreditDistributionListHead->pNext != NULL);

            /* call init credits callback to do the distribution ,
             * NOTE: the first entry in the distribution list is ENDPOINT_0, so
             * we pass the start of the list after this one. */
        target->InitCredits(target->pCredDistContext,
                            target->EpCreditDistributionListHead->pNext,
                            target->TargetCredits);

#ifdef ATH_DEBUG_MODULE

        if (AR_DEBUG_LVL_CHECK(ATH_DEBUG_TRC)) {
            DumpCreditDistStates(target);
        }
#endif

            /* the caller is done connecting to services, so we can indicate to the
            * target that the setup phase is complete */
        status = HTCSendSetupComplete(target);

        if (status) {
            break;
        }

            /* unmask interrupts */
        status = DevUnmaskInterrupts(&target->Device);

        if (status) {
            HTCStop(target);
        }

    } while (false);

    AR_DEBUG_PRINTF(ATH_DEBUG_TRC, ("HTCStart Exit\n"));
    return status;
}

static void ResetEndpointStates(struct htc_target *target)
{
    struct htc_endpoint        *pEndpoint;
    int                  i;

    for (i = ENDPOINT_0; i < ENDPOINT_MAX; i++) {
        pEndpoint = &target->EndPoint[i];
        
        A_MEMZERO(&pEndpoint->CreditDist, sizeof(pEndpoint->CreditDist));
        pEndpoint->ServiceID = 0;
        pEndpoint->MaxMsgLength = 0;
        pEndpoint->MaxTxQueueDepth = 0;
        A_MEMZERO(&pEndpoint->EndPointStats,sizeof(pEndpoint->EndPointStats));
        INIT_HTC_PACKET_QUEUE(&pEndpoint->RxBuffers);
        INIT_HTC_PACKET_QUEUE(&pEndpoint->TxQueue);
        INIT_HTC_PACKET_QUEUE(&pEndpoint->RecvIndicationQueue);
        pEndpoint->target = target;
    }
        /* reset distribution list */
    target->EpCreditDistributionListHead = NULL;
}

/* stop HTC communications, i.e. stop interrupt reception, and flush all queued buffers */
void HTCStop(HTC_HANDLE HTCHandle)
{
    struct htc_target *target = GET_HTC_TARGET_FROM_HANDLE(HTCHandle);
    AR_DEBUG_PRINTF(ATH_DEBUG_TRC, ("+HTCStop \n"));

    LOCK_HTC(target);
        /* mark that we are shutting down .. */
    target->OpStateFlags |= HTC_OP_STATE_STOPPING;
    UNLOCK_HTC(target);
    
        /* Masking interrupts is a synchronous operation, when this function returns
         * all pending HIF I/O has completed, we can safely flush the queues */
    DevMaskInterrupts(&target->Device);

#ifdef THREAD_X
	//
	//	Is this delay required
	//
    A_MDELAY(200); // wait for IRQ process done
#endif
        /* flush all send packets */
    HTCFlushSendPkts(target);
        /* flush all recv buffers */
    HTCFlushRecvBuffers(target);

    DevCleanupMsgBundling(&target->Device);

    ResetEndpointStates(target);
   
    AR_DEBUG_PRINTF(ATH_DEBUG_TRC, ("-HTCStop \n"));
}

#ifdef ATH_DEBUG_MODULE
void HTCDumpCreditStates(HTC_HANDLE HTCHandle)
{
    struct htc_target *target = GET_HTC_TARGET_FROM_HANDLE(HTCHandle);

    LOCK_HTC_TX(target);

    DumpCreditDistStates(target);

    UNLOCK_HTC_TX(target);
    
    DumpAR6KDevState(&target->Device);
}
#endif
/* report a target failure from the device, this is a callback from the device layer
 * which uses a mechanism to report errors from the target (i.e. special interrupts) */
static void HTCReportFailure(void *Context)
{
    struct htc_target *target = (struct htc_target *)Context;

    target->TargetFailure = true;

    if (target->HTCInitInfo.TargetFailure != NULL) {
            /* let upper layer know, it needs to call HTCStop() */
        target->HTCInitInfo.TargetFailure(target->HTCInitInfo.pContext, A_ERROR);
    }
}

bool HTCGetEndpointStatistics(HTC_HANDLE               HTCHandle,
                                HTC_ENDPOINT_ID          Endpoint,
                                HTC_ENDPOINT_STAT_ACTION Action,
                                struct htc_endpoint_stats       *pStats)
{

<<<<<<< HEAD
#ifdef HTC_EP_STAT_PROFILING
=======
>>>>>>> d762f438
    struct htc_target *target = GET_HTC_TARGET_FROM_HANDLE(HTCHandle);
    bool     clearStats = false;
    bool     sample = false;

    switch (Action) {
        case HTC_EP_STAT_SAMPLE :
            sample = true;
            break;
        case HTC_EP_STAT_SAMPLE_AND_CLEAR :
            sample = true;
            clearStats = true;
            break;
        case HTC_EP_STAT_CLEAR :
            clearStats = true;
            break;
        default:
            break;
    }

    A_ASSERT(Endpoint < ENDPOINT_MAX);

        /* lock out TX and RX while we sample and/or clear */
    LOCK_HTC_TX(target);
    LOCK_HTC_RX(target);

    if (sample) {
        A_ASSERT(pStats != NULL);
            /* return the stats to the caller */
        memcpy(pStats, &target->EndPoint[Endpoint].EndPointStats, sizeof(struct htc_endpoint_stats));
    }

    if (clearStats) {
            /* reset stats */
        A_MEMZERO(&target->EndPoint[Endpoint].EndPointStats, sizeof(struct htc_endpoint_stats));
    }

    UNLOCK_HTC_RX(target);
    UNLOCK_HTC_TX(target);

    return true;
<<<<<<< HEAD
#else
    return false;
#endif
=======
>>>>>>> d762f438
}

struct ar6k_device  *HTCGetAR6KDevice(void *HTCHandle)
{
    struct htc_target *target = GET_HTC_TARGET_FROM_HANDLE(HTCHandle);
    return &target->Device;
}
<|MERGE_RESOLUTION|>--- conflicted
+++ resolved
@@ -525,10 +525,6 @@
                                 struct htc_endpoint_stats       *pStats)
 {
 
-<<<<<<< HEAD
-#ifdef HTC_EP_STAT_PROFILING
-=======
->>>>>>> d762f438
     struct htc_target *target = GET_HTC_TARGET_FROM_HANDLE(HTCHandle);
     bool     clearStats = false;
     bool     sample = false;
@@ -569,12 +565,6 @@
     UNLOCK_HTC_TX(target);
 
     return true;
-<<<<<<< HEAD
-#else
-    return false;
-#endif
-=======
->>>>>>> d762f438
 }
 
 struct ar6k_device  *HTCGetAR6KDevice(void *HTCHandle)
