--- conflicted
+++ resolved
@@ -115,10 +115,4 @@
 	.map_page		= dma_iommu_map_page,
 	.unmap_page		= dma_iommu_unmap_page,
 	.get_required_mask	= dma_iommu_get_required_mask,
-<<<<<<< HEAD
-	.mapping_error		= dma_iommu_mapping_error,
-};
-=======
-};
-EXPORT_SYMBOL(dma_iommu_ops);
->>>>>>> 8b1cce9f
+};