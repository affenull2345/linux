// SPDX-License-Identifier: GPL-2.0-only
/*
 *  linux/arch/arm/mm/dma-mapping.c
 *
 *  Copyright (C) 2000-2004 Russell King
 *
 *  DMA uncached mapping support.
 */
#include <linux/module.h>
#include <linux/mm.h>
#include <linux/genalloc.h>
#include <linux/gfp.h>
#include <linux/errno.h>
#include <linux/list.h>
#include <linux/init.h>
#include <linux/device.h>
#include <linux/dma-direct.h>
#include <linux/dma-map-ops.h>
#include <linux/highmem.h>
#include <linux/memblock.h>
#include <linux/slab.h>
#include <linux/iommu.h>
#include <linux/io.h>
#include <linux/vmalloc.h>
#include <linux/sizes.h>
#include <linux/cma.h>

#include <asm/page.h>
#include <asm/highmem.h>
#include <asm/cacheflush.h>
#include <asm/tlbflush.h>
#include <asm/mach/arch.h>
#include <asm/dma-iommu.h>
#include <asm/mach/map.h>
#include <asm/system_info.h>
#include <asm/xen/xen-ops.h>

#include "dma.h"
#include "mm.h"

struct arm_dma_alloc_args {
	struct device *dev;
	size_t size;
	gfp_t gfp;
	pgprot_t prot;
	const void *caller;
	bool want_vaddr;
	int coherent_flag;
};

struct arm_dma_free_args {
	struct device *dev;
	size_t size;
	void *cpu_addr;
	struct page *page;
	bool want_vaddr;
};

#define NORMAL	    0
#define COHERENT    1

struct arm_dma_allocator {
	void *(*alloc)(struct arm_dma_alloc_args *args,
		       struct page **ret_page);
	void (*free)(struct arm_dma_free_args *args);
};

struct arm_dma_buffer {
	struct list_head list;
	void *virt;
	struct arm_dma_allocator *allocator;
};

static LIST_HEAD(arm_dma_bufs);
static DEFINE_SPINLOCK(arm_dma_bufs_lock);

static struct arm_dma_buffer *arm_dma_buffer_find(void *virt)
{
	struct arm_dma_buffer *buf, *found = NULL;
	unsigned long flags;

	spin_lock_irqsave(&arm_dma_bufs_lock, flags);
	list_for_each_entry(buf, &arm_dma_bufs, list) {
		if (buf->virt == virt) {
			list_del(&buf->list);
			found = buf;
			break;
		}
	}
	spin_unlock_irqrestore(&arm_dma_bufs_lock, flags);
	return found;
}

/*
 * The DMA API is built upon the notion of "buffer ownership".  A buffer
 * is either exclusively owned by the CPU (and therefore may be accessed
 * by it) or exclusively owned by the DMA device.  These helper functions
 * represent the transitions between these two ownership states.
 *
 * Note, however, that on later ARMs, this notion does not work due to
 * speculative prefetches.  We model our approach on the assumption that
 * the CPU does do speculative prefetches, which means we clean caches
 * before transfers and delay cache invalidation until transfer completion.
 *
 */

static void __dma_clear_buffer(struct page *page, size_t size, int coherent_flag)
{
	/*
	 * Ensure that the allocated pages are zeroed, and that any data
	 * lurking in the kernel direct-mapped region is invalidated.
	 */
	if (PageHighMem(page)) {
		phys_addr_t base = __pfn_to_phys(page_to_pfn(page));
		phys_addr_t end = base + size;
		while (size > 0) {
			void *ptr = kmap_atomic(page);
			memset(ptr, 0, PAGE_SIZE);
			if (coherent_flag != COHERENT)
				dmac_flush_range(ptr, ptr + PAGE_SIZE);
			kunmap_atomic(ptr);
			page++;
			size -= PAGE_SIZE;
		}
		if (coherent_flag != COHERENT)
			outer_flush_range(base, end);
	} else {
		void *ptr = page_address(page);
		memset(ptr, 0, size);
		if (coherent_flag != COHERENT) {
			dmac_flush_range(ptr, ptr + size);
			outer_flush_range(__pa(ptr), __pa(ptr) + size);
		}
	}
}

/*
 * Allocate a DMA buffer for 'dev' of size 'size' using the
 * specified gfp mask.  Note that 'size' must be page aligned.
 */
static struct page *__dma_alloc_buffer(struct device *dev, size_t size,
				       gfp_t gfp, int coherent_flag)
{
	unsigned long order = get_order(size);
	struct page *page, *p, *e;

	page = alloc_pages(gfp, order);
	if (!page)
		return NULL;

	/*
	 * Now split the huge page and free the excess pages
	 */
	split_page(page, order);
	for (p = page + (size >> PAGE_SHIFT), e = page + (1 << order); p < e; p++)
		__free_page(p);

	__dma_clear_buffer(page, size, coherent_flag);

	return page;
}

/*
 * Free a DMA buffer.  'size' must be page aligned.
 */
static void __dma_free_buffer(struct page *page, size_t size)
{
	struct page *e = page + (size >> PAGE_SHIFT);

	while (page < e) {
		__free_page(page);
		page++;
	}
}

static void *__alloc_from_contiguous(struct device *dev, size_t size,
				     pgprot_t prot, struct page **ret_page,
				     const void *caller, bool want_vaddr,
				     int coherent_flag, gfp_t gfp);

static void *__alloc_remap_buffer(struct device *dev, size_t size, gfp_t gfp,
				 pgprot_t prot, struct page **ret_page,
				 const void *caller, bool want_vaddr);

#define DEFAULT_DMA_COHERENT_POOL_SIZE	SZ_256K
static struct gen_pool *atomic_pool __ro_after_init;

static size_t atomic_pool_size __initdata = DEFAULT_DMA_COHERENT_POOL_SIZE;

static int __init early_coherent_pool(char *p)
{
	atomic_pool_size = memparse(p, &p);
	return 0;
}
early_param("coherent_pool", early_coherent_pool);

/*
 * Initialise the coherent pool for atomic allocations.
 */
static int __init atomic_pool_init(void)
{
	pgprot_t prot = pgprot_dmacoherent(PAGE_KERNEL);
	gfp_t gfp = GFP_KERNEL | GFP_DMA;
	struct page *page;
	void *ptr;

	atomic_pool = gen_pool_create(PAGE_SHIFT, -1);
	if (!atomic_pool)
		goto out;
	/*
	 * The atomic pool is only used for non-coherent allocations
	 * so we must pass NORMAL for coherent_flag.
	 */
	if (dev_get_cma_area(NULL))
		ptr = __alloc_from_contiguous(NULL, atomic_pool_size, prot,
				      &page, atomic_pool_init, true, NORMAL,
				      GFP_KERNEL);
	else
		ptr = __alloc_remap_buffer(NULL, atomic_pool_size, gfp, prot,
					   &page, atomic_pool_init, true);
	if (ptr) {
		int ret;

		ret = gen_pool_add_virt(atomic_pool, (unsigned long)ptr,
					page_to_phys(page),
					atomic_pool_size, -1);
		if (ret)
			goto destroy_genpool;

		gen_pool_set_algo(atomic_pool,
				gen_pool_first_fit_order_align,
				NULL);
		pr_info("DMA: preallocated %zu KiB pool for atomic coherent allocations\n",
		       atomic_pool_size / 1024);
		return 0;
	}

destroy_genpool:
	gen_pool_destroy(atomic_pool);
	atomic_pool = NULL;
out:
	pr_err("DMA: failed to allocate %zu KiB pool for atomic coherent allocation\n",
	       atomic_pool_size / 1024);
	return -ENOMEM;
}
/*
 * CMA is activated by core_initcall, so we must be called after it.
 */
postcore_initcall(atomic_pool_init);

#ifdef CONFIG_CMA_AREAS
struct dma_contig_early_reserve {
	phys_addr_t base;
	unsigned long size;
};

static struct dma_contig_early_reserve dma_mmu_remap[MAX_CMA_AREAS] __initdata;

static int dma_mmu_remap_num __initdata;

#ifdef CONFIG_DMA_CMA
void __init dma_contiguous_early_fixup(phys_addr_t base, unsigned long size)
{
	dma_mmu_remap[dma_mmu_remap_num].base = base;
	dma_mmu_remap[dma_mmu_remap_num].size = size;
	dma_mmu_remap_num++;
}
#endif

void __init dma_contiguous_remap(void)
{
	int i;
	for (i = 0; i < dma_mmu_remap_num; i++) {
		phys_addr_t start = dma_mmu_remap[i].base;
		phys_addr_t end = start + dma_mmu_remap[i].size;
		struct map_desc map;
		unsigned long addr;

		if (end > arm_lowmem_limit)
			end = arm_lowmem_limit;
		if (start >= end)
			continue;

		map.pfn = __phys_to_pfn(start);
		map.virtual = __phys_to_virt(start);
		map.length = end - start;
		map.type = MT_MEMORY_DMA_READY;

		/*
		 * Clear previous low-memory mapping to ensure that the
		 * TLB does not see any conflicting entries, then flush
		 * the TLB of the old entries before creating new mappings.
		 *
		 * This ensures that any speculatively loaded TLB entries
		 * (even though they may be rare) can not cause any problems,
		 * and ensures that this code is architecturally compliant.
		 */
		for (addr = __phys_to_virt(start); addr < __phys_to_virt(end);
		     addr += PMD_SIZE)
			pmd_clear(pmd_off_k(addr));

		flush_tlb_kernel_range(__phys_to_virt(start),
				       __phys_to_virt(end));

		iotable_init(&map, 1);
	}
}
#endif

static int __dma_update_pte(pte_t *pte, unsigned long addr, void *data)
{
	struct page *page = virt_to_page((void *)addr);
	pgprot_t prot = *(pgprot_t *)data;

	set_pte_ext(pte, mk_pte(page, prot), 0);
	return 0;
}

static void __dma_remap(struct page *page, size_t size, pgprot_t prot)
{
	unsigned long start = (unsigned long) page_address(page);
	unsigned end = start + size;

	apply_to_page_range(&init_mm, start, size, __dma_update_pte, &prot);
	flush_tlb_kernel_range(start, end);
}

static void *__alloc_remap_buffer(struct device *dev, size_t size, gfp_t gfp,
				 pgprot_t prot, struct page **ret_page,
				 const void *caller, bool want_vaddr)
{
	struct page *page;
	void *ptr = NULL;
	/*
	 * __alloc_remap_buffer is only called when the device is
	 * non-coherent
	 */
	page = __dma_alloc_buffer(dev, size, gfp, NORMAL);
	if (!page)
		return NULL;
	if (!want_vaddr)
		goto out;

	ptr = dma_common_contiguous_remap(page, size, prot, caller);
	if (!ptr) {
		__dma_free_buffer(page, size);
		return NULL;
	}

 out:
	*ret_page = page;
	return ptr;
}

static void *__alloc_from_pool(size_t size, struct page **ret_page)
{
	unsigned long val;
	void *ptr = NULL;

	if (!atomic_pool) {
		WARN(1, "coherent pool not initialised!\n");
		return NULL;
	}

	val = gen_pool_alloc(atomic_pool, size);
	if (val) {
		phys_addr_t phys = gen_pool_virt_to_phys(atomic_pool, val);

		*ret_page = phys_to_page(phys);
		ptr = (void *)val;
	}

	return ptr;
}

static bool __in_atomic_pool(void *start, size_t size)
{
	return gen_pool_has_addr(atomic_pool, (unsigned long)start, size);
}

static int __free_from_pool(void *start, size_t size)
{
	if (!__in_atomic_pool(start, size))
		return 0;

	gen_pool_free(atomic_pool, (unsigned long)start, size);

	return 1;
}

static void *__alloc_from_contiguous(struct device *dev, size_t size,
				     pgprot_t prot, struct page **ret_page,
				     const void *caller, bool want_vaddr,
				     int coherent_flag, gfp_t gfp)
{
	unsigned long order = get_order(size);
	size_t count = size >> PAGE_SHIFT;
	struct page *page;
	void *ptr = NULL;

	page = dma_alloc_from_contiguous(dev, count, order, gfp & __GFP_NOWARN);
	if (!page)
		return NULL;

	__dma_clear_buffer(page, size, coherent_flag);

	if (!want_vaddr)
		goto out;

	if (PageHighMem(page)) {
		ptr = dma_common_contiguous_remap(page, size, prot, caller);
		if (!ptr) {
			dma_release_from_contiguous(dev, page, count);
			return NULL;
		}
	} else {
		__dma_remap(page, size, prot);
		ptr = page_address(page);
	}

 out:
	*ret_page = page;
	return ptr;
}

static void __free_from_contiguous(struct device *dev, struct page *page,
				   void *cpu_addr, size_t size, bool want_vaddr)
{
	if (want_vaddr) {
		if (PageHighMem(page))
			dma_common_free_remap(cpu_addr, size);
		else
			__dma_remap(page, size, PAGE_KERNEL);
	}
	dma_release_from_contiguous(dev, page, size >> PAGE_SHIFT);
}

static inline pgprot_t __get_dma_pgprot(unsigned long attrs, pgprot_t prot)
{
	prot = (attrs & DMA_ATTR_WRITE_COMBINE) ?
			pgprot_writecombine(prot) :
			pgprot_dmacoherent(prot);
	return prot;
}

static void *__alloc_simple_buffer(struct device *dev, size_t size, gfp_t gfp,
				   struct page **ret_page)
{
	struct page *page;
	/* __alloc_simple_buffer is only called when the device is coherent */
	page = __dma_alloc_buffer(dev, size, gfp, COHERENT);
	if (!page)
		return NULL;

	*ret_page = page;
	return page_address(page);
}

static void *simple_allocator_alloc(struct arm_dma_alloc_args *args,
				    struct page **ret_page)
{
	return __alloc_simple_buffer(args->dev, args->size, args->gfp,
				     ret_page);
}

static void simple_allocator_free(struct arm_dma_free_args *args)
{
	__dma_free_buffer(args->page, args->size);
}

static struct arm_dma_allocator simple_allocator = {
	.alloc = simple_allocator_alloc,
	.free = simple_allocator_free,
};

static void *cma_allocator_alloc(struct arm_dma_alloc_args *args,
				 struct page **ret_page)
{
	return __alloc_from_contiguous(args->dev, args->size, args->prot,
				       ret_page, args->caller,
				       args->want_vaddr, args->coherent_flag,
				       args->gfp);
}

static void cma_allocator_free(struct arm_dma_free_args *args)
{
	__free_from_contiguous(args->dev, args->page, args->cpu_addr,
			       args->size, args->want_vaddr);
}

static struct arm_dma_allocator cma_allocator = {
	.alloc = cma_allocator_alloc,
	.free = cma_allocator_free,
};

static void *pool_allocator_alloc(struct arm_dma_alloc_args *args,
				  struct page **ret_page)
{
	return __alloc_from_pool(args->size, ret_page);
}

static void pool_allocator_free(struct arm_dma_free_args *args)
{
	__free_from_pool(args->cpu_addr, args->size);
}

static struct arm_dma_allocator pool_allocator = {
	.alloc = pool_allocator_alloc,
	.free = pool_allocator_free,
};

static void *remap_allocator_alloc(struct arm_dma_alloc_args *args,
				   struct page **ret_page)
{
	return __alloc_remap_buffer(args->dev, args->size, args->gfp,
				    args->prot, ret_page, args->caller,
				    args->want_vaddr);
}

static void remap_allocator_free(struct arm_dma_free_args *args)
{
	if (args->want_vaddr)
		dma_common_free_remap(args->cpu_addr, args->size);

	__dma_free_buffer(args->page, args->size);
}

static struct arm_dma_allocator remap_allocator = {
	.alloc = remap_allocator_alloc,
	.free = remap_allocator_free,
};

static void *__dma_alloc(struct device *dev, size_t size, dma_addr_t *handle,
			 gfp_t gfp, pgprot_t prot, bool is_coherent,
			 unsigned long attrs, const void *caller)
{
	u64 mask = min_not_zero(dev->coherent_dma_mask, dev->bus_dma_limit);
	struct page *page = NULL;
	void *addr;
	bool allowblock, cma;
	struct arm_dma_buffer *buf;
	struct arm_dma_alloc_args args = {
		.dev = dev,
		.size = PAGE_ALIGN(size),
		.gfp = gfp,
		.prot = prot,
		.caller = caller,
		.want_vaddr = ((attrs & DMA_ATTR_NO_KERNEL_MAPPING) == 0),
		.coherent_flag = is_coherent ? COHERENT : NORMAL,
	};

#ifdef CONFIG_DMA_API_DEBUG
	u64 limit = (mask + 1) & ~mask;
	if (limit && size >= limit) {
		dev_warn(dev, "coherent allocation too big (requested %#x mask %#llx)\n",
			size, mask);
		return NULL;
	}
#endif

	buf = kzalloc(sizeof(*buf),
		      gfp & ~(__GFP_DMA | __GFP_DMA32 | __GFP_HIGHMEM));
	if (!buf)
		return NULL;

	if (mask < 0xffffffffULL)
		gfp |= GFP_DMA;

	args.gfp = gfp;

	*handle = DMA_MAPPING_ERROR;
	allowblock = gfpflags_allow_blocking(gfp);
	cma = allowblock ? dev_get_cma_area(dev) : NULL;

	if (cma)
		buf->allocator = &cma_allocator;
	else if (is_coherent)
		buf->allocator = &simple_allocator;
	else if (allowblock)
		buf->allocator = &remap_allocator;
	else
		buf->allocator = &pool_allocator;

	addr = buf->allocator->alloc(&args, &page);

	if (page) {
		unsigned long flags;

		*handle = phys_to_dma(dev, page_to_phys(page));
		buf->virt = args.want_vaddr ? addr : page;

		spin_lock_irqsave(&arm_dma_bufs_lock, flags);
		list_add(&buf->list, &arm_dma_bufs);
		spin_unlock_irqrestore(&arm_dma_bufs_lock, flags);
	} else {
		kfree(buf);
	}

	return args.want_vaddr ? addr : page;
}

/*
 * Free a buffer as defined by the above mapping.
 */
static void __arm_dma_free(struct device *dev, size_t size, void *cpu_addr,
			   dma_addr_t handle, unsigned long attrs,
			   bool is_coherent)
{
	struct page *page = phys_to_page(dma_to_phys(dev, handle));
	struct arm_dma_buffer *buf;
	struct arm_dma_free_args args = {
		.dev = dev,
		.size = PAGE_ALIGN(size),
		.cpu_addr = cpu_addr,
		.page = page,
		.want_vaddr = ((attrs & DMA_ATTR_NO_KERNEL_MAPPING) == 0),
	};

	buf = arm_dma_buffer_find(cpu_addr);
	if (WARN(!buf, "Freeing invalid buffer %p\n", cpu_addr))
		return;

	buf->allocator->free(&args);
	kfree(buf);
}

static void dma_cache_maint_page(struct page *page, unsigned long offset,
	size_t size, enum dma_data_direction dir,
	void (*op)(const void *, size_t, int))
{
	unsigned long pfn;
	size_t left = size;

	pfn = page_to_pfn(page) + offset / PAGE_SIZE;
	offset %= PAGE_SIZE;

	/*
	 * A single sg entry may refer to multiple physically contiguous
	 * pages.  But we still need to process highmem pages individually.
	 * If highmem is not configured then the bulk of this loop gets
	 * optimized out.
	 */
	do {
		size_t len = left;
		void *vaddr;

		page = pfn_to_page(pfn);

		if (PageHighMem(page)) {
			if (len + offset > PAGE_SIZE)
				len = PAGE_SIZE - offset;

			if (cache_is_vipt_nonaliasing()) {
				vaddr = kmap_atomic(page);
				op(vaddr + offset, len, dir);
				kunmap_atomic(vaddr);
			} else {
				vaddr = kmap_high_get(page);
				if (vaddr) {
					op(vaddr + offset, len, dir);
					kunmap_high(page);
				}
			}
		} else {
			vaddr = page_address(page) + offset;
			op(vaddr, len, dir);
		}
		offset = 0;
		pfn++;
		left -= len;
	} while (left);
}

/*
 * Make an area consistent for devices.
 * Note: Drivers should NOT use this function directly.
 * Use the driver DMA support - see dma-mapping.h (dma_sync_*)
 */
static void __dma_page_cpu_to_dev(struct page *page, unsigned long off,
	size_t size, enum dma_data_direction dir)
{
	phys_addr_t paddr;

	dma_cache_maint_page(page, off, size, dir, dmac_map_area);

	paddr = page_to_phys(page) + off;
	if (dir == DMA_FROM_DEVICE) {
		outer_inv_range(paddr, paddr + size);
	} else {
		outer_clean_range(paddr, paddr + size);
	}
	/* FIXME: non-speculating: flush on bidirectional mappings? */
}

static void __dma_page_dev_to_cpu(struct page *page, unsigned long off,
	size_t size, enum dma_data_direction dir)
{
	phys_addr_t paddr = page_to_phys(page) + off;

	/* FIXME: non-speculating: not required */
	/* in any case, don't bother invalidating if DMA to device */
	if (dir != DMA_TO_DEVICE) {
		outer_inv_range(paddr, paddr + size);

		dma_cache_maint_page(page, off, size, dir, dmac_unmap_area);
	}

	/*
	 * Mark the D-cache clean for these pages to avoid extra flushing.
	 */
	if (dir != DMA_TO_DEVICE && size >= PAGE_SIZE) {
		struct folio *folio = pfn_folio(paddr / PAGE_SIZE);
		size_t offset = offset_in_folio(folio, paddr);

		for (;;) {
			size_t sz = folio_size(folio) - offset;

			if (size < sz)
				break;
			if (!offset)
				set_bit(PG_dcache_clean, &folio->flags);
			offset = 0;
			size -= sz;
			if (!size)
				break;
			folio = folio_next(folio);
		}
	}
}

#ifdef CONFIG_ARM_DMA_USE_IOMMU

static int __dma_info_to_prot(enum dma_data_direction dir, unsigned long attrs)
{
	int prot = 0;

	if (attrs & DMA_ATTR_PRIVILEGED)
		prot |= IOMMU_PRIV;

	switch (dir) {
	case DMA_BIDIRECTIONAL:
		return prot | IOMMU_READ | IOMMU_WRITE;
	case DMA_TO_DEVICE:
		return prot | IOMMU_READ;
	case DMA_FROM_DEVICE:
		return prot | IOMMU_WRITE;
	default:
		return prot;
	}
}

/* IOMMU */

static int extend_iommu_mapping(struct dma_iommu_mapping *mapping);

static inline dma_addr_t __alloc_iova(struct dma_iommu_mapping *mapping,
				      size_t size)
{
	unsigned int order = get_order(size);
	unsigned int align = 0;
	unsigned int count, start;
	size_t mapping_size = mapping->bits << PAGE_SHIFT;
	unsigned long flags;
	dma_addr_t iova;
	int i;

	if (order > CONFIG_ARM_DMA_IOMMU_ALIGNMENT)
		order = CONFIG_ARM_DMA_IOMMU_ALIGNMENT;

	count = PAGE_ALIGN(size) >> PAGE_SHIFT;
	align = (1 << order) - 1;

	spin_lock_irqsave(&mapping->lock, flags);
	for (i = 0; i < mapping->nr_bitmaps; i++) {
		start = bitmap_find_next_zero_area(mapping->bitmaps[i],
				mapping->bits, 0, count, align);

		if (start > mapping->bits)
			continue;

		bitmap_set(mapping->bitmaps[i], start, count);
		break;
	}

	/*
	 * No unused range found. Try to extend the existing mapping
	 * and perform a second attempt to reserve an IO virtual
	 * address range of size bytes.
	 */
	if (i == mapping->nr_bitmaps) {
		if (extend_iommu_mapping(mapping)) {
			spin_unlock_irqrestore(&mapping->lock, flags);
			return DMA_MAPPING_ERROR;
		}

		start = bitmap_find_next_zero_area(mapping->bitmaps[i],
				mapping->bits, 0, count, align);

		if (start > mapping->bits) {
			spin_unlock_irqrestore(&mapping->lock, flags);
			return DMA_MAPPING_ERROR;
		}

		bitmap_set(mapping->bitmaps[i], start, count);
	}
	spin_unlock_irqrestore(&mapping->lock, flags);

	iova = mapping->base + (mapping_size * i);
	iova += start << PAGE_SHIFT;

	return iova;
}

static inline void __free_iova(struct dma_iommu_mapping *mapping,
			       dma_addr_t addr, size_t size)
{
	unsigned int start, count;
	size_t mapping_size = mapping->bits << PAGE_SHIFT;
	unsigned long flags;
	dma_addr_t bitmap_base;
	u32 bitmap_index;

	if (!size)
		return;

	bitmap_index = (u32) (addr - mapping->base) / (u32) mapping_size;
	BUG_ON(addr < mapping->base || bitmap_index > mapping->extensions);

	bitmap_base = mapping->base + mapping_size * bitmap_index;

	start = (addr - bitmap_base) >>	PAGE_SHIFT;

	if (addr + size > bitmap_base + mapping_size) {
		/*
		 * The address range to be freed reaches into the iova
		 * range of the next bitmap. This should not happen as
		 * we don't allow this in __alloc_iova (at the
		 * moment).
		 */
		BUG();
	} else
		count = size >> PAGE_SHIFT;

	spin_lock_irqsave(&mapping->lock, flags);
	bitmap_clear(mapping->bitmaps[bitmap_index], start, count);
	spin_unlock_irqrestore(&mapping->lock, flags);
}

/* We'll try 2M, 1M, 64K, and finally 4K; array must end with 0! */
static const int iommu_order_array[] = { 9, 8, 4, 0 };

static struct page **__iommu_alloc_buffer(struct device *dev, size_t size,
					  gfp_t gfp, unsigned long attrs,
					  int coherent_flag)
{
	struct page **pages;
	int count = size >> PAGE_SHIFT;
	int array_size = count * sizeof(struct page *);
	int i = 0;
	int order_idx = 0;

	pages = kvzalloc(array_size, GFP_KERNEL);
	if (!pages)
		return NULL;

	if (attrs & DMA_ATTR_FORCE_CONTIGUOUS)
	{
		unsigned long order = get_order(size);
		struct page *page;

		page = dma_alloc_from_contiguous(dev, count, order,
						 gfp & __GFP_NOWARN);
		if (!page)
			goto error;

		__dma_clear_buffer(page, size, coherent_flag);

		for (i = 0; i < count; i++)
			pages[i] = page + i;

		return pages;
	}

	/* Go straight to 4K chunks if caller says it's OK. */
	if (attrs & DMA_ATTR_ALLOC_SINGLE_PAGES)
		order_idx = ARRAY_SIZE(iommu_order_array) - 1;

	/*
	 * IOMMU can map any pages, so himem can also be used here
	 */
	gfp |= __GFP_NOWARN | __GFP_HIGHMEM;

	while (count) {
		int j, order;

		order = iommu_order_array[order_idx];

		/* Drop down when we get small */
		if (__fls(count) < order) {
			order_idx++;
			continue;
		}

		if (order) {
			/* See if it's easy to allocate a high-order chunk */
			pages[i] = alloc_pages(gfp | __GFP_NORETRY, order);

			/* Go down a notch at first sign of pressure */
			if (!pages[i]) {
				order_idx++;
				continue;
			}
		} else {
			pages[i] = alloc_pages(gfp, 0);
			if (!pages[i])
				goto error;
		}

		if (order) {
			split_page(pages[i], order);
			j = 1 << order;
			while (--j)
				pages[i + j] = pages[i] + j;
		}

		__dma_clear_buffer(pages[i], PAGE_SIZE << order, coherent_flag);
		i += 1 << order;
		count -= 1 << order;
	}

	return pages;
error:
	while (i--)
		if (pages[i])
			__free_pages(pages[i], 0);
	kvfree(pages);
	return NULL;
}

static int __iommu_free_buffer(struct device *dev, struct page **pages,
			       size_t size, unsigned long attrs)
{
	int count = size >> PAGE_SHIFT;
	int i;

	if (attrs & DMA_ATTR_FORCE_CONTIGUOUS) {
		dma_release_from_contiguous(dev, pages[0], count);
	} else {
		for (i = 0; i < count; i++)
			if (pages[i])
				__free_pages(pages[i], 0);
	}

	kvfree(pages);
	return 0;
}

/*
 * Create a mapping in device IO address space for specified pages
 */
static dma_addr_t
__iommu_create_mapping(struct device *dev, struct page **pages, size_t size,
		       unsigned long attrs)
{
	struct dma_iommu_mapping *mapping = to_dma_iommu_mapping(dev);
	unsigned int count = PAGE_ALIGN(size) >> PAGE_SHIFT;
	dma_addr_t dma_addr, iova;
	int i;

	dma_addr = __alloc_iova(mapping, size);
	if (dma_addr == DMA_MAPPING_ERROR)
		return dma_addr;

	iova = dma_addr;
	for (i = 0; i < count; ) {
		int ret;

		unsigned int next_pfn = page_to_pfn(pages[i]) + 1;
		phys_addr_t phys = page_to_phys(pages[i]);
		unsigned int len, j;

		for (j = i + 1; j < count; j++, next_pfn++)
			if (page_to_pfn(pages[j]) != next_pfn)
				break;

		len = (j - i) << PAGE_SHIFT;
		ret = iommu_map(mapping->domain, iova, phys, len,
				__dma_info_to_prot(DMA_BIDIRECTIONAL, attrs),
				GFP_KERNEL);
		if (ret < 0)
			goto fail;
		iova += len;
		i = j;
	}
	return dma_addr;
fail:
	iommu_unmap(mapping->domain, dma_addr, iova-dma_addr);
	__free_iova(mapping, dma_addr, size);
	return DMA_MAPPING_ERROR;
}

static int __iommu_remove_mapping(struct device *dev, dma_addr_t iova, size_t size)
{
	struct dma_iommu_mapping *mapping = to_dma_iommu_mapping(dev);

	/*
	 * add optional in-page offset from iova to size and align
	 * result to page size
	 */
	size = PAGE_ALIGN((iova & ~PAGE_MASK) + size);
	iova &= PAGE_MASK;

	iommu_unmap(mapping->domain, iova, size);
	__free_iova(mapping, iova, size);
	return 0;
}

static struct page **__atomic_get_pages(void *addr)
{
	struct page *page;
	phys_addr_t phys;

	phys = gen_pool_virt_to_phys(atomic_pool, (unsigned long)addr);
	page = phys_to_page(phys);

	return (struct page **)page;
}

static struct page **__iommu_get_pages(void *cpu_addr, unsigned long attrs)
{
	if (__in_atomic_pool(cpu_addr, PAGE_SIZE))
		return __atomic_get_pages(cpu_addr);

	if (attrs & DMA_ATTR_NO_KERNEL_MAPPING)
		return cpu_addr;

	return dma_common_find_pages(cpu_addr);
}

static void *__iommu_alloc_simple(struct device *dev, size_t size, gfp_t gfp,
				  dma_addr_t *handle, int coherent_flag,
				  unsigned long attrs)
{
	struct page *page;
	void *addr;

	if (coherent_flag  == COHERENT)
		addr = __alloc_simple_buffer(dev, size, gfp, &page);
	else
		addr = __alloc_from_pool(size, &page);
	if (!addr)
		return NULL;

	*handle = __iommu_create_mapping(dev, &page, size, attrs);
	if (*handle == DMA_MAPPING_ERROR)
		goto err_mapping;

	return addr;

err_mapping:
	__free_from_pool(addr, size);
	return NULL;
}

static void __iommu_free_atomic(struct device *dev, void *cpu_addr,
			dma_addr_t handle, size_t size, int coherent_flag)
{
	__iommu_remove_mapping(dev, handle, size);
	if (coherent_flag == COHERENT)
		__dma_free_buffer(virt_to_page(cpu_addr), size);
	else
		__free_from_pool(cpu_addr, size);
}

static void *arm_iommu_alloc_attrs(struct device *dev, size_t size,
	    dma_addr_t *handle, gfp_t gfp, unsigned long attrs)
{
	pgprot_t prot = __get_dma_pgprot(attrs, PAGE_KERNEL);
	struct page **pages;
	void *addr = NULL;
	int coherent_flag = dev->dma_coherent ? COHERENT : NORMAL;

	*handle = DMA_MAPPING_ERROR;
	size = PAGE_ALIGN(size);

	if (coherent_flag  == COHERENT || !gfpflags_allow_blocking(gfp))
		return __iommu_alloc_simple(dev, size, gfp, handle,
					    coherent_flag, attrs);

	pages = __iommu_alloc_buffer(dev, size, gfp, attrs, coherent_flag);
	if (!pages)
		return NULL;

	*handle = __iommu_create_mapping(dev, pages, size, attrs);
	if (*handle == DMA_MAPPING_ERROR)
		goto err_buffer;

	if (attrs & DMA_ATTR_NO_KERNEL_MAPPING)
		return pages;

	addr = dma_common_pages_remap(pages, size, prot,
				   __builtin_return_address(0));
	if (!addr)
		goto err_mapping;

	return addr;

err_mapping:
	__iommu_remove_mapping(dev, *handle, size);
err_buffer:
	__iommu_free_buffer(dev, pages, size, attrs);
	return NULL;
}

static int arm_iommu_mmap_attrs(struct device *dev, struct vm_area_struct *vma,
		    void *cpu_addr, dma_addr_t dma_addr, size_t size,
		    unsigned long attrs)
{
	struct page **pages = __iommu_get_pages(cpu_addr, attrs);
	unsigned long nr_pages = PAGE_ALIGN(size) >> PAGE_SHIFT;
	int err;

	if (!pages)
		return -ENXIO;

	if (vma->vm_pgoff >= nr_pages)
		return -ENXIO;

	if (!dev->dma_coherent)
		vma->vm_page_prot = __get_dma_pgprot(attrs, vma->vm_page_prot);

	err = vm_map_pages(vma, pages, nr_pages);
	if (err)
		pr_err("Remapping memory failed: %d\n", err);

	return err;
}

/*
 * free a page as defined by the above mapping.
 * Must not be called with IRQs disabled.
 */
static void arm_iommu_free_attrs(struct device *dev, size_t size, void *cpu_addr,
	dma_addr_t handle, unsigned long attrs)
{
	int coherent_flag = dev->dma_coherent ? COHERENT : NORMAL;
	struct page **pages;
	size = PAGE_ALIGN(size);

	if (coherent_flag == COHERENT || __in_atomic_pool(cpu_addr, size)) {
		__iommu_free_atomic(dev, cpu_addr, handle, size, coherent_flag);
		return;
	}

	pages = __iommu_get_pages(cpu_addr, attrs);
	if (!pages) {
		WARN(1, "trying to free invalid coherent area: %p\n", cpu_addr);
		return;
	}

	if ((attrs & DMA_ATTR_NO_KERNEL_MAPPING) == 0)
		dma_common_free_remap(cpu_addr, size);

	__iommu_remove_mapping(dev, handle, size);
	__iommu_free_buffer(dev, pages, size, attrs);
}

static int arm_iommu_get_sgtable(struct device *dev, struct sg_table *sgt,
				 void *cpu_addr, dma_addr_t dma_addr,
				 size_t size, unsigned long attrs)
{
	unsigned int count = PAGE_ALIGN(size) >> PAGE_SHIFT;
	struct page **pages = __iommu_get_pages(cpu_addr, attrs);

	if (!pages)
		return -ENXIO;

	return sg_alloc_table_from_pages(sgt, pages, count, 0, size,
					 GFP_KERNEL);
}

/*
 * Map a part of the scatter-gather list into contiguous io address space
 */
static int __map_sg_chunk(struct device *dev, struct scatterlist *sg,
			  size_t size, dma_addr_t *handle,
			  enum dma_data_direction dir, unsigned long attrs)
{
	struct dma_iommu_mapping *mapping = to_dma_iommu_mapping(dev);
	dma_addr_t iova, iova_base;
	int ret = 0;
	unsigned int count;
	struct scatterlist *s;
	int prot;

	size = PAGE_ALIGN(size);
	*handle = DMA_MAPPING_ERROR;

	iova_base = iova = __alloc_iova(mapping, size);
	if (iova == DMA_MAPPING_ERROR)
		return -ENOMEM;

	for (count = 0, s = sg; count < (size >> PAGE_SHIFT); s = sg_next(s)) {
		phys_addr_t phys = page_to_phys(sg_page(s));
		unsigned int len = PAGE_ALIGN(s->offset + s->length);

		if (!dev->dma_coherent && !(attrs & DMA_ATTR_SKIP_CPU_SYNC))
			__dma_page_cpu_to_dev(sg_page(s), s->offset, s->length, dir);

		prot = __dma_info_to_prot(dir, attrs);

		ret = iommu_map(mapping->domain, iova, phys, len, prot,
				GFP_KERNEL);
		if (ret < 0)
			goto fail;
		count += len >> PAGE_SHIFT;
		iova += len;
	}
	*handle = iova_base;

	return 0;
fail:
	iommu_unmap(mapping->domain, iova_base, count * PAGE_SIZE);
	__free_iova(mapping, iova_base, size);
	return ret;
}

/**
 * arm_iommu_map_sg - map a set of SG buffers for streaming mode DMA
 * @dev: valid struct device pointer
 * @sg: list of buffers
 * @nents: number of buffers to map
 * @dir: DMA transfer direction
 *
 * Map a set of buffers described by scatterlist in streaming mode for DMA.
 * The scatter gather list elements are merged together (if possible) and
 * tagged with the appropriate dma address and length. They are obtained via
 * sg_dma_{address,length}.
 */
static int arm_iommu_map_sg(struct device *dev, struct scatterlist *sg,
		int nents, enum dma_data_direction dir, unsigned long attrs)
{
	struct scatterlist *s = sg, *dma = sg, *start = sg;
	int i, count = 0, ret;
	unsigned int offset = s->offset;
	unsigned int size = s->offset + s->length;
	unsigned int max = dma_get_max_seg_size(dev);

	for (i = 1; i < nents; i++) {
		s = sg_next(s);

		s->dma_length = 0;

		if (s->offset || (size & ~PAGE_MASK) || size + s->length > max) {
			ret = __map_sg_chunk(dev, start, size,
					     &dma->dma_address, dir, attrs);
			if (ret < 0)
				goto bad_mapping;

			dma->dma_address += offset;
			dma->dma_length = size - offset;

			size = offset = s->offset;
			start = s;
			dma = sg_next(dma);
			count += 1;
		}
		size += s->length;
	}
	ret = __map_sg_chunk(dev, start, size, &dma->dma_address, dir, attrs);
	if (ret < 0)
		goto bad_mapping;

	dma->dma_address += offset;
	dma->dma_length = size - offset;

	return count+1;

bad_mapping:
	for_each_sg(sg, s, count, i)
		__iommu_remove_mapping(dev, sg_dma_address(s), sg_dma_len(s));
	if (ret == -ENOMEM)
		return ret;
	return -EINVAL;
}

/**
 * arm_iommu_unmap_sg - unmap a set of SG buffers mapped by dma_map_sg
 * @dev: valid struct device pointer
 * @sg: list of buffers
 * @nents: number of buffers to unmap (same as was passed to dma_map_sg)
 * @dir: DMA transfer direction (same as was passed to dma_map_sg)
 *
 * Unmap a set of streaming mode DMA translations.  Again, CPU access
 * rules concerning calls here are the same as for dma_unmap_single().
 */
static void arm_iommu_unmap_sg(struct device *dev,
			       struct scatterlist *sg, int nents,
			       enum dma_data_direction dir,
			       unsigned long attrs)
{
	struct scatterlist *s;
	int i;

	for_each_sg(sg, s, nents, i) {
		if (sg_dma_len(s))
			__iommu_remove_mapping(dev, sg_dma_address(s),
					       sg_dma_len(s));
		if (!dev->dma_coherent && !(attrs & DMA_ATTR_SKIP_CPU_SYNC))
			__dma_page_dev_to_cpu(sg_page(s), s->offset,
					      s->length, dir);
	}
}

/**
 * arm_iommu_sync_sg_for_cpu
 * @dev: valid struct device pointer
 * @sg: list of buffers
 * @nents: number of buffers to map (returned from dma_map_sg)
 * @dir: DMA transfer direction (same as was passed to dma_map_sg)
 */
static void arm_iommu_sync_sg_for_cpu(struct device *dev,
			struct scatterlist *sg,
			int nents, enum dma_data_direction dir)
{
	struct scatterlist *s;
	int i;

	if (dev->dma_coherent)
		return;

	for_each_sg(sg, s, nents, i)
		__dma_page_dev_to_cpu(sg_page(s), s->offset, s->length, dir);

}

/**
 * arm_iommu_sync_sg_for_device
 * @dev: valid struct device pointer
 * @sg: list of buffers
 * @nents: number of buffers to map (returned from dma_map_sg)
 * @dir: DMA transfer direction (same as was passed to dma_map_sg)
 */
static void arm_iommu_sync_sg_for_device(struct device *dev,
			struct scatterlist *sg,
			int nents, enum dma_data_direction dir)
{
	struct scatterlist *s;
	int i;

	if (dev->dma_coherent)
		return;

	for_each_sg(sg, s, nents, i)
		__dma_page_cpu_to_dev(sg_page(s), s->offset, s->length, dir);
}

/**
 * arm_iommu_map_page
 * @dev: valid struct device pointer
 * @page: page that buffer resides in
 * @offset: offset into page for start of buffer
 * @size: size of buffer to map
 * @dir: DMA transfer direction
 *
 * IOMMU aware version of arm_dma_map_page()
 */
static dma_addr_t arm_iommu_map_page(struct device *dev, struct page *page,
	     unsigned long offset, size_t size, enum dma_data_direction dir,
	     unsigned long attrs)
{
	struct dma_iommu_mapping *mapping = to_dma_iommu_mapping(dev);
	dma_addr_t dma_addr;
	int ret, prot, len = PAGE_ALIGN(size + offset);

	if (!dev->dma_coherent && !(attrs & DMA_ATTR_SKIP_CPU_SYNC))
		__dma_page_cpu_to_dev(page, offset, size, dir);

	dma_addr = __alloc_iova(mapping, len);
	if (dma_addr == DMA_MAPPING_ERROR)
		return dma_addr;

	prot = __dma_info_to_prot(dir, attrs);

	ret = iommu_map(mapping->domain, dma_addr, page_to_phys(page), len,
			prot, GFP_KERNEL);
	if (ret < 0)
		goto fail;

	return dma_addr + offset;
fail:
	__free_iova(mapping, dma_addr, len);
	return DMA_MAPPING_ERROR;
}

/**
 * arm_iommu_unmap_page
 * @dev: valid struct device pointer
 * @handle: DMA address of buffer
 * @size: size of buffer (same as passed to dma_map_page)
 * @dir: DMA transfer direction (same as passed to dma_map_page)
 *
 * IOMMU aware version of arm_dma_unmap_page()
 */
static void arm_iommu_unmap_page(struct device *dev, dma_addr_t handle,
		size_t size, enum dma_data_direction dir, unsigned long attrs)
{
	struct dma_iommu_mapping *mapping = to_dma_iommu_mapping(dev);
	dma_addr_t iova = handle & PAGE_MASK;
	struct page *page;
	int offset = handle & ~PAGE_MASK;
	int len = PAGE_ALIGN(size + offset);

	if (!iova)
		return;

	if (!dev->dma_coherent && !(attrs & DMA_ATTR_SKIP_CPU_SYNC)) {
		page = phys_to_page(iommu_iova_to_phys(mapping->domain, iova));
		__dma_page_dev_to_cpu(page, offset, size, dir);
	}

	iommu_unmap(mapping->domain, iova, len);
	__free_iova(mapping, iova, len);
}

/**
 * arm_iommu_map_resource - map a device resource for DMA
 * @dev: valid struct device pointer
 * @phys_addr: physical address of resource
 * @size: size of resource to map
 * @dir: DMA transfer direction
 */
static dma_addr_t arm_iommu_map_resource(struct device *dev,
		phys_addr_t phys_addr, size_t size,
		enum dma_data_direction dir, unsigned long attrs)
{
	struct dma_iommu_mapping *mapping = to_dma_iommu_mapping(dev);
	dma_addr_t dma_addr;
	int ret, prot;
	phys_addr_t addr = phys_addr & PAGE_MASK;
	unsigned int offset = phys_addr & ~PAGE_MASK;
	size_t len = PAGE_ALIGN(size + offset);

	dma_addr = __alloc_iova(mapping, len);
	if (dma_addr == DMA_MAPPING_ERROR)
		return dma_addr;

	prot = __dma_info_to_prot(dir, attrs) | IOMMU_MMIO;

	ret = iommu_map(mapping->domain, dma_addr, addr, len, prot, GFP_KERNEL);
	if (ret < 0)
		goto fail;

	return dma_addr + offset;
fail:
	__free_iova(mapping, dma_addr, len);
	return DMA_MAPPING_ERROR;
}

/**
 * arm_iommu_unmap_resource - unmap a device DMA resource
 * @dev: valid struct device pointer
 * @dma_handle: DMA address to resource
 * @size: size of resource to map
 * @dir: DMA transfer direction
 */
static void arm_iommu_unmap_resource(struct device *dev, dma_addr_t dma_handle,
		size_t size, enum dma_data_direction dir,
		unsigned long attrs)
{
	struct dma_iommu_mapping *mapping = to_dma_iommu_mapping(dev);
	dma_addr_t iova = dma_handle & PAGE_MASK;
	unsigned int offset = dma_handle & ~PAGE_MASK;
	size_t len = PAGE_ALIGN(size + offset);

	if (!iova)
		return;

	iommu_unmap(mapping->domain, iova, len);
	__free_iova(mapping, iova, len);
}

static void arm_iommu_sync_single_for_cpu(struct device *dev,
		dma_addr_t handle, size_t size, enum dma_data_direction dir)
{
	struct dma_iommu_mapping *mapping = to_dma_iommu_mapping(dev);
	dma_addr_t iova = handle & PAGE_MASK;
	struct page *page;
	unsigned int offset = handle & ~PAGE_MASK;

	if (dev->dma_coherent || !iova)
		return;

	page = phys_to_page(iommu_iova_to_phys(mapping->domain, iova));
	__dma_page_dev_to_cpu(page, offset, size, dir);
}

static void arm_iommu_sync_single_for_device(struct device *dev,
		dma_addr_t handle, size_t size, enum dma_data_direction dir)
{
	struct dma_iommu_mapping *mapping = to_dma_iommu_mapping(dev);
	dma_addr_t iova = handle & PAGE_MASK;
	struct page *page;
	unsigned int offset = handle & ~PAGE_MASK;

	if (dev->dma_coherent || !iova)
		return;

	page = phys_to_page(iommu_iova_to_phys(mapping->domain, iova));
	__dma_page_cpu_to_dev(page, offset, size, dir);
}

static const struct dma_map_ops iommu_ops = {
	.alloc		= arm_iommu_alloc_attrs,
	.free		= arm_iommu_free_attrs,
	.mmap		= arm_iommu_mmap_attrs,
	.get_sgtable	= arm_iommu_get_sgtable,

	.map_page		= arm_iommu_map_page,
	.unmap_page		= arm_iommu_unmap_page,
	.sync_single_for_cpu	= arm_iommu_sync_single_for_cpu,
	.sync_single_for_device	= arm_iommu_sync_single_for_device,

	.map_sg			= arm_iommu_map_sg,
	.unmap_sg		= arm_iommu_unmap_sg,
	.sync_sg_for_cpu	= arm_iommu_sync_sg_for_cpu,
	.sync_sg_for_device	= arm_iommu_sync_sg_for_device,

	.map_resource		= arm_iommu_map_resource,
	.unmap_resource		= arm_iommu_unmap_resource,
};

/**
 * arm_iommu_create_mapping
 * @bus: pointer to the bus holding the client device (for IOMMU calls)
 * @base: start address of the valid IO address space
 * @size: maximum size of the valid IO address space
 *
 * Creates a mapping structure which holds information about used/unused
 * IO address ranges, which is required to perform memory allocation and
 * mapping with IOMMU aware functions.
 *
 * The client device need to be attached to the mapping with
 * arm_iommu_attach_device function.
 */
struct dma_iommu_mapping *
arm_iommu_create_mapping(const struct bus_type *bus, dma_addr_t base, u64 size)
{
	unsigned int bits = size >> PAGE_SHIFT;
	unsigned int bitmap_size = BITS_TO_LONGS(bits) * sizeof(long);
	struct dma_iommu_mapping *mapping;
	int extensions = 1;
	int err = -ENOMEM;

	/* currently only 32-bit DMA address space is supported */
	if (size > DMA_BIT_MASK(32) + 1)
		return ERR_PTR(-ERANGE);

	if (!bitmap_size)
		return ERR_PTR(-EINVAL);

	if (bitmap_size > PAGE_SIZE) {
		extensions = bitmap_size / PAGE_SIZE;
		bitmap_size = PAGE_SIZE;
	}

	mapping = kzalloc(sizeof(struct dma_iommu_mapping), GFP_KERNEL);
	if (!mapping)
		goto err;

	mapping->bitmap_size = bitmap_size;
	mapping->bitmaps = kcalloc(extensions, sizeof(unsigned long *),
				   GFP_KERNEL);
	if (!mapping->bitmaps)
		goto err2;

	mapping->bitmaps[0] = kzalloc(bitmap_size, GFP_KERNEL);
	if (!mapping->bitmaps[0])
		goto err3;

	mapping->nr_bitmaps = 1;
	mapping->extensions = extensions;
	mapping->base = base;
	mapping->bits = BITS_PER_BYTE * bitmap_size;

	spin_lock_init(&mapping->lock);

	mapping->domain = iommu_domain_alloc(bus);
	if (!mapping->domain)
		goto err4;

	kref_init(&mapping->kref);
	return mapping;
err4:
	kfree(mapping->bitmaps[0]);
err3:
	kfree(mapping->bitmaps);
err2:
	kfree(mapping);
err:
	return ERR_PTR(err);
}
EXPORT_SYMBOL_GPL(arm_iommu_create_mapping);

static void release_iommu_mapping(struct kref *kref)
{
	int i;
	struct dma_iommu_mapping *mapping =
		container_of(kref, struct dma_iommu_mapping, kref);

	iommu_domain_free(mapping->domain);
	for (i = 0; i < mapping->nr_bitmaps; i++)
		kfree(mapping->bitmaps[i]);
	kfree(mapping->bitmaps);
	kfree(mapping);
}

static int extend_iommu_mapping(struct dma_iommu_mapping *mapping)
{
	int next_bitmap;

	if (mapping->nr_bitmaps >= mapping->extensions)
		return -EINVAL;

	next_bitmap = mapping->nr_bitmaps;
	mapping->bitmaps[next_bitmap] = kzalloc(mapping->bitmap_size,
						GFP_ATOMIC);
	if (!mapping->bitmaps[next_bitmap])
		return -ENOMEM;

	mapping->nr_bitmaps++;

	return 0;
}

void arm_iommu_release_mapping(struct dma_iommu_mapping *mapping)
{
	if (mapping)
		kref_put(&mapping->kref, release_iommu_mapping);
}
EXPORT_SYMBOL_GPL(arm_iommu_release_mapping);

static int __arm_iommu_attach_device(struct device *dev,
				     struct dma_iommu_mapping *mapping)
{
	int err;

	err = iommu_attach_device(mapping->domain, dev);
	if (err)
		return err;

	kref_get(&mapping->kref);
	to_dma_iommu_mapping(dev) = mapping;

	pr_debug("Attached IOMMU controller to %s device.\n", dev_name(dev));
	return 0;
}

/**
 * arm_iommu_attach_device
 * @dev: valid struct device pointer
 * @mapping: io address space mapping structure (returned from
 *	arm_iommu_create_mapping)
 *
 * Attaches specified io address space mapping to the provided device.
 * This replaces the dma operations (dma_map_ops pointer) with the
 * IOMMU aware version.
 *
 * More than one client might be attached to the same io address space
 * mapping.
 */
int arm_iommu_attach_device(struct device *dev,
			    struct dma_iommu_mapping *mapping)
{
	int err;

	err = __arm_iommu_attach_device(dev, mapping);
	if (err)
		return err;

	set_dma_ops(dev, &iommu_ops);
	return 0;
}
EXPORT_SYMBOL_GPL(arm_iommu_attach_device);

/**
 * arm_iommu_detach_device
 * @dev: valid struct device pointer
 *
 * Detaches the provided device from a previously attached map.
 * This overwrites the dma_ops pointer with appropriate non-IOMMU ops.
 */
void arm_iommu_detach_device(struct device *dev)
{
	struct dma_iommu_mapping *mapping;

	mapping = to_dma_iommu_mapping(dev);
	if (!mapping) {
		dev_warn(dev, "Not attached\n");
		return;
	}

	iommu_detach_device(mapping->domain, dev);
	kref_put(&mapping->kref, release_iommu_mapping);
	to_dma_iommu_mapping(dev) = NULL;
	set_dma_ops(dev, NULL);

	pr_debug("Detached IOMMU controller from %s device.\n", dev_name(dev));
}
EXPORT_SYMBOL_GPL(arm_iommu_detach_device);

<<<<<<< HEAD
static void arm_setup_iommu_dma_ops(struct device *dev, u64 dma_base, u64 size,
				    bool coherent)
=======
static void arm_setup_iommu_dma_ops(struct device *dev)
>>>>>>> 0c383648
{
	struct dma_iommu_mapping *mapping;
	u64 dma_base = 0, size = 1ULL << 32;

	if (dev->dma_range_map) {
		dma_base = dma_range_map_min(dev->dma_range_map);
		size = dma_range_map_max(dev->dma_range_map) - dma_base;
	}
	mapping = arm_iommu_create_mapping(dev->bus, dma_base, size);
	if (IS_ERR(mapping)) {
		pr_warn("Failed to create %llu-byte IOMMU mapping for device %s\n",
				size, dev_name(dev));
		return;
	}

	if (__arm_iommu_attach_device(dev, mapping)) {
		pr_warn("Failed to attached device %s to IOMMU_mapping\n",
				dev_name(dev));
		arm_iommu_release_mapping(mapping);
		return;
	}

	set_dma_ops(dev, &iommu_ops);
}

static void arm_teardown_iommu_dma_ops(struct device *dev)
{
	struct dma_iommu_mapping *mapping = to_dma_iommu_mapping(dev);

	if (!mapping)
		return;

	arm_iommu_detach_device(dev);
	arm_iommu_release_mapping(mapping);
}

#else

<<<<<<< HEAD
static void arm_setup_iommu_dma_ops(struct device *dev, u64 dma_base, u64 size,
				    bool coherent)
=======
static void arm_setup_iommu_dma_ops(struct device *dev)
>>>>>>> 0c383648
{
}

static void arm_teardown_iommu_dma_ops(struct device *dev) { }

#endif	/* CONFIG_ARM_DMA_USE_IOMMU */

<<<<<<< HEAD
void arch_setup_dma_ops(struct device *dev, u64 dma_base, u64 size,
			bool coherent)
=======
void arch_setup_dma_ops(struct device *dev, bool coherent)
>>>>>>> 0c383648
{
	/*
	 * Due to legacy code that sets the ->dma_coherent flag from a bus
	 * notifier we can't just assign coherent to the ->dma_coherent flag
	 * here, but instead have to make sure we only set but never clear it
	 * for now.
	 */
	if (coherent)
		dev->dma_coherent = true;

	/*
	 * Don't override the dma_ops if they have already been set. Ideally
	 * this should be the only location where dma_ops are set, remove this
	 * check when all other callers of set_dma_ops will have disappeared.
	 */
	if (dev->dma_ops)
		return;

	if (device_iommu_mapped(dev))
<<<<<<< HEAD
		arm_setup_iommu_dma_ops(dev, dma_base, size, coherent);
=======
		arm_setup_iommu_dma_ops(dev);
>>>>>>> 0c383648

	xen_setup_dma_ops(dev);
	dev->archdata.dma_ops_setup = true;
}

void arch_teardown_dma_ops(struct device *dev)
{
	if (!dev->archdata.dma_ops_setup)
		return;

	arm_teardown_iommu_dma_ops(dev);
	/* Let arch_setup_dma_ops() start again from scratch upon re-probe */
	set_dma_ops(dev, NULL);
}

void arch_sync_dma_for_device(phys_addr_t paddr, size_t size,
		enum dma_data_direction dir)
{
	__dma_page_cpu_to_dev(phys_to_page(paddr), paddr & (PAGE_SIZE - 1),
			      size, dir);
}

void arch_sync_dma_for_cpu(phys_addr_t paddr, size_t size,
		enum dma_data_direction dir)
{
	__dma_page_dev_to_cpu(phys_to_page(paddr), paddr & (PAGE_SIZE - 1),
			      size, dir);
}

void *arch_dma_alloc(struct device *dev, size_t size, dma_addr_t *dma_handle,
		gfp_t gfp, unsigned long attrs)
{
	return __dma_alloc(dev, size, dma_handle, gfp,
			   __get_dma_pgprot(attrs, PAGE_KERNEL), false,
			   attrs, __builtin_return_address(0));
}

void arch_dma_free(struct device *dev, size_t size, void *cpu_addr,
		dma_addr_t dma_handle, unsigned long attrs)
{
	__arm_dma_free(dev, size, cpu_addr, dma_handle, attrs, false);
}<|MERGE_RESOLUTION|>--- conflicted
+++ resolved
@@ -1709,12 +1709,7 @@
 }
 EXPORT_SYMBOL_GPL(arm_iommu_detach_device);
 
-<<<<<<< HEAD
-static void arm_setup_iommu_dma_ops(struct device *dev, u64 dma_base, u64 size,
-				    bool coherent)
-=======
 static void arm_setup_iommu_dma_ops(struct device *dev)
->>>>>>> 0c383648
 {
 	struct dma_iommu_mapping *mapping;
 	u64 dma_base = 0, size = 1ULL << 32;
@@ -1753,12 +1748,7 @@
 
 #else
 
-<<<<<<< HEAD
-static void arm_setup_iommu_dma_ops(struct device *dev, u64 dma_base, u64 size,
-				    bool coherent)
-=======
 static void arm_setup_iommu_dma_ops(struct device *dev)
->>>>>>> 0c383648
 {
 }
 
@@ -1766,12 +1756,7 @@
 
 #endif	/* CONFIG_ARM_DMA_USE_IOMMU */
 
-<<<<<<< HEAD
-void arch_setup_dma_ops(struct device *dev, u64 dma_base, u64 size,
-			bool coherent)
-=======
 void arch_setup_dma_ops(struct device *dev, bool coherent)
->>>>>>> 0c383648
 {
 	/*
 	 * Due to legacy code that sets the ->dma_coherent flag from a bus
@@ -1791,11 +1776,7 @@
 		return;
 
 	if (device_iommu_mapped(dev))
-<<<<<<< HEAD
-		arm_setup_iommu_dma_ops(dev, dma_base, size, coherent);
-=======
 		arm_setup_iommu_dma_ops(dev);
->>>>>>> 0c383648
 
 	xen_setup_dma_ops(dev);
 	dev->archdata.dma_ops_setup = true;
