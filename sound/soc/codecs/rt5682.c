--- conflicted
+++ resolved
@@ -929,8 +929,6 @@
 	unsigned int val, count;
 
 	if (jack_insert) {
-		snd_soc_dapm_mutex_lock(dapm);
-
 		snd_soc_component_update_bits(component, RT5682_PWR_ANLG_1,
 			RT5682_PWR_VREF2 | RT5682_PWR_MB,
 			RT5682_PWR_VREF2 | RT5682_PWR_MB);
@@ -981,8 +979,6 @@
 		snd_soc_component_update_bits(component, RT5682_MICBIAS_2,
 			RT5682_PWR_CLK25M_MASK | RT5682_PWR_CLK1M_MASK,
 			RT5682_PWR_CLK25M_PU | RT5682_PWR_CLK1M_PU);
-
-		snd_soc_dapm_mutex_unlock(dapm);
 	} else {
 		rt5682_enable_push_button_irq(component, false);
 		snd_soc_component_update_bits(component, RT5682_CBJ_CTRL_1,
@@ -1102,13 +1098,9 @@
 	while (!rt5682->component->card->instantiated)
 		usleep_range(10000, 15000);
 
-<<<<<<< HEAD
-	mutex_lock(&rt5682->jdet_mutex);
-=======
 	dapm = snd_soc_component_get_dapm(rt5682->component);
 
 	snd_soc_dapm_mutex_lock(dapm);
->>>>>>> 754e0b0e
 	mutex_lock(&rt5682->calibrate_mutex);
 
 	val = snd_soc_component_read(rt5682->component, RT5682_AJD1_CTRL)
@@ -1183,12 +1175,6 @@
 		else
 			cancel_delayed_work_sync(&rt5682->jd_check_work);
 	}
-<<<<<<< HEAD
-
-	mutex_unlock(&rt5682->calibrate_mutex);
-	mutex_unlock(&rt5682->jdet_mutex);
-=======
->>>>>>> 754e0b0e
 }
 EXPORT_SYMBOL_GPL(rt5682_jack_detect_handler);
 
@@ -1538,7 +1524,6 @@
 {
 	struct snd_soc_component *component =
 		snd_soc_dapm_to_component(w->dapm);
-	struct rt5682_priv *rt5682 = snd_soc_component_get_drvdata(component);
 
 	switch (event) {
 	case SND_SOC_DAPM_PRE_PMU:
@@ -1550,23 +1535,12 @@
 			RT5682_DEPOP_1, 0x60, 0x60);
 		snd_soc_component_update_bits(component,
 			RT5682_DAC_ADC_DIG_VOL1, 0x00c0, 0x0080);
-<<<<<<< HEAD
-
-		mutex_lock(&rt5682->jdet_mutex);
-
-=======
->>>>>>> 754e0b0e
 		snd_soc_component_update_bits(component, RT5682_HP_CTRL_2,
 			RT5682_HP_C2_DAC_L_EN | RT5682_HP_C2_DAC_R_EN,
 			RT5682_HP_C2_DAC_L_EN | RT5682_HP_C2_DAC_R_EN);
 		usleep_range(5000, 10000);
 		snd_soc_component_update_bits(component, RT5682_CHARGE_PUMP_1,
 			RT5682_CP_SW_SIZE_MASK, RT5682_CP_SW_SIZE_L);
-<<<<<<< HEAD
-
-		mutex_unlock(&rt5682->jdet_mutex);
-=======
->>>>>>> 754e0b0e
 		break;
 
 	case SND_SOC_DAPM_POST_PMD:
@@ -2880,10 +2854,6 @@
 
 	for (i = 0; i < RT5682_DAI_NUM_CLKS; ++i) {
 		struct clk_init_data init = { };
-<<<<<<< HEAD
-		struct clk_parent_data parent_data;
-=======
->>>>>>> 754e0b0e
 		const struct clk_hw *parent;
 
 		dai_clk_hw = &rt5682->dai_clks_hw[i];
@@ -2892,15 +2862,8 @@
 		case RT5682_DAI_WCLK_IDX:
 			/* Make MCLK the parent of WCLK */
 			if (rt5682->mclk) {
-<<<<<<< HEAD
-				parent_data = (struct clk_parent_data){
-					.fw_name = "mclk",
-				};
-				init.parent_data = &parent_data;
-=======
 				parent = __clk_get_hw(rt5682->mclk);
 				init.parent_hws = &parent;
->>>>>>> 754e0b0e
 				init.num_parents = 1;
 			}
 			break;
